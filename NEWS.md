# Changelog

Trixi.jl follows the interpretation of
[semantic versioning (semver)](https://julialang.github.io/Pkg.jl/dev/compatibility/#Version-specifier-format-1)
used in the Julia ecosystem. Notable changes will be documented in this file
for human readability.


## Changes when updating to v0.12 from v0.11.x

#### Added

#### Changed

- The (2D) aerodynamic coefficients 
  `DragCoefficientPressure, LiftCoefficientPressure, DragCoefficientShearStress, LiftCoefficientShearStress` have been relabeled to 
  `DragCoefficientPressure2D, LiftCoefficientPressure2D, DragCoefficientShearStress2D, LiftCoefficientShearStress2D`. ([#2375])

#### Deprecated

#### Removed


## Changes in the v0.11 lifecycle

#### Added

- Added the three-dimensional multi-ion magneto-hydrodynamics (MHD) equations with a
  generalized Lagrange multipliers (GLM) divergence cleaning technique ([#2215]).
- New time integrator `PairedExplicitRK4`, implementing the fourth-order
  paired explicit Runge-Kutta method with [Convex.jl](https://github.com/jump-dev/Convex.jl)
  and [ECOS.jl](https://github.com/jump-dev/ECOS.jl) ([#2147])
- Passive tracers for arbitrary equations with density and flow variables ([#2364])
<<<<<<< HEAD
- Simulations can now be restarted from other runs with different polynomial degrees, i.e.,
  the solution variables are correctly converted via interpolation or L2 projection ([#2358]).
=======

#### Deprecated

- The (2D) aerodynamic coefficients 
  `DragCoefficientPressure, LiftCoefficientPressure, DragCoefficientShearStress, LiftCoefficientShearStress` have been renamed to 
  `DragCoefficientPressure2D, LiftCoefficientPressure2D, DragCoefficientShearStress2D, LiftCoefficientShearStress2D`. ([#2375])
>>>>>>> 20f57550

## Changes when updating to v0.11 from v0.10.x

#### Added

#### Changed

- The `CallbackSet` from the OrdinaryDiffEq.jl ecosystem is `export`ed from Trixi.jl ([@2266]).
- The examples switched from OrdinaryDiffEq.jl to its sub-packages such as
  OrdinaryDiffEqLowStorageRK.jl and OrdinaryDiffEqSSPRK.jl ([@2266]). The installation
  instructions for Trixi.jl have been updated accordingly.
- The output of the `SummaryCallback` will automatically be printed after the simulation
  is finished. Therefore, manually calling `summary_callback()` is not necessary anymore ([#2275]).
- The two performance numbers (local `time/DOF/rhs!` and performance index `PID`)
  are now computed taking into account the number of threads ([#2292]). This allows
  for a better comparison of shared memory (threads) and hybrid (MPI + threads) simulations
  with serial simulations.

#### Deprecated

#### Removed


## Changes when updating to v0.10 from v0.9.x

#### Added

#### Changed

- The numerical solution is wrapped in a `VectorOfArrays` from
  [RecursiveArrayTools.jl](https://github.com/SciML/RecursiveArrayTools.jl)
  for `DGMulti` solvers ([#2150]). You can use `Base.parent` to unwrap
  the original data.
- The `PairedExplicitRK2` constructor with second argument `base_path_monomial_coeffs::AbstractString` requires
  now `dt_opt`, `bS`, `cS` to be given as keyword arguments ([#2184]).
  Previously, those where standard function parameters, in the same order as listed above.
- The `AnalysisCallback` output generated with the `save_analysis = true` option now prints
  floating point numbers in their respective (full) precision.
  Previously, only the first 8 digits were printed to file.
  Furthermore, the names of the printed fields are now only separated by a single white space,
  in contrast to before where this were multiple, depending on the actual name of the printed data.
- The boundary conditions for non-conservative equations can now be defined separately from the conservative part.
  The `surface_flux_functions` tuple is now passed directly to the boundary condition call,
  returning a tuple with boundary condition values for both the conservative and non-conservative parts ([#2200]).

#### Deprecated

#### Removed


## Changes in the v0.9 lifecycle

#### Added

- New time integrator `PairedExplicitRK3`, implementing the third-order paired explicit Runge-Kutta
  method with [Convex.jl](https://github.com/jump-dev/Convex.jl), [ECOS.jl](https://github.com/jump-dev/ECOS.jl),
  and [NLsolve.jl](https://github.com/JuliaNLSolvers/NLsolve.jl) ([#2008])
- `LobattoLegendreBasis` and related datastructures made fully floating-type general,
  enabling calculations with higher than double (`Float64`) precision ([#2128])
- In 2D, quadratic elements, i.e., 8-node (quadratic) quadrilaterals are now supported in standard Abaqus `inp` format ([#2217])
- The `cfl` value supplied in the `StepsizeCallback` and `GlmStepsizeCallback` can now be a function of simulation
  time `t` to enable e.g. a ramp-up of the CFL value.
  This is useful for simulations that are initialized with an "unphysical" initial condition, but do not permit the usage of
  adaptive, error-based timestepping.
  Examples for this are simulations involving the MHD equations which require in general the `GlmStepsizeCallback` ([#2248])

#### Changed

- The required Julia version is updated to v1.10.


## Changes when updating to v0.9 from v0.8.x

#### Added

- Boundary conditions are now supported on nonconservative terms ([#2062]).

#### Changed

- We removed the first argument `semi` corresponding to a `Semidiscretization` from the
  `AnalysisSurfaceIntegral` constructor, as it is no longer needed (see [#1959]).
  The `AnalysisSurfaceIntegral` now only takes the arguments `boundary_symbols` and `variable`.
  ([#2069])
- In functions `rhs!`, `rhs_parabolic!`  we removed the unused argument `initial_condition`. ([#2037])
  Users should not be affected by this.
- Nonconservative terms depend only on `normal_direction_average` instead of both
  `normal_direction_average` and `normal_direction_ll`, such that the function signature is now
  identical with conservative fluxes. This required a change of the `normal_direction` in
  `flux_nonconservative_powell` ([#2062]).

#### Deprecated

#### Removed


## Changes in the v0.8 lifecycle

#### Changed

- The AMR routines for `P4estMesh` and `T8codeMesh` were changed to work on the product
  of the Jacobian and the conserved variables instead of the conserved variables only
  to make AMR fully conservative ([#2028]). This may change AMR results slightly.
- Subcell (IDP) limiting is now officially supported and not marked as experimental
  anymore (see `VolumeIntegralSubcellLimiting`).

## Changes when updating to v0.8 from v0.7.x

#### Added

#### Changed

- The specification of boundary names on which `AnalysisSurfaceIntegral`s are computed (such as drag and lift coefficients) has changed from `Symbol` and `Vector{Symbol}` to `NTuple{Symbol}`.
  Thus, for one boundary the syntax changes from `:boundary` to `(:boundary,)` and for `Vector`s `[:boundary1, :boundary2]` to `(:boundary1, :boundary2)` ([#1959]).
- The names of output files like the one created from the `SaveSolutionCallback` have changed from `%06d` to `%09d` to allow longer-running simulations ([#1996]).

#### Deprecated

#### Removed

## Changes in the v0.7 lifecycle

#### Added
- Implementation of `TimeSeriesCallback` for curvilinear meshes on `UnstructuredMesh2D` and extension to 1D and 3D on `TreeMesh` ([#1855], [#1873]).
- Implementation of 1D Linearized Euler Equations ([#1867]).
- New analysis callback for 2D `P4estMesh` to compute integrated quantities along a boundary surface, e.g., pressure lift and drag coefficients ([#1812]).
- Optional tuple parameter for `GlmSpeedCallback` called `semi_indices` to specify for which semidiscretization of a `SemidiscretizationCoupled` we need to update the GLM speed ([#1835]).
- Subcell local one-sided limiting support for nonlinear variables in 2D for `TreeMesh` ([#1792]).
- New time integrator `PairedExplicitRK2`, implementing the second-order paired explicit Runge-Kutta
  method with [Convex.jl](https://github.com/jump-dev/Convex.jl) and [ECOS.jl](https://github.com/jump-dev/ECOS.jl) ([#1908])
- Add subcell limiting support for `StructuredMesh` ([#1946]).

## Changes when updating to v0.7 from v0.6.x

#### Added

#### Changed

- The default wave speed estimate used within `flux_hll` is now `min_max_speed_davis`
  instead of `min_max_speed_naive`.

#### Deprecated

#### Removed
- Some specialized shallow water specific features are no longer available directly in
  Trixi.jl, but are moved to a dedicated repository: [TrixiShallowWater.jl](https://github.com/trixi-framework/TrixiShallowWater.jl). This includes all features related to wetting and drying, as well as the `ShallowWaterTwoLayerEquations1D` and `ShallowWaterTwoLayerEquations2D`.
  However, the basic shallow water equations are still part of Trixi.jl. We'll also be updating the TrixiShallowWater.jl documentation with instructions on how to use these relocated features in the future.


## Changes in the v0.6 lifecycle

#### Added
- AMR for hyperbolic-parabolic equations on 3D `P4estMesh`
- `flux_hllc` on non-cartesian meshes for `CompressibleEulerEquations{2,3}D`
- Different boundary conditions for quad/hex meshes in Abaqus format, even if not generated by HOHQMesh,
  can now be digested by Trixi in 2D and 3D.
- Subcell (positivity) limiting support for nonlinear variables in 2D for `TreeMesh`
- Added Lighthill-Whitham-Richards (LWR) traffic model


## Changes when updating to v0.6 from v0.5.x

#### Added
- AMR for hyperbolic-parabolic equations on 2D `P4estMesh`

#### Changed

- The wave speed estimates for `flux_hll`, `FluxHLL()` are now consistent across equations.
  In particular, the functions `min_max_speed_naive`, `min_max_speed_einfeldt` are now
  conceptually identical across equations.
  Users, who have been using `flux_hll` for MHD have now to use `flux_hlle` in order to use the
  Einfeldt wave speed estimate.
- Parabolic diffusion terms are now officially supported and not marked as experimental
  anymore.

#### Deprecated

#### Removed

- The neural network-based shock indicators have been migrated to a new repository
  [TrixiSmartShockFinder.jl](https://github.com/trixi-framework/TrixiSmartShockFinder.jl).
  To continue using the indicators, you will need to use both Trixi.jl and
  TrixiSmartShockFinder.jl, as explained in the latter packages' `README.md`.


## Changes in the v0.5 lifecycle

#### Added

- Experimental support for 3D parabolic diffusion terms has been added.
- Non-uniform `TreeMesh` available for hyperbolic-parabolic equations.
- Capability to set truly discontinuous initial conditions in 1D.
- Wetting and drying feature and examples for 1D and 2D shallow water equations
- Implementation of the polytropic Euler equations in 2D
- Implementation of the quasi-1D shallow water and compressible Euler equations
- Subcell (positivity and local min/max) limiting support for conservative variables
  in 2D for `TreeMesh`
- AMR for hyperbolic-parabolic equations on 2D/3D `TreeMesh`
- Added `GradientVariables` type parameter to `AbstractEquationsParabolic`

#### Changed

- The required Julia version is updated to v1.8 in Trixi.jl v0.5.13.

#### Deprecated

- The macro `@unpack` (re-exported originally from UnPack.jl) is deprecated and
  will be removed. Consider using Julia's standard destructuring syntax
  `(; a, b) = stuff` instead of `@unpack a, b = stuff`.
- The constructor `DGMultiMesh(dg; cells_per_dimension, kwargs...)` is deprecated
  and will be removed. The new constructor `DGMultiMesh(dg, cells_per_dimension; kwargs...)`
  does not have `cells_per_dimesion` as a keyword argument.

#### Removed

- Migrate neural network-based shock indicators to a new repository
  [TrixiSmartShockFinder.jl](https://github.com/trixi-framework/TrixiSmartShockFinder.jl).


## Changes when updating to v0.5 from v0.4.x

#### Added

#### Changed

- Compile-time boolean indicators have been changed from `Val{true}`/`Val{false}`
  to `Trixi.True`/`Trixi.False`. This affects user code only if new equations
  with nonconservative terms are created. Change
  `Trixi.has_nonconservative_terms(::YourEquations) = Val{true}()` to
  `Trixi.has_nonconservative_terms(::YourEquations) = Trixi.True()`.
- The (non-exported) DGSEM function `split_form_kernel!` has been renamed to `flux_differencing_kernel!`
- Trixi.jl updated its dependency [P4est.jl](https://github.com/trixi-framework/P4est.jl/)
  from v0.3 to v0.4. The new bindings of the C library `p4est` have been
  generated using Clang.jl instead of CBinding.jl v0.9. This affects only user
  code that is interacting directly with `p4est`, e.g., because custom refinement
  functions have been passed to `p4est`. Please consult the
  [NEWS.md of P4est.jl](https://github.com/trixi-framework/P4est.jl/blob/main/NEWS.md)
  for further information.

#### Deprecated

- The signature of the `DGMultiMesh` constructors has changed - the `dg::DGMulti`
  argument now comes first.
- The undocumented and unused
  `DGMultiMesh(triangulateIO, rd::RefElemData{2, Tri}, boundary_dict::Dict{Symbol, Int})`
  constructor was removed.

#### Removed

- Everything deprecated in Trixi.jl v0.4.x has been removed.


## Changes in the v0.4 lifecycle

#### Added

- Implementation of linearized Euler equations in 2D
- Experimental support for upwind finite difference summation by parts (FDSBP)
  has been added in Trixi.jl v0.4.55. The first implementation requires a `TreeMesh` and comes
  with several examples in the `examples_dir()` of Trixi.jl.
- Experimental support for 2D parabolic diffusion terms has been added.
  * `LaplaceDiffusion2D` and `CompressibleNavierStokesDiffusion2D` can be used to add
  diffusion to systems. `LaplaceDiffusion2D` can be used to add scalar diffusion to each
  equation of a system, while `CompressibleNavierStokesDiffusion2D` can be used to add
  Navier-Stokes diffusion to `CompressibleEulerEquations2D`.
  * Parabolic boundary conditions can be imposed as well. For `LaplaceDiffusion2D`, both
  `Dirichlet` and `Neumann` conditions are supported. For `CompressibleNavierStokesDiffusion2D`,
  viscous no-slip velocity boundary conditions are supported, along with adiabatic and isothermal
  temperature boundary conditions. See the boundary condition container
  `BoundaryConditionNavierStokesWall` and boundary condition types `NoSlip`, `Adiabatic`, and
  `Isothermal` for more information.
  * `CompressibleNavierStokesDiffusion2D` can utilize both primitive variables (which are not
  guaranteed to provably dissipate entropy) and entropy variables (which provably dissipate
  entropy at the semi-discrete level).
  * Please check the `examples` directory for further information about the supported setups.
    Further documentation will be added later.
- Numerical fluxes `flux_shima_etal_turbo` and `flux_ranocha_turbo` that are
  equivalent to their non-`_turbo` counterparts but may enable specialized
  methods making use of SIMD instructions to increase runtime efficiency
- Support for (periodic and non-periodic) SBP operators of
  [SummationByPartsOperators.jl](https://github.com/ranocha/SummationByPartsOperators.jl)
  as approximation type in `DGMulti` solvers
- Initial support for MPI-based parallel simulations using non-conforming meshes of type `P4estMesh`
  in 2D and 3D including adaptive mesh refinement

#### Removed

- The `VertexMappedMesh` type is removed in favor of the `DGMultiMesh` type.
  The `VertexMappedMesh` constructor is deprecated.

#### Changed

- The required Julia version is updated to v1.7.
- The isentropic vortex setups contained a bug that was fixed in Trixi.jl v0.4.54.
  Moreover, the setup was made a bit more challenging. See
  https://github.com/trixi-framework/Trixi.jl/issues/1269 for further
  information.

#### Deprecated

- The `DGMultiMesh` constructor which uses a `rd::RefElemData` argument is deprecated in
  favor of the constructor which uses a `dg::DGMulti` argument instead.

## Changes when updating to v0.4 from v0.3.x

#### Added

- Experimental support for artificial neural network-based indicators for shock capturing and
  adaptive mesh refinement ([#632])
- Experimental support for direct-hybrid aeroacoustics simulations ([#712])
- Implementation of shallow water equations in 2D
- Experimental support for interactive visualization with [Makie.jl](https://makie.juliaplots.org/)

#### Changed

- Implementation of acoustic perturbation equations now uses the conservative form, i.e. the
  perturbed pressure `p_prime` has been replaced with `p_prime_scaled = p_prime / c_mean^2`.
- Removed the experimental `BoundaryConditionWall` and instead directly compute slip wall boundary
  condition flux term using the function `boundary_condition_slip_wall`.
- Renamed `advectionvelocity` in `LinearScalarAdvectionEquation` to `advection_velocity`.
- The signature of indicators used for adaptive mesh refinement (AMR) and shock capturing
  changed to generalize them to curved meshes.

#### Deprecated

#### Removed

- Many initial/boundary conditions and source terms for typical setups were
  moved from `Trixi/src` to the example elixirs `Trixi/examples`. Thus, they
  are no longer available when `using Trixi`, e.g., the initial condition
  for the Kelvin Helmholtz instability.
- Features deprecated in v0.3 were removed.


## Changes in the v0.3 lifecycle

#### Added

- Support for automatic differentiation, e.g. `jacobian_ad_forward`
- In-situ visualization and post hoc visualization with Plots.jl
- New systems of equations
  - multicomponent compressible Euler and MHD equations
  - acoustic perturbation equations
  - Lattice-Boltzmann equations
- Composable `FluxPlusDissipation` and `FluxLaxFriedrichs()`, `FluxHLL()` with adaptable
  wave speed estimates were added in [#493]
- New structured, curvilinear, conforming mesh type `StructuredMesh`
- New unstructured, curvilinear, conforming mesh type `UnstructuredMesh2D` in 2D
- New unstructured, curvilinear, adaptive (non-conforming) mesh type `P4estMesh` in 2D and 3D
- Experimental support for finite difference (FD) summation-by-parts (SBP) methods via
  [SummationByPartsOperators.jl](https://github.com/ranocha/SummationByPartsOperators.jl)
- New support for modal DG and SBP-DG methods on triangular and tetrahedral meshes via [StartUpDG.jl](https://github.com/jlchan/StartUpDG.jl)

#### Changed

- `flux_lax_friedrichs(u_ll, u_rr, orientation, equations::LatticeBoltzmannEquations2D)` and
  `flux_lax_friedrichs(u_ll, u_rr, orientation, equations::LatticeBoltzmannEquations3D)`
  were actually using the logic of `flux_godunov`. Thus, they were renamed accordingly
  in [#493]. This is considered a bugfix
  (released in Trixi.jl v0.3.22).
- The required Julia version is updated to v1.6.

#### Deprecated

- `calcflux` → `flux` ([#463])
- `flux_upwind` → `flux_godunov`
- `flux_hindenlang` → `flux_hindenlang_gassner`
- Providing the keyword argument `solution_variables` of `SaveSolutionCallback`
  as `Symbol` is deprecated in favor of using functions like `cons2cons` and
  `cons2prim`
- `varnames_cons(equations)` → `varnames(cons2cons, equations)`
- `varnames_prim(equations)` → `varnames(cons2prim, equations)`
- The old interface for nonconservative terms is deprecated. In particular, passing
  only a single two-point numerical flux for nonconservative is deprecated. The new
  interface is described in a tutorial. Now, a tuple of two numerical fluxes of the
  form `(conservative_flux, nonconservative_flux)` needs to be passed for
  nonconservative equations, see [#657].

#### Removed<|MERGE_RESOLUTION|>--- conflicted
+++ resolved
@@ -31,17 +31,14 @@
   paired explicit Runge-Kutta method with [Convex.jl](https://github.com/jump-dev/Convex.jl)
   and [ECOS.jl](https://github.com/jump-dev/ECOS.jl) ([#2147])
 - Passive tracers for arbitrary equations with density and flow variables ([#2364])
-<<<<<<< HEAD
 - Simulations can now be restarted from other runs with different polynomial degrees, i.e.,
   the solution variables are correctly converted via interpolation or L2 projection ([#2358]).
-=======
 
 #### Deprecated
 
 - The (2D) aerodynamic coefficients 
   `DragCoefficientPressure, LiftCoefficientPressure, DragCoefficientShearStress, LiftCoefficientShearStress` have been renamed to 
   `DragCoefficientPressure2D, LiftCoefficientPressure2D, DragCoefficientShearStress2D, LiftCoefficientShearStress2D`. ([#2375])
->>>>>>> 20f57550
 
 ## Changes when updating to v0.11 from v0.10.x
 
