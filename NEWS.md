# Changelog

Trixi.jl follows the interpretation of
[semantic versioning (semver)](https://julialang.github.io/Pkg.jl/dev/compatibility/#Version-specifier-format-1)
used in the Julia ecosystem. Notable changes will be documented in this file
for human readability.


## Changes in the v0.11 lifecycle

#### Added

- Added the three-dimensional multi-ion magneto-hydrodynamics (MHD) equations with a
  generalized Lagrange multipliers (GLM) divergence cleaning technique ([#2215]).
- New time integrator `PairedExplicitRK4`, implementing the fourth-order
  paired explicit Runge-Kutta method with [Convex.jl](https://github.com/jump-dev/Convex.jl)
  and [ECOS.jl](https://github.com/jump-dev/ECOS.jl) ([#2147])
<<<<<<< HEAD
- Simulations can now be restarted from other runs with different polynomial degrees, i.e.,
  the solution variables are correctly converted via interpolation or L2 projection ([#2358]).
=======
- Passive tracers for arbitrary equations with density and flow variables ([#2364])
>>>>>>> 23bc9644


## Changes when updating to v0.11 from v0.10.x

#### Added

#### Changed

- The `CallbackSet` from the OrdinaryDiffEq.jl ecosystem is `export`ed from Trixi.jl ([@2266]).
- The examples switched from OrdinaryDiffEq.jl to its sub-packages such as
  OrdinaryDiffEqLowStorageRK.jl and OrdinaryDiffEqSSPRK.jl ([@2266]). The installation
  instructions for Trixi.jl have been updated accordingly.
- The output of the `SummaryCallback` will automatically be printed after the simulation
  is finished. Therefore, manually calling `summary_callback()` is not necessary anymore ([#2275]).
- The two performance numbers (local `time/DOF/rhs!` and performance index `PID`)
  are now computed taking into account the number of threads ([#2292]). This allows
  for a better comparison of shared memory (threads) and hybrid (MPI + threads) simulations
  with serial simulations.

#### Deprecated

#### Removed


## Changes when updating to v0.10 from v0.9.x

#### Added

#### Changed

- The numerical solution is wrapped in a `VectorOfArrays` from
  [RecursiveArrayTools.jl](https://github.com/SciML/RecursiveArrayTools.jl)
  for `DGMulti` solvers ([#2150]). You can use `Base.parent` to unwrap
  the original data.
- The `PairedExplicitRK2` constructor with second argument `base_path_monomial_coeffs::AbstractString` requires
  now `dt_opt`, `bS`, `cS` to be given as keyword arguments ([#2184]).
  Previously, those where standard function parameters, in the same order as listed above.
- The `AnalysisCallback` output generated with the `save_analysis = true` option now prints
  floating point numbers in their respective (full) precision.
  Previously, only the first 8 digits were printed to file.
  Furthermore, the names of the printed fields are now only separated by a single white space,
  in contrast to before where this were multiple, depending on the actual name of the printed data.
- The boundary conditions for non-conservative equations can now be defined separately from the conservative part.
  The `surface_flux_functions` tuple is now passed directly to the boundary condition call,
  returning a tuple with boundary condition values for both the conservative and non-conservative parts ([#2200]).

#### Deprecated

#### Removed


## Changes in the v0.9 lifecycle

#### Added

- New time integrator `PairedExplicitRK3`, implementing the third-order paired explicit Runge-Kutta
  method with [Convex.jl](https://github.com/jump-dev/Convex.jl), [ECOS.jl](https://github.com/jump-dev/ECOS.jl),
  and [NLsolve.jl](https://github.com/JuliaNLSolvers/NLsolve.jl) ([#2008])
- `LobattoLegendreBasis` and related datastructures made fully floating-type general,
  enabling calculations with higher than double (`Float64`) precision ([#2128])
- In 2D, quadratic elements, i.e., 8-node (quadratic) quadrilaterals are now supported in standard Abaqus `inp` format ([#2217])
- The `cfl` value supplied in the `StepsizeCallback` and `GlmStepsizeCallback` can now be a function of simulation
  time `t` to enable e.g. a ramp-up of the CFL value.
  This is useful for simulations that are initialized with an "unphysical" initial condition, but do not permit the usage of
  adaptive, error-based timestepping.
  Examples for this are simulations involving the MHD equations which require in general the `GlmStepsizeCallback` ([#2248])

#### Changed

- The required Julia version is updated to v1.10.


## Changes when updating to v0.9 from v0.8.x

#### Added

- Boundary conditions are now supported on nonconservative terms ([#2062]).

#### Changed

- We removed the first argument `semi` corresponding to a `Semidiscretization` from the
  `AnalysisSurfaceIntegral` constructor, as it is no longer needed (see [#1959]).
  The `AnalysisSurfaceIntegral` now only takes the arguments `boundary_symbols` and `variable`.
  ([#2069])
- In functions `rhs!`, `rhs_parabolic!`  we removed the unused argument `initial_condition`. ([#2037])
  Users should not be affected by this.
- Nonconservative terms depend only on `normal_direction_average` instead of both
  `normal_direction_average` and `normal_direction_ll`, such that the function signature is now
  identical with conservative fluxes. This required a change of the `normal_direction` in
  `flux_nonconservative_powell` ([#2062]).

#### Deprecated

#### Removed


## Changes in the v0.8 lifecycle

#### Changed

- The AMR routines for `P4estMesh` and `T8codeMesh` were changed to work on the product
  of the Jacobian and the conserved variables instead of the conserved variables only
  to make AMR fully conservative ([#2028]). This may change AMR results slightly.
- Subcell (IDP) limiting is now officially supported and not marked as experimental
  anymore (see `VolumeIntegralSubcellLimiting`).

## Changes when updating to v0.8 from v0.7.x

#### Added

#### Changed

- The specification of boundary names on which `AnalysisSurfaceIntegral`s are computed (such as drag and lift coefficients) has changed from `Symbol` and `Vector{Symbol}` to `NTuple{Symbol}`.
  Thus, for one boundary the syntax changes from `:boundary` to `(:boundary,)` and for `Vector`s `[:boundary1, :boundary2]` to `(:boundary1, :boundary2)` ([#1959]).
- The names of output files like the one created from the `SaveSolutionCallback` have changed from `%06d` to `%09d` to allow longer-running simulations ([#1996]).

#### Deprecated

#### Removed

## Changes in the v0.7 lifecycle

#### Added
- Implementation of `TimeSeriesCallback` for curvilinear meshes on `UnstructuredMesh2D` and extension to 1D and 3D on `TreeMesh` ([#1855], [#1873]).
- Implementation of 1D Linearized Euler Equations ([#1867]).
- New analysis callback for 2D `P4estMesh` to compute integrated quantities along a boundary surface, e.g., pressure lift and drag coefficients ([#1812]).
- Optional tuple parameter for `GlmSpeedCallback` called `semi_indices` to specify for which semidiscretization of a `SemidiscretizationCoupled` we need to update the GLM speed ([#1835]).
- Subcell local one-sided limiting support for nonlinear variables in 2D for `TreeMesh` ([#1792]).
- New time integrator `PairedExplicitRK2`, implementing the second-order paired explicit Runge-Kutta
  method with [Convex.jl](https://github.com/jump-dev/Convex.jl) and [ECOS.jl](https://github.com/jump-dev/ECOS.jl) ([#1908])
- Add subcell limiting support for `StructuredMesh` ([#1946]).

## Changes when updating to v0.7 from v0.6.x

#### Added

#### Changed

- The default wave speed estimate used within `flux_hll` is now `min_max_speed_davis`
  instead of `min_max_speed_naive`.

#### Deprecated

#### Removed
- Some specialized shallow water specific features are no longer available directly in
  Trixi.jl, but are moved to a dedicated repository: [TrixiShallowWater.jl](https://github.com/trixi-framework/TrixiShallowWater.jl). This includes all features related to wetting and drying, as well as the `ShallowWaterTwoLayerEquations1D` and `ShallowWaterTwoLayerEquations2D`.
  However, the basic shallow water equations are still part of Trixi.jl. We'll also be updating the TrixiShallowWater.jl documentation with instructions on how to use these relocated features in the future.


## Changes in the v0.6 lifecycle

#### Added
- AMR for hyperbolic-parabolic equations on 3D `P4estMesh`
- `flux_hllc` on non-cartesian meshes for `CompressibleEulerEquations{2,3}D`
- Different boundary conditions for quad/hex meshes in Abaqus format, even if not generated by HOHQMesh,
  can now be digested by Trixi in 2D and 3D.
- Subcell (positivity) limiting support for nonlinear variables in 2D for `TreeMesh`
- Added Lighthill-Whitham-Richards (LWR) traffic model


## Changes when updating to v0.6 from v0.5.x

#### Added
- AMR for hyperbolic-parabolic equations on 2D `P4estMesh`

#### Changed

- The wave speed estimates for `flux_hll`, `FluxHLL()` are now consistent across equations.
  In particular, the functions `min_max_speed_naive`, `min_max_speed_einfeldt` are now
  conceptually identical across equations.
  Users, who have been using `flux_hll` for MHD have now to use `flux_hlle` in order to use the
  Einfeldt wave speed estimate.
- Parabolic diffusion terms are now officially supported and not marked as experimental
  anymore.

#### Deprecated

#### Removed

- The neural network-based shock indicators have been migrated to a new repository
  [TrixiSmartShockFinder.jl](https://github.com/trixi-framework/TrixiSmartShockFinder.jl).
  To continue using the indicators, you will need to use both Trixi.jl and
  TrixiSmartShockFinder.jl, as explained in the latter packages' `README.md`.


## Changes in the v0.5 lifecycle

#### Added

- Experimental support for 3D parabolic diffusion terms has been added.
- Non-uniform `TreeMesh` available for hyperbolic-parabolic equations.
- Capability to set truly discontinuous initial conditions in 1D.
- Wetting and drying feature and examples for 1D and 2D shallow water equations
- Implementation of the polytropic Euler equations in 2D
- Implementation of the quasi-1D shallow water and compressible Euler equations
- Subcell (positivity and local min/max) limiting support for conservative variables
  in 2D for `TreeMesh`
- AMR for hyperbolic-parabolic equations on 2D/3D `TreeMesh`
- Added `GradientVariables` type parameter to `AbstractEquationsParabolic`

#### Changed

- The required Julia version is updated to v1.8 in Trixi.jl v0.5.13.

#### Deprecated

- The macro `@unpack` (re-exported originally from UnPack.jl) is deprecated and
  will be removed. Consider using Julia's standard destructuring syntax
  `(; a, b) = stuff` instead of `@unpack a, b = stuff`.
- The constructor `DGMultiMesh(dg; cells_per_dimension, kwargs...)` is deprecated
  and will be removed. The new constructor `DGMultiMesh(dg, cells_per_dimension; kwargs...)`
  does not have `cells_per_dimesion` as a keyword argument.

#### Removed

- Migrate neural network-based shock indicators to a new repository
  [TrixiSmartShockFinder.jl](https://github.com/trixi-framework/TrixiSmartShockFinder.jl).


## Changes when updating to v0.5 from v0.4.x

#### Added

#### Changed

- Compile-time boolean indicators have been changed from `Val{true}`/`Val{false}`
  to `Trixi.True`/`Trixi.False`. This affects user code only if new equations
  with nonconservative terms are created. Change
  `Trixi.has_nonconservative_terms(::YourEquations) = Val{true}()` to
  `Trixi.has_nonconservative_terms(::YourEquations) = Trixi.True()`.
- The (non-exported) DGSEM function `split_form_kernel!` has been renamed to `flux_differencing_kernel!`
- Trixi.jl updated its dependency [P4est.jl](https://github.com/trixi-framework/P4est.jl/)
  from v0.3 to v0.4. The new bindings of the C library `p4est` have been
  generated using Clang.jl instead of CBinding.jl v0.9. This affects only user
  code that is interacting directly with `p4est`, e.g., because custom refinement
  functions have been passed to `p4est`. Please consult the
  [NEWS.md of P4est.jl](https://github.com/trixi-framework/P4est.jl/blob/main/NEWS.md)
  for further information.

#### Deprecated

- The signature of the `DGMultiMesh` constructors has changed - the `dg::DGMulti`
  argument now comes first.
- The undocumented and unused
  `DGMultiMesh(triangulateIO, rd::RefElemData{2, Tri}, boundary_dict::Dict{Symbol, Int})`
  constructor was removed.

#### Removed

- Everything deprecated in Trixi.jl v0.4.x has been removed.


## Changes in the v0.4 lifecycle

#### Added

- Implementation of linearized Euler equations in 2D
- Experimental support for upwind finite difference summation by parts (FDSBP)
  has been added in Trixi.jl v0.4.55. The first implementation requires a `TreeMesh` and comes
  with several examples in the `examples_dir()` of Trixi.jl.
- Experimental support for 2D parabolic diffusion terms has been added.
  * `LaplaceDiffusion2D` and `CompressibleNavierStokesDiffusion2D` can be used to add
  diffusion to systems. `LaplaceDiffusion2D` can be used to add scalar diffusion to each
  equation of a system, while `CompressibleNavierStokesDiffusion2D` can be used to add
  Navier-Stokes diffusion to `CompressibleEulerEquations2D`.
  * Parabolic boundary conditions can be imposed as well. For `LaplaceDiffusion2D`, both
  `Dirichlet` and `Neumann` conditions are supported. For `CompressibleNavierStokesDiffusion2D`,
  viscous no-slip velocity boundary conditions are supported, along with adiabatic and isothermal
  temperature boundary conditions. See the boundary condition container
  `BoundaryConditionNavierStokesWall` and boundary condition types `NoSlip`, `Adiabatic`, and
  `Isothermal` for more information.
  * `CompressibleNavierStokesDiffusion2D` can utilize both primitive variables (which are not
  guaranteed to provably dissipate entropy) and entropy variables (which provably dissipate
  entropy at the semi-discrete level).
  * Please check the `examples` directory for further information about the supported setups.
    Further documentation will be added later.
- Numerical fluxes `flux_shima_etal_turbo` and `flux_ranocha_turbo` that are
  equivalent to their non-`_turbo` counterparts but may enable specialized
  methods making use of SIMD instructions to increase runtime efficiency
- Support for (periodic and non-periodic) SBP operators of
  [SummationByPartsOperators.jl](https://github.com/ranocha/SummationByPartsOperators.jl)
  as approximation type in `DGMulti` solvers
- Initial support for MPI-based parallel simulations using non-conforming meshes of type `P4estMesh`
  in 2D and 3D including adaptive mesh refinement

#### Removed

- The `VertexMappedMesh` type is removed in favor of the `DGMultiMesh` type.
  The `VertexMappedMesh` constructor is deprecated.

#### Changed

- The required Julia version is updated to v1.7.
- The isentropic vortex setups contained a bug that was fixed in Trixi.jl v0.4.54.
  Moreover, the setup was made a bit more challenging. See
  https://github.com/trixi-framework/Trixi.jl/issues/1269 for further
  information.

#### Deprecated

- The `DGMultiMesh` constructor which uses a `rd::RefElemData` argument is deprecated in
  favor of the constructor which uses a `dg::DGMulti` argument instead.

## Changes when updating to v0.4 from v0.3.x

#### Added

- Experimental support for artificial neural network-based indicators for shock capturing and
  adaptive mesh refinement ([#632])
- Experimental support for direct-hybrid aeroacoustics simulations ([#712])
- Implementation of shallow water equations in 2D
- Experimental support for interactive visualization with [Makie.jl](https://makie.juliaplots.org/)

#### Changed

- Implementation of acoustic perturbation equations now uses the conservative form, i.e. the
  perturbed pressure `p_prime` has been replaced with `p_prime_scaled = p_prime / c_mean^2`.
- Removed the experimental `BoundaryConditionWall` and instead directly compute slip wall boundary
  condition flux term using the function `boundary_condition_slip_wall`.
- Renamed `advectionvelocity` in `LinearScalarAdvectionEquation` to `advection_velocity`.
- The signature of indicators used for adaptive mesh refinement (AMR) and shock capturing
  changed to generalize them to curved meshes.

#### Deprecated

#### Removed

- Many initial/boundary conditions and source terms for typical setups were
  moved from `Trixi/src` to the example elixirs `Trixi/examples`. Thus, they
  are no longer available when `using Trixi`, e.g., the initial condition
  for the Kelvin Helmholtz instability.
- Features deprecated in v0.3 were removed.


## Changes in the v0.3 lifecycle

#### Added

- Support for automatic differentiation, e.g. `jacobian_ad_forward`
- In-situ visualization and post hoc visualization with Plots.jl
- New systems of equations
  - multicomponent compressible Euler and MHD equations
  - acoustic perturbation equations
  - Lattice-Boltzmann equations
- Composable `FluxPlusDissipation` and `FluxLaxFriedrichs()`, `FluxHLL()` with adaptable
  wave speed estimates were added in [#493]
- New structured, curvilinear, conforming mesh type `StructuredMesh`
- New unstructured, curvilinear, conforming mesh type `UnstructuredMesh2D` in 2D
- New unstructured, curvilinear, adaptive (non-conforming) mesh type `P4estMesh` in 2D and 3D
- Experimental support for finite difference (FD) summation-by-parts (SBP) methods via
  [SummationByPartsOperators.jl](https://github.com/ranocha/SummationByPartsOperators.jl)
- New support for modal DG and SBP-DG methods on triangular and tetrahedral meshes via [StartUpDG.jl](https://github.com/jlchan/StartUpDG.jl)

#### Changed

- `flux_lax_friedrichs(u_ll, u_rr, orientation, equations::LatticeBoltzmannEquations2D)` and
  `flux_lax_friedrichs(u_ll, u_rr, orientation, equations::LatticeBoltzmannEquations3D)`
  were actually using the logic of `flux_godunov`. Thus, they were renamed accordingly
  in [#493]. This is considered a bugfix
  (released in Trixi.jl v0.3.22).
- The required Julia version is updated to v1.6.

#### Deprecated

- `calcflux` → `flux` ([#463])
- `flux_upwind` → `flux_godunov`
- `flux_hindenlang` → `flux_hindenlang_gassner`
- Providing the keyword argument `solution_variables` of `SaveSolutionCallback`
  as `Symbol` is deprecated in favor of using functions like `cons2cons` and
  `cons2prim`
- `varnames_cons(equations)` → `varnames(cons2cons, equations)`
- `varnames_prim(equations)` → `varnames(cons2prim, equations)`
- The old interface for nonconservative terms is deprecated. In particular, passing
  only a single two-point numerical flux for nonconservative is deprecated. The new
  interface is described in a tutorial. Now, a tuple of two numerical fluxes of the
  form `(conservative_flux, nonconservative_flux)` needs to be passed for
  nonconservative equations, see [#657].

#### Removed<|MERGE_RESOLUTION|>--- conflicted
+++ resolved
@@ -15,13 +15,9 @@
 - New time integrator `PairedExplicitRK4`, implementing the fourth-order
   paired explicit Runge-Kutta method with [Convex.jl](https://github.com/jump-dev/Convex.jl)
   and [ECOS.jl](https://github.com/jump-dev/ECOS.jl) ([#2147])
-<<<<<<< HEAD
+- Passive tracers for arbitrary equations with density and flow variables ([#2364])
 - Simulations can now be restarted from other runs with different polynomial degrees, i.e.,
   the solution variables are correctly converted via interpolation or L2 projection ([#2358]).
-=======
-- Passive tracers for arbitrary equations with density and flow variables ([#2364])
->>>>>>> 23bc9644
-
 
 ## Changes when updating to v0.11 from v0.10.x
 
