# Package extension for adding Convex-based features to Trixi.jl
module TrixiConvexECOSExt

# Required for coefficient optimization in PERK scheme integrators
if isdefined(Base, :get_extension)
    using Convex: MOI, solve!, Variable, minimize, evaluate
    using ECOS: Optimizer
else
    # Until Julia v1.9 is the minimum required version for Trixi.jl, we still support Requires.jl
    using ..Convex: MOI, solve!, Variable, minimize, evaluate
    using ..ECOS: Optimizer
end

# Use other necessary libraries
using LinearAlgebra: eigvals

# Use functions that are to be extended and additional symbols that are not exported
using Trixi: Trixi, undo_normalization!,
             bisect_stability_polynomial, bisect_stability_polynomial_PERK4, @muladd

# By default, Julia/LLVM does not use fused multiply-add operations (FMAs).
# Since these FMAs can increase the performance of many numerical algorithms,
# we need to opt-in explicitly.
# See https://ranocha.de/blog/Optimizing_EC_Trixi for further details.
@muladd begin
#! format: noindent

# Undo normalization of stability polynomial coefficients by index factorial
# relative to consistency order.
function Trixi.undo_normalization!(gamma_opt, num_stage_evals,
                                   num_reduced_coeffs, fac_offset)
    for k in 1:(num_stage_evals - num_reduced_coeffs)
        gamma_opt[k] /= factorial(k + fac_offset)
    end
end

# Compute stability polynomials for paired explicit Runge-Kutta up to specified consistency
# order, including contributions from free coefficients for higher orders, and
# return the maximum absolute value
function stability_polynomials!(pnoms, consistency_order,
                                num_stage_evals,
                                num_eig_vals,
                                normalized_powered_eigvals_scaled,
                                gamma)
    # Initialize with zero'th order (z^0) coefficient
    for i in 1:num_eig_vals
        pnoms[i] = 1.0
    end
    # First `consistency_order` terms of the exponential
    for k in 1:consistency_order
        for i in 1:num_eig_vals
            pnoms[i] += normalized_powered_eigvals_scaled[i, k]
        end
    end

    # Contribution from free coefficients
    for k in (consistency_order + 1):num_stage_evals
        pnoms += gamma[k - consistency_order] *
                 view(normalized_powered_eigvals_scaled, :, k)
    end

    # For optimization only the maximum is relevant
    if consistency_order - num_stage_evals == 0
        return maximum(abs.(pnoms)) # If there is no variable to optimize, we need to use the broadcast operator.
    else
        return maximum(abs(pnoms))
    end
end

# Specialized form of the stability polynomials for fourth-order PERK schemes.
function stability_polynomials_PERK4!(pnoms, num_stage_evals,
                                      num_eig_vals,
                                      normalized_powered_eigvals,
                                      gamma,
                                      dt, cS3)
    # Constants arising from the particular form of Butcher tableau chosen for the 4th order PERK methods
    k1 = 0.001055026310046423 / cS3
    k2 = 0.03726406530405851 / cS3
    # Note: `cS3` = c_{S-3} is in principle free, while the other abscissae are fixed to 1.0

    # Initialize with zero'th order (z^0) coefficient
    for i in 1:num_eig_vals
        pnoms[i] = 1.0
    end
    # First `consistency_order` = 4 terms of the exponential
    for k in 1:4
        for i in 1:num_eig_vals
            pnoms[i] += dt^k * normalized_powered_eigvals[i, k]
        end
    end

    # "Fixed" term due to choice of the PERK4 Butcher tableau
    # Required to un-do the normalization of the eigenvalues here
<<<<<<< HEAD
    pnoms += k1 * dt^5 * normalized_powered_eigvals[:, 5] * factorial(5)

    # Contribution from free coefficients
    for k in 1:(num_stage_evals - 5)
        pnoms += (k2 * dt^(k + 4) * normalized_powered_eigvals[:, k + 4] * gamma[k] +
                  k1 * dt^(k + 5) * normalized_powered_eigvals[:, k + 5] * gamma[k] *
=======
    pnoms += k1 * dt^5 * view(normalized_powered_eigvals, :, 5) * factorial(5)

    # Contribution from free coefficients
    for k in 1:(num_stage_evals - 5)
        pnoms += (k2 * dt^(k + 4) * view(normalized_powered_eigvals, :, k + 4) *
                  gamma[k] +
                  k1 * dt^(k + 5) * view(normalized_powered_eigvals, :, k + 5) *
                  gamma[k] *
>>>>>>> 47c6ea65
                  (k + 5))
    end

    # For optimization only the maximum is relevant
    if num_stage_evals == 5
        return maximum(abs.(pnoms)) # If there is no variable to optimize, we need to use the broadcast operator.
    else
        return maximum(abs(pnoms))
    end
end

@inline function normalize_power_eigvals!(normalized_powered_eigvals,
                                          num_eig_vals, eig_vals,
                                          num_stage_evals)
    for j in 1:num_stage_evals
        fac_j = factorial(j)
        for i in 1:num_eig_vals
            normalized_powered_eigvals[i, j] = eig_vals[i]^j / fac_j
        end
    end
end

#=
The following structures and methods provide a simplified implementation to 
discover optimal stability polynomial for a given set of `eig_vals`
These are designed for the one-step (i.e., Runge-Kutta methods) integration of initial value ordinary 
and partial differential equations.

- Ketcheson and Ahmadia (2012).
Optimal stability polynomials for numerical integration of initial value problems
[DOI: 10.2140/camcos.2012.7.247](https://doi.org/10.2140/camcos.2012.7.247)
=#

# Perform bisection to optimize timestep for stability of the polynomial
function Trixi.bisect_stability_polynomial(consistency_order, num_eig_vals,
                                           num_stage_evals,
                                           dtmax, dteps, eig_vals;
                                           verbose = false)
    dtmin = 0.0
    dt = -1.0
    abs_p = -1.0

    # Construct stability polynomial for each eigenvalue
    pnoms = ones(Complex{Float64}, num_eig_vals, 1)

    # Init datastructure for monomial coefficients
    gamma = Variable(num_stage_evals - consistency_order)

    normalized_powered_eigvals = zeros(Complex{Float64}, num_eig_vals, num_stage_evals)
    normalize_power_eigvals!(normalized_powered_eigvals,
                             num_eig_vals, eig_vals,
                             num_stage_evals)

    normalized_powered_eigvals_scaled = similar(normalized_powered_eigvals)

    if verbose
        println("Start optimization of stability polynomial \n")
    end

    # Bisection on timestep
    while dtmax - dtmin > dteps
        dt = 0.5 * (dtmax + dtmin)

        # Compute stability polynomial for current timestep
        for k in 1:num_stage_evals
            dt_k = dt^k
            for i in 1:num_eig_vals
                normalized_powered_eigvals_scaled[i, k] = dt_k *
                                                          normalized_powered_eigvals[i,
                                                                                     k]
            end
        end

        # Check if there are variables to optimize
        if num_stage_evals - consistency_order > 0
            # Use last optimal values for gamma in (potentially) next iteration
            problem = minimize(stability_polynomials!(pnoms, consistency_order,
                                                      num_stage_evals,
                                                      num_eig_vals,
                                                      normalized_powered_eigvals_scaled,
                                                      gamma))

            solve!(problem,
                   # Parameters taken from default values for EiCOS
                   MOI.OptimizerWithAttributes(Optimizer, "gamma" => 0.99,
                                               "delta" => 2e-7,
                                               "feastol" => 1e-9,
                                               "abstol" => 1e-9,
                                               "reltol" => 1e-9,
                                               "feastol_inacc" => 1e-4,
                                               "abstol_inacc" => 5e-5,
                                               "reltol_inacc" => 5e-5,
                                               "nitref" => 9,
                                               "maxit" => 100,
                                               "verbose" => 3); silent = true)

            abs_p = problem.optval
        else
            abs_p = stability_polynomials!(pnoms, consistency_order,
                                           num_stage_evals,
                                           num_eig_vals,
                                           normalized_powered_eigvals_scaled,
                                           gamma)
        end

        if abs_p < 1
            dtmin = dt
        else
            dtmax = dt
        end
    end

    if verbose
        println("Concluded stability polynomial optimization \n")
    end

    if num_stage_evals - consistency_order > 0
        gamma_opt = evaluate(gamma)
    else
        gamma_opt = nothing # If there is no variable to optimize, return gamma_opt as nothing.
    end

    # Catch case S = 3 (only one opt. variable)
    if isa(gamma_opt, Number)
        gamma_opt = [gamma_opt]
    end

    undo_normalization!(gamma_opt, num_stage_evals,
                        consistency_order, consistency_order)

    return gamma_opt, dt
end

# Specialized routine for PERK4.
# For details, see Section 4 in 
# - D. Doehring, L. Christmann, M. Schlottke-Lakemper, G. J. Gassner and M. Torrilhon (2024).
# Fourth-Order Paired-Explicit Runge-Kutta Methods
# [DOI:10.48550/arXiv.2408.05470](https://doi.org/10.48550/arXiv.2408.05470)
function Trixi.bisect_stability_polynomial_PERK4(num_eig_vals,
                                                 num_stage_evals,
                                                 dtmax, dteps, eig_vals, cS3;
                                                 verbose = false)
    dtmin = 0.0
    dt = -1.0
    abs_p = -1.0

    # Construct stability polynomial for each eigenvalue
    pnoms = ones(Complex{Float64}, num_eig_vals, 1)

    # Init datastructure for monomial coefficients
    gamma = Variable(num_stage_evals - 5)

    normalized_powered_eigvals = zeros(Complex{Float64}, num_eig_vals, num_stage_evals)
    normalize_power_eigvals!(normalized_powered_eigvals,
                             num_eig_vals, eig_vals,
                             num_stage_evals)

    if verbose
        println("Start optimization of stability polynomial \n")
    end

    # Bisection on timestep
    while dtmax - dtmin > dteps
        dt = 0.5 * (dtmax + dtmin)

        if num_stage_evals > 5
            # Use last optimal values for gamma in (potentially) next iteration
            problem = minimize(stability_polynomials_PERK4!(pnoms,
                                                            num_stage_evals,
                                                            num_eig_vals,
                                                            normalized_powered_eigvals,
                                                            gamma, dt, cS3))

            solve!(problem,
                   # Parameters taken from default values for EiCOS
                   MOI.OptimizerWithAttributes(Optimizer, "gamma" => 0.99,
                                               "delta" => 2e-7,
                                               "feastol" => 1e-9,
                                               "abstol" => 1e-9,
                                               "reltol" => 1e-9,
                                               "feastol_inacc" => 1e-4,
                                               "abstol_inacc" => 5e-5,
                                               "reltol_inacc" => 5e-5,
                                               "nitref" => 9,
                                               "maxit" => 100,
                                               "verbose" => 3); silent = true)

            abs_p = problem.optval
        else
            abs_p = stability_polynomials_PERK4!(pnoms, num_stage_evals,
                                                 num_eig_vals,
                                                 normalized_powered_eigvals,
                                                 gamma, dt, cS3)
        end

        if abs_p < 1
            dtmin = dt
        else
            dtmax = dt
        end
    end

    if verbose
        println("Concluded stability polynomial optimization \n")
    end

    if num_stage_evals > 5
        gamma_opt = evaluate(gamma)
    else
        gamma_opt = nothing # If there is no variable to optimize, return gamma_opt as nothing.
    end

    # Catch case S = 6 (only one opt. variable)
    if isa(gamma_opt, Number)
        gamma_opt = [gamma_opt]
    end

    undo_normalization!(gamma_opt, num_stage_evals, 5, 4)

    return gamma_opt, dt
end
end # @muladd

end # module TrixiConvexECOSExt<|MERGE_RESOLUTION|>--- conflicted
+++ resolved
@@ -91,14 +91,6 @@
 
     # "Fixed" term due to choice of the PERK4 Butcher tableau
     # Required to un-do the normalization of the eigenvalues here
-<<<<<<< HEAD
-    pnoms += k1 * dt^5 * normalized_powered_eigvals[:, 5] * factorial(5)
-
-    # Contribution from free coefficients
-    for k in 1:(num_stage_evals - 5)
-        pnoms += (k2 * dt^(k + 4) * normalized_powered_eigvals[:, k + 4] * gamma[k] +
-                  k1 * dt^(k + 5) * normalized_powered_eigvals[:, k + 5] * gamma[k] *
-=======
     pnoms += k1 * dt^5 * view(normalized_powered_eigvals, :, 5) * factorial(5)
 
     # Contribution from free coefficients
@@ -107,7 +99,6 @@
                   gamma[k] +
                   k1 * dt^(k + 5) * view(normalized_powered_eigvals, :, k + 5) *
                   gamma[k] *
->>>>>>> 47c6ea65
                   (k + 5))
     end
 
