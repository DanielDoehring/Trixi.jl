--- conflicted
+++ resolved
@@ -15,11 +15,8 @@
 using LinearAlgebra: eigvals
 
 # Use functions that are to be extended and additional symbols that are not exported
-<<<<<<< HEAD
 using Trixi: Trixi, undo_normalization!, bisect_stability_polynomial, solve_b_embedded, @muladd
-=======
 using Trixi: Trixi, undo_normalization!, bisect_stability_polynomial, compute_b_embedded_coeffs, @muladd
->>>>>>> 6360b8d6
 
 # By default, Julia/LLVM does not use fused multiply-add operations (FMAs).
 # Since these FMAs can increase the performance of many numerical algorithms,
@@ -165,7 +162,6 @@
     return gamma_opt, dt
 end
 
-<<<<<<< HEAD
 function compute_b_embedded_coeffs(num_stage_evals, num_stages, embedded_monomial_coeffs, a_unknown, c)
 
     A = zeros(num_stage_evals - 1, num_stage_evals - 1)
@@ -298,7 +294,8 @@
     b_embedded = compute_b_embedded_coeffs(num_stage_evals, num_stages, gamma_opt, a_unknown, c)
 
     return b_embedded, dt
-=======
+end
+
 function Trixi.compute_b_embedded_coeffs(num_stage_evals, num_stages, embedded_monomial_coeffs, a_unknown, c)
 
     A = zeros(num_stage_evals-1, num_stage_evals)
@@ -350,7 +347,6 @@
     ot = problem.optval
     println("Optimal value of the objective function: ", ot)
     return evaluate(b_embedded)
->>>>>>> 6360b8d6
 end
 end # @muladd
 
