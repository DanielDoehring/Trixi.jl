--- conflicted
+++ resolved
@@ -643,16 +643,7 @@
                         initial_refinement_level=0,)
     # Ensure that we do not have excessive memory allocations
     # (e.g., from type instabilities)
-<<<<<<< HEAD
-    let
-        t = sol.t[end]
-        u_ode = sol.u[end]
-        du_ode = similar(u_ode)
-        @test (@allocated Trixi.rhs!(du_ode, u_ode, semi, t)) < 3000
-    end
-=======
-    @test_allocations(Trixi.rhs!, semi, sol, 1000)
->>>>>>> 28bed61b
+    @test_allocations(Trixi.rhs!, semi, sol, 1000)
 
     u_ode = copy(sol.u[end])
     du_ode = zero(u_ode) # Just a placeholder in this case
