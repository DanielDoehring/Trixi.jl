--- conflicted
+++ resolved
@@ -13,28 +13,23 @@
 
 function calc_volume_integral!(du, u,
                                mesh::AbstractMesh{1},
-                               nonconservative_terms, equations,
+                               have_nonconservative_terms, equations,
                                volume_integral::VolumeIntegralWeakForm,
                                dg::DGSEM, cache,
                                element_indices = eachelement(dg, cache),
                                interface_indices = nothing)
     @threaded for element in element_indices
         weak_form_kernel!(du, u, element, mesh,
-                          nonconservative_terms, equations,
+                          have_nonconservative_terms, equations,
                           dg, cache)
     end
 
     return nothing
 end
 
-<<<<<<< HEAD
 function calc_volume_integral!(du, u,
                                mesh::Union{AbstractMesh{2}, AbstractMesh{3}},
-                               nonconservative_terms, equations,
-=======
-function calc_volume_integral!(du, u, mesh,
                                have_nonconservative_terms, equations,
->>>>>>> 96c7aef8
                                volume_integral::VolumeIntegralWeakForm,
                                dg::DGSEM, cache,
                                element_indices = eachelement(dg, cache),
@@ -49,36 +44,25 @@
     return nothing
 end
 
-<<<<<<< HEAD
 function calc_volume_integral!(du, u,
                                mesh::AbstractMesh{1},
-                               nonconservative_terms, equations,
+                               have_nonconservative_terms, equations,
                                volume_integral::VolumeIntegralFluxDifferencing,
                                dg::DGSEM, cache,
                                element_indices = eachelement(dg, cache),
                                interface_indices = nothing)
     @threaded for element in element_indices
-        flux_differencing_kernel!(du, u, element, mesh, nonconservative_terms,
-                                  equations,
-=======
-function calc_volume_integral!(du, u, mesh,
-                               have_nonconservative_terms, equations,
-                               volume_integral::VolumeIntegralFluxDifferencing,
-                               dg::DGSEM, cache)
-    @threaded for element in eachelement(dg, cache)
         flux_differencing_kernel!(du, u, element, mesh,
                                   have_nonconservative_terms, equations,
->>>>>>> 96c7aef8
                                   volume_integral.volume_flux, dg, cache)
     end
 
     return nothing
 end
 
-<<<<<<< HEAD
 function calc_volume_integral!(du, u,
                                mesh::Union{AbstractMesh{2}, AbstractMesh{3}},
-                               nonconservative_terms, equations,
+                               have_nonconservative_terms, equations,
                                volume_integral::VolumeIntegralFluxDifferencing,
                                dg::DGSEM, cache,
                                element_indices = eachelement(dg, cache),
@@ -86,7 +70,7 @@
                                mortar_indices = nothing)
     @threaded for element in element_indices
         flux_differencing_kernel!(du, u, element, mesh,
-                                  nonconservative_terms, equations,
+                                  have_nonconservative_terms, equations,
                                   volume_integral.volume_flux, dg, cache)
     end
 end
@@ -94,11 +78,7 @@
 #=
 function calc_volume_integral!(du, u,
                                mesh,
-                               nonconservative_terms, equations,
-=======
-function calc_volume_integral!(du, u, mesh,
                                have_nonconservative_terms, equations,
->>>>>>> 96c7aef8
                                volume_integral::VolumeIntegralShockCapturingHG,
                                dg::DGSEM, cache)
     @unpack volume_flux_dg, volume_flux_fv, indicator = volume_integral
@@ -137,14 +117,9 @@
 end
 =#
 
-<<<<<<< HEAD
 function calc_volume_integral!(du, u,
                                mesh::AbstractMesh{1},
-                               nonconservative_terms, equations,
-=======
-function calc_volume_integral!(du, u, mesh,
                                have_nonconservative_terms, equations,
->>>>>>> 96c7aef8
                                volume_integral::VolumeIntegralPureLGLFiniteVolume,
                                dg::DGSEM, cache,
                                element_indices = eachelement(dg, cache),
@@ -152,10 +127,10 @@
     @unpack volume_flux_fv = volume_integral
 
     # Calculate LGL FV volume integral
-<<<<<<< HEAD
     @threaded for element in element_indices
-        fv_kernel!(du, u, mesh, nonconservative_terms, equations, volume_flux_fv,
-                   dg, cache, element, true)
+        fv_kernel!(du, u, mesh,
+                   have_nonconservative_terms, equations,
+                   volume_flux_fv, dg, cache, element, true)
     end
 
     return nothing
@@ -163,7 +138,7 @@
 
 function calc_volume_integral!(du, u,
                                mesh::Union{AbstractMesh{2}, AbstractMesh{3}},
-                               nonconservative_terms, equations,
+                               have_nonconservative_terms, equations,
                                volume_integral::VolumeIntegralPureLGLFiniteVolume,
                                dg::DGSEM, cache,
                                element_indices = eachelement(dg, cache),
@@ -173,14 +148,9 @@
 
     # Calculate LGL FV volume integral
     @threaded for element in element_indices
-        fv_kernel!(du, u, mesh, nonconservative_terms, equations, volume_flux_fv,
-                   dg, cache, element, true)
-=======
-    @threaded for element in eachelement(dg, cache)
         fv_kernel!(du, u, mesh,
                    have_nonconservative_terms, equations,
                    volume_flux_fv, dg, cache, element, true)
->>>>>>> 96c7aef8
     end
 
     return nothing
