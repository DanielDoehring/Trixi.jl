--- conflicted
+++ resolved
@@ -5,20 +5,13 @@
 @muladd begin
 #! format: noindent
 
-<<<<<<< HEAD
-function calc_gradient!(gradients, u_transformed, t,
-                        mesh::P4estMesh{3}, equations_parabolic,
-                        boundary_conditions_parabolic, dg::DG,
-                        cache,
+function calc_gradient!(gradients, u_transformed, t, mesh::P4estMesh{3},
+                        equations_parabolic, boundary_conditions_parabolic,
+                        dg::DG, parabolic_scheme, cache,
                         element_indices = eachelement(dg, cache),
                         interface_indices = eachinterface(dg, cache),
                         boundary_indices = eachboundary(dg, cache),
                         mortar_indices = eachmortar(dg, cache))
-=======
-function calc_gradient!(gradients, u_transformed, t, mesh::P4estMesh{3},
-                        equations_parabolic, boundary_conditions_parabolic,
-                        dg::DG, parabolic_scheme, cache)
->>>>>>> c5ca8e32
     gradients_x, gradients_y, gradients_z = gradients
 
     # Reset gradients
@@ -44,16 +37,10 @@
 
     # Calculate interface fluxes for the gradients
     @trixi_timeit timer() "interface flux" begin
-<<<<<<< HEAD
-        calc_interface_flux!(cache.elements.surface_flux_values,
-                             mesh, False(), # False() = no nonconservative terms
-                             equations_parabolic, dg.surface_integral, dg,
-                             cache, interface_indices)
-=======
         @unpack surface_flux_values = cache.elements
         calc_gradient_interface_flux!(surface_flux_values, mesh, equations_parabolic,
-                                      dg, parabolic_scheme, cache)
->>>>>>> c5ca8e32
+                                      dg, parabolic_scheme, cache,
+                                      interface_indices)
     end
 
     # Prolong viscous fluxes to boundaries.
@@ -200,11 +187,12 @@
 function calc_gradient_interface_flux!(surface_flux_values,
                                        mesh::Union{P4estMesh{3}, T8codeMesh{3}},
                                        equations_parabolic,
-                                       dg::DG, parabolic_scheme, cache)
+                                       dg::DG, parabolic_scheme, cache,
+                                       interface_indices = eachinterface(dg, cache))
     @unpack neighbor_ids, node_indices = cache.interfaces
     index_range = eachnode(dg)
 
-    @threaded for interface in eachinterface(dg, cache)
+    @threaded for interface in interface_indices
         # Get element and side information on the primary element
         primary_element = neighbor_ids[1, interface]
         primary_indices = node_indices[1, interface]
@@ -482,16 +470,9 @@
 end
 
 # This version is used for divergence flux computations
-<<<<<<< HEAD
-function calc_interface_flux!(surface_flux_values,
-                              mesh::P4estMesh{3}, equations_parabolic,
-                              dg::DG, cache,
-                              interface_indices = eachinterface(dg, cache))
-=======
 function calc_interface_flux!(surface_flux_values, mesh::P4estMesh{3},
                               equations_parabolic, dg::DG, parabolic_scheme,
-                              cache)
->>>>>>> c5ca8e32
+                              cache, interface_indices = eachinterface(dg, cache))
     (; neighbor_ids, node_indices) = cache.interfaces
     index_range = eachnode(dg)
 
