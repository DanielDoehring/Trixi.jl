--- conflicted
+++ resolved
@@ -46,79 +46,9 @@
 
     # Calculate volume integral
     @trixi_timeit timer() "volume integral" begin
-<<<<<<< HEAD
-        (; derivative_dhat) = dg.basis
-        (; contravariant_vectors) = cache.elements
-
-        @threaded for element in element_indices
-
-            # Calculate gradients with respect to reference coordinates in one element
-            for k in eachnode(dg), j in eachnode(dg), i in eachnode(dg)
-                u_node = get_node_vars(u_transformed, equations_parabolic, dg,
-                                       i, j, k, element)
-
-                for ii in eachnode(dg)
-                    multiply_add_to_node_vars!(gradients_x, derivative_dhat[ii, i],
-                                               u_node, equations_parabolic, dg,
-                                               ii, j, k, element)
-                end
-
-                for jj in eachnode(dg)
-                    multiply_add_to_node_vars!(gradients_y, derivative_dhat[jj, j],
-                                               u_node, equations_parabolic, dg,
-                                               i, jj, k, element)
-                end
-
-                for kk in eachnode(dg)
-                    multiply_add_to_node_vars!(gradients_z, derivative_dhat[kk, k],
-                                               u_node, equations_parabolic, dg,
-                                               i, j, kk, element)
-                end
-            end
-
-            # now that the reference coordinate gradients are computed, transform them node-by-node to physical gradients
-            # using the contravariant vectors
-            for k in eachnode(dg), j in eachnode(dg), i in eachnode(dg)
-                Ja11, Ja12, Ja13 = get_contravariant_vector(1, contravariant_vectors,
-                                                            i, j, k, element)
-                Ja21, Ja22, Ja23 = get_contravariant_vector(2, contravariant_vectors,
-                                                            i, j, k, element)
-                Ja31, Ja32, Ja33 = get_contravariant_vector(3, contravariant_vectors,
-                                                            i, j, k, element)
-
-                gradients_reference_1 = get_node_vars(gradients_x, equations_parabolic,
-                                                      dg, i, j, k, element)
-                gradients_reference_2 = get_node_vars(gradients_y, equations_parabolic,
-                                                      dg, i, j, k, element)
-                gradients_reference_3 = get_node_vars(gradients_z, equations_parabolic,
-                                                      dg, i, j, k, element)
-
-                # note that the contravariant vectors are transposed compared with computations of flux
-                # divergences in `calc_volume_integral!`. See
-                # https://github.com/trixi-framework/Trixi.jl/pull/1490#discussion_r1213345190
-                # for a more detailed discussion.
-                gradient_x_node = Ja11 * gradients_reference_1 +
-                                  Ja21 * gradients_reference_2 +
-                                  Ja31 * gradients_reference_3
-                gradient_y_node = Ja12 * gradients_reference_1 +
-                                  Ja22 * gradients_reference_2 +
-                                  Ja32 * gradients_reference_3
-                gradient_z_node = Ja13 * gradients_reference_1 +
-                                  Ja23 * gradients_reference_2 +
-                                  Ja33 * gradients_reference_3
-
-                set_node_vars!(gradients_x, gradient_x_node, equations_parabolic, dg,
-                               i, j, k, element)
-                set_node_vars!(gradients_y, gradient_y_node, equations_parabolic, dg,
-                               i, j, k, element)
-                set_node_vars!(gradients_z, gradient_z_node, equations_parabolic, dg,
-                               i, j, k, element)
-            end
-        end
-=======
         calc_gradient_volume_integral!(gradients, u_transformed,
-                                       mesh, equations_parabolic, dg, cache)
->>>>>>> 6f722ecf
+                                       mesh, equations_parabolic, dg, cache,
+                                       element_indices)
     end
 
     # Prolong solution to interfaces
@@ -170,115 +100,9 @@
 
     # Calculate surface integrals
     @trixi_timeit timer() "surface integral" begin
-<<<<<<< HEAD
-        (; boundary_interpolation) = dg.basis
-        (; surface_flux_values) = cache_parabolic.elements
-        (; contravariant_vectors) = cache.elements
-
-        # Access the factors only once before beginning the loop to increase performance.
-        # We also use explicit assignments instead of `+=` to let `@muladd` turn these
-        # into FMAs (see comment at the top of the file).
-        factor_1 = boundary_interpolation[1, 1]
-        factor_2 = boundary_interpolation[nnodes(dg), 2]
-        @threaded for element in element_indices
-            for l in eachnode(dg), m in eachnode(dg)
-                for v in eachvariable(equations_parabolic)
-                    for dim in 1:3
-                        grad = gradients[dim]
-                        # surface at -x
-                        normal_direction = get_normal_direction(1,
-                                                                contravariant_vectors,
-                                                                1, l, m,
-                                                                element)
-                        grad[v, 1, l, m, element] = (grad[v, 1, l, m,
-                                                          element] +
-                                                     surface_flux_values[v,
-                                                                         l,
-                                                                         m,
-                                                                         1,
-                                                                         element] *
-                                                     factor_1 * normal_direction[dim])
-
-                        # surface at +x
-                        normal_direction = get_normal_direction(2,
-                                                                contravariant_vectors,
-                                                                nnodes(dg), l, m,
-                                                                element)
-                        grad[v, nnodes(dg), l, m, element] = (grad[v, nnodes(dg), l, m,
-                                                                   element] +
-                                                              surface_flux_values[v,
-                                                                                  l,
-                                                                                  m,
-                                                                                  2,
-                                                                                  element] *
-                                                              factor_2 *
-                                                              normal_direction[dim])
-
-                        # surface at -y
-                        normal_direction = get_normal_direction(3,
-                                                                contravariant_vectors,
-                                                                l, 1, m,
-                                                                element)
-                        grad[v, l, 1, m, element] = (grad[v, l, 1, m,
-                                                          element] +
-                                                     surface_flux_values[v,
-                                                                         l,
-                                                                         m,
-                                                                         3,
-                                                                         element] *
-                                                     factor_1 * normal_direction[dim])
-
-                        # surface at +y
-                        normal_direction = get_normal_direction(4,
-                                                                contravariant_vectors,
-                                                                l, nnodes(dg), m,
-                                                                element)
-                        grad[v, l, nnodes(dg), m, element] = (grad[v, l, nnodes(dg), m,
-                                                                   element] +
-                                                              surface_flux_values[v,
-                                                                                  l,
-                                                                                  m,
-                                                                                  4,
-                                                                                  element] *
-                                                              factor_2 *
-                                                              normal_direction[dim])
-
-                        # surface at -z
-                        normal_direction = get_normal_direction(5,
-                                                                contravariant_vectors,
-                                                                l, m, 1,
-                                                                element)
-                        grad[v, l, m, 1, element] = (grad[v, l, m, 1,
-                                                          element] +
-                                                     surface_flux_values[v,
-                                                                         l,
-                                                                         m,
-                                                                         5,
-                                                                         element] *
-                                                     factor_1 * normal_direction[dim])
-
-                        # surface at +z
-                        normal_direction = get_normal_direction(6,
-                                                                contravariant_vectors,
-                                                                l, m, nnodes(dg),
-                                                                element)
-                        grad[v, l, m, nnodes(dg), element] = (grad[v, l, m, nnodes(dg),
-                                                                   element] +
-                                                              surface_flux_values[v,
-                                                                                  l,
-                                                                                  m,
-                                                                                  6,
-                                                                                  element] *
-                                                              factor_2 *
-                                                              normal_direction[dim])
-                    end
-                end
-            end
-        end
-=======
         calc_gradient_surface_integral!(gradients, mesh, equations_parabolic,
-                                        dg, cache, cache_parabolic)
->>>>>>> 6f722ecf
+                                        dg, cache, cache_parabolic,
+                                        element_indices)
     end
 
     # Apply Jacobian from mapping to reference element
@@ -910,12 +734,13 @@
 function calc_gradient_volume_integral!(gradients, u_transformed,
                                         mesh::P4estMesh{3}, # for dispatch only
                                         equations_parabolic::AbstractEquationsParabolic,
-                                        dg::DG, cache)
+                                        dg::DG, cache,
+                                        element_indices = eachelement(dg, cache))
     @unpack derivative_dhat = dg.basis
     @unpack contravariant_vectors = cache.elements
     gradients_x, gradients_y, gradients_z = gradients
 
-    @threaded for element in eachelement(dg, cache)
+    @threaded for element in element_indices
         # Calculate volume terms in one element,
         # corresponds to `kernel` functions for the hyperbolic part of the flux
         for k in eachnode(dg), j in eachnode(dg), i in eachnode(dg)
@@ -1122,7 +947,8 @@
 function calc_gradient_surface_integral!(gradients,
                                          mesh::P4estMesh{3}, # for dispatch only
                                          equations_parabolic::AbstractEquationsParabolic,
-                                         dg::DGSEM, cache, cache_parabolic)
+                                         dg::DGSEM, cache, cache_parabolic,
+                                         element_indices = eachelement(dg, cache))
     @unpack boundary_interpolation = dg.basis
     @unpack surface_flux_values = cache_parabolic.elements
     @unpack contravariant_vectors = cache.elements
@@ -1132,7 +958,7 @@
     # into FMAs (see comment at the top of the file).
     factor_1 = boundary_interpolation[1, 1]
     factor_2 = boundary_interpolation[nnodes(dg), 2]
-    @threaded for element in eachelement(dg, cache)
+    @threaded for element in element_indices
         for l in eachnode(dg), m in eachnode(dg)
             for v in eachvariable(equations_parabolic)
                 for dim in 1:3
