# By default, Julia/LLVM does not use fused multiply-add operations (FMAs).
# Since these FMAs can increase the performance of many numerical algorithms,
# we need to opt-in explicitly.
# See https://ranocha.de/blog/Optimizing_EC_Trixi for further details.
@muladd begin
#! format: noindent

# This method is called when a SemidiscretizationHyperbolicParabolic is constructed.
# It constructs the basic `cache` used throughout the simulation to compute
# the RHS etc.
function create_cache_parabolic(mesh::P4estMesh{3},
                                equations_hyperbolic::AbstractEquations,
                                equations_parabolic::AbstractEquationsParabolic,
                                dg::DG, parabolic_scheme, RealT, uEltype)
    balance!(mesh)

    elements = init_elements(mesh, equations_hyperbolic, dg.basis, uEltype)
    interfaces = init_interfaces(mesh, equations_hyperbolic, dg.basis, elements)
    boundaries = init_boundaries(mesh, equations_hyperbolic, dg.basis, elements)

    viscous_container = init_viscous_container_3d(nvariables(equations_hyperbolic),
                                                  nnodes(dg.basis), nelements(elements),
                                                  uEltype)

    cache = (; elements, interfaces, boundaries, viscous_container)

    return cache
end

function calc_gradient!(gradients, u_transformed, t,
                        mesh::P4estMesh{3}, equations_parabolic,
                        boundary_conditions_parabolic, dg::DG,
                        cache, cache_parabolic,
                        element_indices = eachelement(dg, cache),
                        interface_indices = eachinterface(dg, cache),
                        boundary_indices = eachboundary(dg, cache),
                        mortar_indices = eachmortar(dg, cache))
    gradients_x, gradients_y, gradients_z = gradients

    # Reset du
    @trixi_timeit timer() "reset gradients" begin
        reset_du!(gradients_x, dg, cache, element_indices)
        reset_du!(gradients_y, dg, cache, element_indices)
        reset_du!(gradients_z, dg, cache, element_indices)
    end

    # Calculate volume integral
    @trixi_timeit timer() "volume integral" begin
        (; derivative_dhat) = dg.basis
        (; contravariant_vectors) = cache.elements

        @threaded for element in element_indices

            # Calculate gradients with respect to reference coordinates in one element
            for k in eachnode(dg), j in eachnode(dg), i in eachnode(dg)
                u_node = get_node_vars(u_transformed, equations_parabolic, dg,
                                       i, j, k, element)

                for ii in eachnode(dg)
                    multiply_add_to_node_vars!(gradients_x, derivative_dhat[ii, i],
                                               u_node, equations_parabolic, dg,
                                               ii, j, k, element)
                end

                for jj in eachnode(dg)
                    multiply_add_to_node_vars!(gradients_y, derivative_dhat[jj, j],
                                               u_node, equations_parabolic, dg,
                                               i, jj, k, element)
                end

                for kk in eachnode(dg)
                    multiply_add_to_node_vars!(gradients_z, derivative_dhat[kk, k],
                                               u_node, equations_parabolic, dg,
                                               i, j, kk, element)
                end
            end

            # now that the reference coordinate gradients are computed, transform them node-by-node to physical gradients
            # using the contravariant vectors
            for k in eachnode(dg), j in eachnode(dg), i in eachnode(dg)
                Ja11, Ja12, Ja13 = get_contravariant_vector(1, contravariant_vectors,
                                                            i, j, k, element)
                Ja21, Ja22, Ja23 = get_contravariant_vector(2, contravariant_vectors,
                                                            i, j, k, element)
                Ja31, Ja32, Ja33 = get_contravariant_vector(3, contravariant_vectors,
                                                            i, j, k, element)

                gradients_reference_1 = get_node_vars(gradients_x, equations_parabolic,
                                                      dg, i, j, k, element)
                gradients_reference_2 = get_node_vars(gradients_y, equations_parabolic,
                                                      dg, i, j, k, element)
                gradients_reference_3 = get_node_vars(gradients_z, equations_parabolic,
                                                      dg, i, j, k, element)

                # note that the contravariant vectors are transposed compared with computations of flux
                # divergences in `calc_volume_integral!`. See
                # https://github.com/trixi-framework/Trixi.jl/pull/1490#discussion_r1213345190
                # for a more detailed discussion.
                gradient_x_node = Ja11 * gradients_reference_1 +
                                  Ja21 * gradients_reference_2 +
                                  Ja31 * gradients_reference_3
                gradient_y_node = Ja12 * gradients_reference_1 +
                                  Ja22 * gradients_reference_2 +
                                  Ja32 * gradients_reference_3
                gradient_z_node = Ja13 * gradients_reference_1 +
                                  Ja23 * gradients_reference_2 +
                                  Ja33 * gradients_reference_3

                set_node_vars!(gradients_x, gradient_x_node, equations_parabolic, dg,
                               i, j, k, element)
                set_node_vars!(gradients_y, gradient_y_node, equations_parabolic, dg,
                               i, j, k, element)
                set_node_vars!(gradients_z, gradient_z_node, equations_parabolic, dg,
                               i, j, k, element)
            end
        end
    end

    # Prolong solution to interfaces
    @trixi_timeit timer() "prolong2interfaces" begin
        prolong2interfaces!(cache_parabolic, u_transformed, mesh,
<<<<<<< HEAD
                            equations_parabolic, dg.surface_integral, dg,
                            interface_indices)
=======
                            equations_parabolic, dg)
>>>>>>> da9e72e8
    end

    # Calculate interface fluxes for the gradient. This reuses P4est `calc_interface_flux!` along with a
    # specialization for AbstractEquationsParabolic.
    @trixi_timeit timer() "interface flux" begin
        calc_interface_flux!(cache_parabolic.elements.surface_flux_values,
                             mesh, False(), # False() = no nonconservative terms
                             equations_parabolic, dg.surface_integral, dg,
                             cache_parabolic, interface_indices)
    end

    # Prolong solution to boundaries
    @trixi_timeit timer() "prolong2boundaries" begin
        prolong2boundaries!(cache_parabolic, u_transformed, mesh,
                            equations_parabolic, dg.surface_integral, dg,
                            boundary_indices)
    end

    # TODO: Boundary Orientations?
    # Calculate boundary fluxes
    @trixi_timeit timer() "boundary flux" begin
        calc_boundary_flux_gradients!(cache_parabolic, t, boundary_conditions_parabolic,
                                      mesh, equations_parabolic, dg.surface_integral,
                                      dg)
    end

    # Prolong solution to mortars. These should reuse the hyperbolic version of `prolong2mortars`
    # !!! NOTE: we reuse the hyperbolic cache here, since it contains both `mortars` and `u_threaded`.
    # !!! should we have a separate mortars/u_threaded in cache_parabolic?
    @trixi_timeit timer() "prolong2mortars" begin
        prolong2mortars!(cache, u_transformed, mesh, equations_parabolic,
                         dg.mortar, dg, mortar_indices)
    end

    # Calculate mortar fluxes. These should reuse the hyperbolic version of `calc_mortar_flux`,
    # along with a specialization on `calc_mortar_flux!` and `mortar_fluxes_to_elements!` for
    # AbstractEquationsParabolic.
    @trixi_timeit timer() "mortar flux" begin
        calc_mortar_flux!(cache_parabolic.elements.surface_flux_values,
                          mesh, False(), # False() = no nonconservative terms
                          equations_parabolic,
                          dg.mortar, dg.surface_integral, dg, cache, mortar_indices)
    end

    # Calculate surface integrals
    @trixi_timeit timer() "surface integral" begin
        (; boundary_interpolation) = dg.basis
        (; surface_flux_values) = cache_parabolic.elements
        (; contravariant_vectors) = cache.elements

        # Access the factors only once before beginning the loop to increase performance.
        # We also use explicit assignments instead of `+=` to let `@muladd` turn these
        # into FMAs (see comment at the top of the file).
        factor_1 = boundary_interpolation[1, 1]
        factor_2 = boundary_interpolation[nnodes(dg), 2]
        @threaded for element in element_indices
            for l in eachnode(dg), m in eachnode(dg)
                for v in eachvariable(equations_parabolic)
                    for dim in 1:3
                        grad = gradients[dim]
                        # surface at -x
                        normal_direction = get_normal_direction(1,
                                                                contravariant_vectors,
                                                                1, l, m, element)
                        grad[v, 1, l, m, element] = (grad[v, 1, l, m, element] +
                                                     surface_flux_values[v, l, m, 1,
                                                                         element] *
                                                     factor_1 * normal_direction[dim])

                        # surface at +x
                        normal_direction = get_normal_direction(2,
                                                                contravariant_vectors,
                                                                nnodes(dg), l, m,
                                                                element)
                        grad[v, nnodes(dg), l, m, element] = (grad[v, nnodes(dg), l, m,
                                                                   element] +
                                                              surface_flux_values[v, l,
                                                                                  m,
                                                                                  2,
                                                                                  element] *
                                                              factor_2 *
                                                              normal_direction[dim])

                        # surface at -y
                        normal_direction = get_normal_direction(3,
                                                                contravariant_vectors,
                                                                l, m, 1, element)
                        grad[v, l, 1, m, element] = (grad[v, l, 1, m, element] +
                                                     surface_flux_values[v, l, m, 3,
                                                                         element] *
                                                     factor_1 * normal_direction[dim])

                        # surface at +y
                        normal_direction = get_normal_direction(4,
                                                                contravariant_vectors,
                                                                l, nnodes(dg), m,
                                                                element)
                        grad[v, l, nnodes(dg), m, element] = (grad[v, l, nnodes(dg), m,
                                                                   element] +
                                                              surface_flux_values[v, l,
                                                                                  m,
                                                                                  4,
                                                                                  element] *
                                                              factor_2 *
                                                              normal_direction[dim])

                        # surface at -z
                        normal_direction = get_normal_direction(5,
                                                                contravariant_vectors,
                                                                l, m, 1, element)
                        grad[v, l, m, 1, element] = (grad[v, l, m, 1, element] +
                                                     surface_flux_values[v, l, m, 5,
                                                                         element] *
                                                     factor_1 * normal_direction[dim])

                        # surface at +z
                        normal_direction = get_normal_direction(6,
                                                                contravariant_vectors,
                                                                l, m, nnodes(dg),
                                                                element)
                        grad[v, l, m, nnodes(dg), element] = (grad[v, l, m, nnodes(dg),
                                                                   element] +
                                                              surface_flux_values[v, l,
                                                                                  m,
                                                                                  6,
                                                                                  element] *
                                                              factor_2 *
                                                              normal_direction[dim])
                    end
                end
            end
        end
    end

    # Apply Jacobian from mapping to reference element
    @trixi_timeit timer() "Jacobian" begin
        apply_jacobian_parabolic!(gradients_x, mesh, equations_parabolic, dg,
                                  cache_parabolic, element_indices)
        apply_jacobian_parabolic!(gradients_y, mesh, equations_parabolic, dg,
                                  cache_parabolic, element_indices)
        apply_jacobian_parabolic!(gradients_z, mesh, equations_parabolic, dg,
                                  cache_parabolic, element_indices)
    end

    return nothing
end

# This version is called during `calc_gradients!` and must be specialized because the flux
# in the gradient is {u} which doesn't depend on normals. Thus, you don't need to scale by
# 2 and flip the sign when storing the mortar fluxes back into surface_flux_values
@inline function mortar_fluxes_to_elements!(surface_flux_values,
                                            mesh::P4estMesh{3},
                                            equations::AbstractEquationsParabolic,
                                            mortar_l2::LobattoLegendreMortarL2,
                                            dg::DGSEM, cache, mortar, fstar_primary,
                                            fstar_secondary, u_buffer,
                                            fstar_tmp)
    @unpack neighbor_ids, node_indices = cache.mortars
    index_range = eachnode(dg)
    # Copy solution small to small
    small_indices = node_indices[1, mortar]
    small_direction = indices2direction(small_indices)

    for position in 1:4 # Loop over small elements
        element = neighbor_ids[position, mortar]
        for j in eachnode(dg), i in eachnode(dg)
            for v in eachvariable(equations)
                surface_flux_values[v, i, j, small_direction, element] = fstar_primary[v,
                                                                                       i,
                                                                                       j,
                                                                                       position]
            end
        end
    end

    # Project small fluxes to large element.
    multiply_dimensionwise!(u_buffer,
                            mortar_l2.reverse_lower, mortar_l2.reverse_lower,
                            view(fstar_secondary, .., 1),
                            fstar_tmp)
    add_multiply_dimensionwise!(u_buffer,
                                mortar_l2.reverse_upper, mortar_l2.reverse_lower,
                                view(fstar_secondary, .., 2),
                                fstar_tmp)
    add_multiply_dimensionwise!(u_buffer,
                                mortar_l2.reverse_lower, mortar_l2.reverse_upper,
                                view(fstar_secondary, .., 3),
                                fstar_tmp)
    add_multiply_dimensionwise!(u_buffer,
                                mortar_l2.reverse_upper, mortar_l2.reverse_upper,
                                view(fstar_secondary, .., 4),
                                fstar_tmp)

    # The flux is calculated in the outward direction of the small elements,
    # so the sign must be switched to get the flux in outward direction
    # of the large element.
    # The contravariant vectors of the large element (and therefore the normal
    # vectors of the large element as well) are twice as large as the
    # contravariant vectors of the small elements. Therefore, the flux needs
    # to be scaled by a factor of 2 to obtain the flux of the large element.
    # u_buffer .*= 0.5

    # Copy interpolated flux values from buffer to large element face in the
    # correct orientation.
    # Note that the index of the small sides will always run forward but
    # the index of the large side might need to run backwards for flipped sides.
    large_element = neighbor_ids[5, mortar]
    large_indices = node_indices[2, mortar]
    large_direction = indices2direction(large_indices)
    large_surface_indices = surface_indices(large_indices)

    i_large_start, i_large_step_i, i_large_step_j = index_to_start_step_3d(large_surface_indices[1],
                                                                           index_range)
    j_large_start, j_large_step_i, j_large_step_j = index_to_start_step_3d(large_surface_indices[2],
                                                                           index_range)

    # Note that the indices of the small sides will always run forward but
    # the large indices might need to run backwards for flipped sides.
    i_large = i_large_start
    j_large = j_large_start
    for j in eachnode(dg)
        for i in eachnode(dg)
            for v in eachvariable(equations)
                surface_flux_values[v, i_large, j_large, large_direction, large_element] = u_buffer[v,
                                                                                                    i,
                                                                                                    j]
            end
            i_large += i_large_step_i
            j_large += j_large_step_i
        end
        i_large += i_large_step_j
        j_large += j_large_step_j
    end

    return nothing
end

# This version is used for parabolic gradient computations
@inline function calc_interface_flux!(surface_flux_values, mesh::P4estMesh{3},
                                      nonconservative_terms::False,
                                      equations::AbstractEquationsParabolic,
                                      surface_integral, dg::DG, cache,
                                      interface_index, normal_direction,
                                      primary_i_node_index, primary_j_node_index,
                                      primary_direction_index, primary_element_index,
                                      secondary_i_node_index, secondary_j_node_index,
                                      secondary_direction_index,
                                      secondary_element_index)
    @unpack u = cache.interfaces
    @unpack surface_flux = surface_integral

    u_ll, u_rr = get_surface_node_vars(u, equations, dg, primary_i_node_index,
                                       primary_j_node_index,
                                       interface_index)

    flux_ = 0.5f0 * (u_ll + u_rr) # we assume that the gradient computations utilize a central flux

    # Note that we don't flip the sign on the secondondary flux. This is because for parabolic terms,
    # the normals are not embedded in `flux_` for the parabolic gradient computations.
    for v in eachvariable(equations)
        surface_flux_values[v, primary_i_node_index, primary_j_node_index, primary_direction_index, primary_element_index] = flux_[v]
        surface_flux_values[v, secondary_i_node_index, secondary_j_node_index, secondary_direction_index, secondary_element_index] = flux_[v]
    end
end

# This is the version used when calculating the divergence of the viscous fluxes
function calc_volume_integral!(du, flux_viscous,
                               mesh::P4estMesh{3},
                               equations_parabolic::AbstractEquationsParabolic,
                               dg::DGSEM, cache,
                               element_indices = eachelement(dg, cache),
                               interface_indices = nothing,
                               mortar_indices = nothing)
    (; derivative_dhat) = dg.basis
    (; contravariant_vectors) = cache.elements
    flux_viscous_x, flux_viscous_y, flux_viscous_z = flux_viscous

    @threaded for element in element_indices
        # Calculate volume terms in one element
        for k in eachnode(dg), j in eachnode(dg), i in eachnode(dg)
            flux1 = get_node_vars(flux_viscous_x, equations_parabolic, dg,
                                  i, j, k, element)
            flux2 = get_node_vars(flux_viscous_y, equations_parabolic, dg,
                                  i, j, k, element)
            flux3 = get_node_vars(flux_viscous_z, equations_parabolic, dg,
                                  i, j, k, element)

            # Compute the contravariant flux by taking the scalar product of the
            # first contravariant vector Ja^1 and the flux vector
            Ja11, Ja12, Ja13 = get_contravariant_vector(1, contravariant_vectors, i, j,
                                                        k,
                                                        element)
            contravariant_flux1 = Ja11 * flux1 + Ja12 * flux2 + Ja13 * flux3
            for ii in eachnode(dg)
                multiply_add_to_node_vars!(du, derivative_dhat[ii, i],
                                           contravariant_flux1,
                                           equations_parabolic, dg, ii, j, k, element)
            end

            # Compute the contravariant flux by taking the scalar product of the
            # second contravariant vector Ja^2 and the flux vector
            Ja21, Ja22, Ja23 = get_contravariant_vector(2, contravariant_vectors, i, j,
                                                        k,
                                                        element)
            contravariant_flux2 = Ja21 * flux1 + Ja22 * flux2 + Ja23 * flux3
            for jj in eachnode(dg)
                multiply_add_to_node_vars!(du, derivative_dhat[jj, j],
                                           contravariant_flux2,
                                           equations_parabolic, dg, i, jj, k, element)
            end

            # Compute the contravariant flux by taking the scalar product of the
            # second contravariant vector Ja^2 and the flux vector
            Ja31, Ja32, Ja33 = get_contravariant_vector(3, contravariant_vectors, i, j,
                                                        k,
                                                        element)
            contravariant_flux3 = Ja31 * flux1 + Ja32 * flux2 + Ja33 * flux3
            for kk in eachnode(dg)
                multiply_add_to_node_vars!(du, derivative_dhat[kk, k],
                                           contravariant_flux3,
                                           equations_parabolic, dg, i, j, kk, element)
            end
        end
    end

    return nothing
end

# This is the version used when calculating the divergence of the viscous fluxes
function prolong2interfaces!(cache_parabolic, flux_viscous,
                             mesh::P4estMesh{3},
                             equations_parabolic::AbstractEquationsParabolic,
<<<<<<< HEAD
                             surface_integral, dg::DG, cache::NamedTuple,
                             interface_indices = eachinterface(dg, cache))
=======
                             dg::DG, cache)
>>>>>>> da9e72e8
    (; interfaces) = cache_parabolic
    (; contravariant_vectors) = cache_parabolic.elements
    index_range = eachnode(dg)
    flux_viscous_x, flux_viscous_y, flux_viscous_z = flux_viscous

    @threaded for interface in interface_indices
        # Copy solution data from the primary element using "delayed indexing" with
        # a start value and a step size to get the correct face and orientation.
        # Note that in the current implementation, the interface will be
        # "aligned at the primary element", i.e., the index of the primary side
        # will always run forwards.
        primary_element = interfaces.neighbor_ids[1, interface]
        primary_indices = interfaces.node_indices[1, interface]
        primary_direction = indices2direction(primary_indices)

        i_primary_start, i_primary_step_i, i_primary_step_j = index_to_start_step_3d(primary_indices[1],
                                                                                     index_range)
        j_primary_start, j_primary_step_i, j_primary_step_j = index_to_start_step_3d(primary_indices[2],
                                                                                     index_range)
        k_primary_start, k_primary_step_i, k_primary_step_j = index_to_start_step_3d(primary_indices[3],
                                                                                     index_range)

        i_primary = i_primary_start
        j_primary = j_primary_start
        k_primary = k_primary_start

        for j in eachnode(dg)
            for i in eachnode(dg)
                # this is the outward normal direction on the primary element
                normal_direction = get_normal_direction(primary_direction,
                                                        contravariant_vectors,
                                                        i_primary, j_primary,
                                                        k_primary,
                                                        primary_element)

                for v in eachvariable(equations_parabolic)
                    # OBS! `interfaces.u` stores the interpolated *fluxes* and *not the solution*!
                    flux_viscous = SVector(flux_viscous_x[v, i_primary, j_primary,
                                                          k_primary, primary_element],
                                           flux_viscous_y[v, i_primary, j_primary,
                                                          k_primary, primary_element],
                                           flux_viscous_z[v, i_primary, j_primary,
                                                          k_primary, primary_element])

                    interfaces.u[1, v, i, j, interface] = dot(flux_viscous,
                                                              normal_direction)
                end
                i_primary += i_primary_step_i
                j_primary += j_primary_step_i
                k_primary += k_primary_step_i
            end
            i_primary += i_primary_step_j
            j_primary += j_primary_step_j
            k_primary += k_primary_step_j
        end

        # Copy solution data from the secondary element using "delayed indexing" with
        # a start value and a step size to get the correct face and orientation.
        secondary_element = interfaces.neighbor_ids[2, interface]
        secondary_indices = interfaces.node_indices[2, interface]
        secondary_direction = indices2direction(secondary_indices)

        i_secondary_start, i_secondary_step_i, i_secondary_step_j = index_to_start_step_3d(secondary_indices[1],
                                                                                           index_range)
        j_secondary_start, j_secondary_step_i, j_secondary_step_j = index_to_start_step_3d(secondary_indices[2],
                                                                                           index_range)
        k_secondary_start, k_secondary_step_i, k_secondary_step_j = index_to_start_step_3d(secondary_indices[3],
                                                                                           index_range)

        i_secondary = i_secondary_start
        j_secondary = j_secondary_start
        k_secondary = k_secondary_start
        for j in eachnode(dg)
            for i in eachnode(dg)
                # This is the outward normal direction on the secondary element.
                # Here, we assume that normal_direction on the secondary element is
                # the negative of normal_direction on the primary element.
                normal_direction = get_normal_direction(secondary_direction,
                                                        contravariant_vectors,
                                                        i_secondary, j_secondary,
                                                        k_secondary,
                                                        secondary_element)

                for v in eachvariable(equations_parabolic)
                    # OBS! `interfaces.u` stores the interpolated *fluxes* and *not the solution*!
                    flux_viscous = SVector(flux_viscous_x[v, i_secondary, j_secondary,
                                                          k_secondary,
                                                          secondary_element],
                                           flux_viscous_y[v, i_secondary, j_secondary,
                                                          k_secondary,
                                                          secondary_element],
                                           flux_viscous_z[v, i_secondary, j_secondary,
                                                          k_secondary,
                                                          secondary_element])
                    # store the normal flux with respect to the primary normal direction
                    interfaces.u[2, v, i, j, interface] = -dot(flux_viscous,
                                                               normal_direction)
                end
                i_secondary += i_secondary_step_i
                j_secondary += j_secondary_step_i
                k_secondary += k_secondary_step_i
            end
            i_secondary += i_secondary_step_j
            j_secondary += j_secondary_step_j
            k_secondary += k_secondary_step_j
        end
    end

    return nothing
end

# This version is used for divergence flux computations
function calc_interface_flux!(surface_flux_values,
                              mesh::P4estMesh{3}, equations_parabolic,
                              dg::DG, cache_parabolic,
                              interface_indices = eachinterface(dg, cache))
    (; neighbor_ids, node_indices) = cache_parabolic.interfaces
    index_range = eachnode(dg)

    @threaded for interface in interface_indices
        # Get element and side index information on the primary element
        primary_element = neighbor_ids[1, interface]
        primary_indices = node_indices[1, interface]
        primary_direction_index = indices2direction(primary_indices)

        i_primary_start, i_primary_step_i, i_primary_step_j = index_to_start_step_3d(primary_indices[1],
                                                                                     index_range)
        j_primary_start, j_primary_step_i, j_primary_step_j = index_to_start_step_3d(primary_indices[2],
                                                                                     index_range)
        k_primary_start, k_primary_step_i, k_primary_step_j = index_to_start_step_3d(primary_indices[3],
                                                                                     index_range)

        i_primary = i_primary_start
        j_primary = j_primary_start
        k_primary = k_primary_start

        # Get element and side index information on the secondary element
        secondary_element = neighbor_ids[2, interface]
        secondary_indices = node_indices[2, interface]
        secondary_direction_index = indices2direction(secondary_indices)
        secondary_surface_indices = surface_indices(secondary_indices)

        # Initiate the secondary index to be used in the surface for loop.
        # This index on the primary side will always run forward but
        # the secondary index might need to run backwards for flipped sides.
        # Get the surface indexing on the secondary element.
        # Note that the indices of the primary side will always run forward but
        # the secondary indices might need to run backwards for flipped sides.
        i_secondary_start, i_secondary_step_i, i_secondary_step_j = index_to_start_step_3d(secondary_surface_indices[1],
                                                                                           index_range)
        j_secondary_start, j_secondary_step_i, j_secondary_step_j = index_to_start_step_3d(secondary_surface_indices[2],
                                                                                           index_range)
        i_secondary = i_secondary_start
        j_secondary = j_secondary_start

        for j in eachnode(dg)
            for i in eachnode(dg)
                # We prolong the viscous flux dotted with respect the outward normal on the
                # primary element. We assume a BR-1 type of flux.
                viscous_flux_normal_ll, viscous_flux_normal_rr = get_surface_node_vars(cache_parabolic.interfaces.u,
                                                                                       equations_parabolic,
                                                                                       dg,
                                                                                       i,
                                                                                       j,
                                                                                       interface)

                flux = 0.5f0 * (viscous_flux_normal_ll + viscous_flux_normal_rr)

                for v in eachvariable(equations_parabolic)
                    surface_flux_values[v, i, j, primary_direction_index, primary_element] = flux[v]
                    surface_flux_values[v, i_secondary, j_secondary, secondary_direction_index, secondary_element] = -flux[v]
                end

                # Increment the primary element indices
                i_primary += i_primary_step_i
                j_primary += j_primary_step_i
                k_primary += k_primary_step_i
                # Increment the secondary element surface indices
                i_secondary += i_secondary_step_i
                j_secondary += j_secondary_step_i
            end
            # Increment the primary element indices
            i_primary += i_primary_step_j
            j_primary += j_primary_step_j
            k_primary += k_primary_step_j
            # Increment the secondary element surface indices
            i_secondary += i_secondary_step_j
            j_secondary += j_secondary_step_j
        end
    end

    return nothing
end

function prolong2mortars_divergence!(cache, flux_viscous,
                                     mesh::Union{P4estMesh{3}, T8codeMesh{3}},
                                     equations,
                                     mortar_l2::LobattoLegendreMortarL2, dg::DGSEM,
                                     mortar_indices = eachmortar(dg, cache))
    @unpack neighbor_ids, node_indices = cache.mortars
    @unpack fstar_tmp_threaded = cache
    @unpack contravariant_vectors = cache.elements
    index_range = eachnode(dg)

    flux_viscous_x, flux_viscous_y, flux_viscous_z = flux_viscous

    @threaded for mortar in mortar_indices
        # Copy solution data from the small elements using "delayed indexing" with
        # a start value and a step size to get the correct face and orientation.
        small_indices = node_indices[1, mortar]
        direction_index = indices2direction(small_indices)

        i_small_start, i_small_step_i, i_small_step_j = index_to_start_step_3d(small_indices[1],
                                                                               index_range)
        j_small_start, j_small_step_i, j_small_step_j = index_to_start_step_3d(small_indices[2],
                                                                               index_range)
        k_small_start, k_small_step_i, k_small_step_j = index_to_start_step_3d(small_indices[3],
                                                                               index_range)

        for position in 1:4 # Loop over small elements
            i_small = i_small_start
            j_small = j_small_start
            k_small = k_small_start
            element = neighbor_ids[position, mortar]
            for j in eachnode(dg)
                for i in eachnode(dg)
                    normal_direction = get_normal_direction(direction_index,
                                                            contravariant_vectors,
                                                            i_small, j_small, k_small,
                                                            element)

                    for v in eachvariable(equations)
                        flux_viscous = SVector(flux_viscous_x[v, i_small, j_small,
                                                              k_small, element],
                                               flux_viscous_y[v, i_small, j_small,
                                                              k_small, element],
                                               flux_viscous_z[v, i_small, j_small,
                                                              k_small, element])

                        cache.mortars.u[1, v, position, i, j, mortar] = dot(flux_viscous,
                                                                            normal_direction)
                    end
                    i_small += i_small_step_i
                    j_small += j_small_step_i
                    k_small += k_small_step_i
                end
                i_small += i_small_step_j
                j_small += j_small_step_j
                k_small += k_small_step_j
            end
        end

        # Buffer to copy solution values of the large element in the correct orientation
        # before interpolating
        u_buffer = cache.u_threaded[Threads.threadid()]

        # temporary buffer for projections
        fstar_tmp = fstar_tmp_threaded[Threads.threadid()]

        # Copy solution of large element face to buffer in the
        # correct orientation
        large_indices = node_indices[2, mortar]

        i_large_start, i_large_step_i, i_large_step_j = index_to_start_step_3d(large_indices[1],
                                                                               index_range)
        j_large_start, j_large_step_i, j_large_step_j = index_to_start_step_3d(large_indices[2],
                                                                               index_range)
        k_large_start, k_large_step_i, k_large_step_j = index_to_start_step_3d(large_indices[3],
                                                                               index_range)

        i_large = i_large_start
        j_large = j_large_start
        k_large = k_large_start
        element = neighbor_ids[5, mortar] # Large element
        for j in eachnode(dg)
            for i in eachnode(dg)
                normal_direction = get_normal_direction(direction_index,
                                                        contravariant_vectors,
                                                        i_large, j_large, k_large,
                                                        element)

                for v in eachvariable(equations)
                    flux_viscous = SVector(flux_viscous_x[v, i_large, j_large, k_large,
                                                          element],
                                           flux_viscous_y[v, i_large, j_large, k_large,
                                                          element],
                                           flux_viscous_z[v, i_large, j_large, k_large,
                                                          element])

                    # We prolong the viscous flux dotted with respect the outward normal
                    # on the small element. We scale by -1/2 here because the normal
                    # direction on the large element is negative 2x that of the small
                    # element (these normal directions are "scaled" by the surface Jacobian)
                    u_buffer[v, i, j] = -0.5f0 * dot(flux_viscous, normal_direction)
                end
                i_large += i_large_step_i
                j_large += j_large_step_i
                k_large += k_large_step_i
            end
            i_large += i_large_step_j
            j_large += j_large_step_j
            k_large += k_large_step_j
        end

        # Interpolate large element face data from buffer to small face locations
        multiply_dimensionwise!(view(cache.mortars.u, 2, :, 1, :, :, mortar),
                                mortar_l2.forward_lower,
                                mortar_l2.forward_lower,
                                u_buffer,
                                fstar_tmp)
        multiply_dimensionwise!(view(cache.mortars.u, 2, :, 2, :, :, mortar),
                                mortar_l2.forward_upper,
                                mortar_l2.forward_lower,
                                u_buffer,
                                fstar_tmp)
        multiply_dimensionwise!(view(cache.mortars.u, 2, :, 3, :, :, mortar),
                                mortar_l2.forward_lower,
                                mortar_l2.forward_upper,
                                u_buffer,
                                fstar_tmp)
        multiply_dimensionwise!(view(cache.mortars.u, 2, :, 4, :, :, mortar),
                                mortar_l2.forward_upper,
                                mortar_l2.forward_upper,
                                u_buffer,
                                fstar_tmp)
    end

    return nothing
end

# We specialize `calc_mortar_flux!` for the divergence part of
# the parabolic terms.
function calc_mortar_flux_divergence!(surface_flux_values,
                                      mesh::Union{P4estMesh{3}, T8codeMesh{3}},
                                      equations::AbstractEquationsParabolic,
                                      mortar_l2::LobattoLegendreMortarL2,
                                      surface_integral, dg::DG, cache,
                                      mortar_indices = eachmortar(dg, cache))
    @unpack neighbor_ids, node_indices = cache.mortars
    @unpack contravariant_vectors = cache.elements
    @unpack fstar_primary_threaded, fstar_tmp_threaded = cache
    index_range = eachnode(dg)

    @threaded for mortar in mortar_indices
        # Choose thread-specific pre-allocated container
        fstar = fstar_primary_threaded[Threads.threadid()]
        fstar_tmp = fstar_tmp_threaded[Threads.threadid()]

        # Get index information on the small elements
        small_indices = node_indices[1, mortar]
        small_direction = indices2direction(small_indices)

        i_small_start, i_small_step_i, i_small_step_j = index_to_start_step_3d(small_indices[1],
                                                                               index_range)
        j_small_start, j_small_step_i, j_small_step_j = index_to_start_step_3d(small_indices[2],
                                                                               index_range)
        k_small_start, k_small_step_i, k_small_step_j = index_to_start_step_3d(small_indices[3],
                                                                               index_range)

        for position in 1:4 # Loop over small elements
            i_small = i_small_start
            j_small = j_small_start
            k_small = k_small_start
            element = neighbor_ids[position, mortar]
            for j in eachnode(dg)
                for i in eachnode(dg)
                    for v in eachvariable(equations)
                        viscous_flux_normal_ll = cache.mortars.u[1, v, position, i, j,
                                                                 mortar]
                        viscous_flux_normal_rr = cache.mortars.u[2, v, position, i, j,
                                                                 mortar]

                        # TODO: parabolic; only BR1 at the moment
                        fstar[v, i, j, position] = 0.5f0 * (viscous_flux_normal_ll +
                                                    viscous_flux_normal_rr)
                    end

                    i_small += i_small_step_i
                    j_small += j_small_step_i
                    k_small += k_small_step_i
                end
                i_small += i_small_step_j
                j_small += j_small_step_j
                k_small += k_small_step_j
            end
        end

        # Buffer to interpolate flux values of the large element to before
        # copying in the correct orientation
        u_buffer = cache.u_threaded[Threads.threadid()]

        # this reuses the hyperbolic version of `mortar_fluxes_to_elements!`
        mortar_fluxes_to_elements!(surface_flux_values,
                                   mesh, equations, mortar_l2, dg, cache,
                                   mortar, fstar, fstar, u_buffer, fstar_tmp)
    end

    return nothing
end

# NOTE: Use analogy to "calc_mortar_flux!" for hyperbolic eqs with no nonconservative terms.
# Reasoning: "calc_interface_flux!" for parabolic part is implemented as the version for
# hyperbolic terms with conserved terms only, i.e., no nonconservative terms.
@inline function calc_mortar_flux!(fstar_primary, fstar_secondary,
                                   mesh::P4estMesh{3},
                                   nonconservative_terms::False,
                                   equations::AbstractEquationsParabolic,
                                   surface_integral, dg::DG, cache,
                                   mortar_index, position_index, normal_direction,
                                   i_node_index, j_node_index)
    @unpack u = cache.mortars
    @unpack surface_flux = surface_integral

    u_ll, u_rr = get_surface_node_vars(u, equations, dg, position_index, i_node_index,
                                       j_node_index, mortar_index)

    # TODO: parabolic; only BR1 at the moment
    flux_ = 0.5f0 * (u_ll + u_rr)
    # Copy flux to buffer
    set_node_vars!(fstar_primary, flux_, equations, dg, i_node_index, j_node_index,
                   position_index)
    set_node_vars!(fstar_secondary, flux_, equations, dg, i_node_index, j_node_index,
                   position_index)
end

# TODO: parabolic, finish implementing `calc_boundary_flux_gradients!` and `calc_boundary_flux_divergence!`
function prolong2boundaries!(cache_parabolic, flux_viscous,
                             mesh::P4estMesh{3},
                             equations_parabolic::AbstractEquationsParabolic,
                             surface_integral, dg::DG, cache::NamedTuple,
                             boundary_indices = eachboundary(dg, cache))
    (; boundaries) = cache_parabolic
    (; contravariant_vectors) = cache_parabolic.elements
    index_range = eachnode(dg)

    flux_viscous_x, flux_viscous_y, flux_viscous_z = flux_viscous

    @threaded for boundary in boundary_indices
        # Copy solution data from the element using "delayed indexing" with
        # a start value and a step size to get the correct face and orientation.
        element = boundaries.neighbor_ids[boundary]
        node_indices = boundaries.node_indices[boundary]
        direction = indices2direction(node_indices)

        i_node_start, i_node_step_i, i_node_step_j = index_to_start_step_3d(node_indices[1],
                                                                            index_range)
        j_node_start, j_node_step_i, j_node_step_j = index_to_start_step_3d(node_indices[2],
                                                                            index_range)
        k_node_start, k_node_step_i, k_node_step_j = index_to_start_step_3d(node_indices[3],
                                                                            index_range)

        i_node = i_node_start
        j_node = j_node_start
        k_node = k_node_start

        for j in eachnode(dg)
            for i in eachnode(dg)
                # this is the outward normal direction on the primary element
                normal_direction = get_normal_direction(direction,
                                                        contravariant_vectors,
                                                        i_node, j_node, k_node, element)

                for v in eachvariable(equations_parabolic)
                    flux_viscous = SVector(flux_viscous_x[v, i_node, j_node, k_node,
                                                          element],
                                           flux_viscous_y[v, i_node, j_node, k_node,
                                                          element],
                                           flux_viscous_z[v, i_node, j_node, k_node,
                                                          element])

                    boundaries.u[v, i, j, boundary] = dot(flux_viscous,
                                                          normal_direction)
                end
                i_node += i_node_step_i
                j_node += j_node_step_i
                k_node += k_node_step_i
            end
            i_node += i_node_step_j
            j_node += j_node_step_j
            k_node += k_node_step_j
        end
    end
    return nothing
end

function calc_boundary_flux!(cache, t,
                             boundary_condition_parabolic, # works with Dict types
                             boundary_condition_indices,
                             operator_type, mesh::P4estMesh{3},
                             equations_parabolic::AbstractEquationsParabolic,
                             surface_integral, dg::DG)
    (; boundaries) = cache
    (; node_coordinates, surface_flux_values) = cache.elements
    (; contravariant_vectors) = cache.elements
    index_range = eachnode(dg)

    @threaded for local_index in eachindex(boundary_condition_indices)
        # Use the local index to get the global boundary index from the pre-sorted list
        boundary_index = boundary_condition_indices[local_index]

        # Get information on the adjacent element, compute the surface fluxes,
        # and store them
        element = boundaries.neighbor_ids[boundary_index]
        node_indices = boundaries.node_indices[boundary_index]
        direction_index = indices2direction(node_indices)

        i_node_start, i_node_step_i, i_node_step_j = index_to_start_step_3d(node_indices[1],
                                                                            index_range)
        j_node_start, j_node_step_i, j_node_step_j = index_to_start_step_3d(node_indices[2],
                                                                            index_range)
        k_node_start, k_node_step_i, k_node_step_j = index_to_start_step_3d(node_indices[3],
                                                                            index_range)

        i_node = i_node_start
        j_node = j_node_start
        k_node = k_node_start

        for j in eachnode(dg)
            for i in eachnode(dg)
                # Extract solution data from boundary container
                u_inner = get_node_vars(boundaries.u, equations_parabolic, dg, i, j,
                                        boundary_index)

                # Outward-pointing normal direction (not normalized)
                normal_direction = get_normal_direction(direction_index,
                                                        contravariant_vectors,
                                                        i_node, j_node, k_node, element)

                # TODO: revisit if we want more general boundary treatments.
                # This assumes the gradient numerical flux at the boundary is the gradient variable,
                # which is consistent with BR1, LDG.
                flux_inner = u_inner

                # Coordinates at boundary node
                x = get_node_coords(node_coordinates, equations_parabolic, dg,
                                    i_node, j_node, k_node, element)

                flux_ = boundary_condition_parabolic(flux_inner, u_inner,
                                                     normal_direction,
                                                     x, t, operator_type,
                                                     equations_parabolic)

                # Copy flux to element storage in the correct orientation
                for v in eachvariable(equations_parabolic)
                    surface_flux_values[v, i, j, direction_index, element] = flux_[v]
                end

                i_node += i_node_step_i
                j_node += j_node_step_i
                k_node += k_node_step_i
            end
            i_node += i_node_step_j
            j_node += j_node_step_j
            k_node += k_node_step_j
        end
    end
end

function apply_jacobian_parabolic!(du, mesh::P4estMesh{3},
                                   equations::AbstractEquationsParabolic,
                                   dg::DG, cache,
                                   element_indices = eachelement(dg, cache))
    @unpack inverse_jacobian = cache.elements

    @threaded for element in element_indices
        for k in eachnode(dg), j in eachnode(dg), i in eachnode(dg)
            factor = inverse_jacobian[i, j, k, element]

            for v in eachvariable(equations)
                du[v, i, j, k, element] *= factor
            end
        end
    end

    return nothing
end
end # @muladd<|MERGE_RESOLUTION|>--- conflicted
+++ resolved
@@ -119,12 +119,7 @@
     # Prolong solution to interfaces
     @trixi_timeit timer() "prolong2interfaces" begin
         prolong2interfaces!(cache_parabolic, u_transformed, mesh,
-<<<<<<< HEAD
-                            equations_parabolic, dg.surface_integral, dg,
-                            interface_indices)
-=======
-                            equations_parabolic, dg)
->>>>>>> da9e72e8
+                            equations_parabolic, dg, interface_indices)
     end
 
     # Calculate interface fluxes for the gradient. This reuses P4est `calc_interface_flux!` along with a
@@ -457,12 +452,8 @@
 function prolong2interfaces!(cache_parabolic, flux_viscous,
                              mesh::P4estMesh{3},
                              equations_parabolic::AbstractEquationsParabolic,
-<<<<<<< HEAD
-                             surface_integral, dg::DG, cache::NamedTuple,
+                             dg::DG, cache::NamedTuple,
                              interface_indices = eachinterface(dg, cache))
-=======
-                             dg::DG, cache)
->>>>>>> da9e72e8
     (; interfaces) = cache_parabolic
     (; contravariant_vectors) = cache_parabolic.elements
     index_range = eachnode(dg)
