--- conflicted
+++ resolved
@@ -93,12 +93,8 @@
 
 function prolong2interfaces!(cache, u,
                              mesh::Union{P4estMesh{3}, T8codeMesh{3}},
-<<<<<<< HEAD
-                             equations, surface_integral, dg::DG,
+                             equations, dg::DG,
                              interface_indices = eachinterface(dg, cache))
-=======
-                             equations, dg::DG)
->>>>>>> da9e72e8
     @unpack interfaces = cache
     index_range = eachnode(dg)
 
