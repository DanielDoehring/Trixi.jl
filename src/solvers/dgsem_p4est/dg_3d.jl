--- conflicted
+++ resolved
@@ -421,12 +421,8 @@
 function prolong2mortars!(cache, u,
                           mesh::Union{P4estMesh{3}, T8codeMesh{3}}, equations,
                           mortar_l2::LobattoLegendreMortarL2,
-<<<<<<< HEAD
-                          surface_integral, dg::DGSEM,
+                          dg::DGSEM,
                           mortar_indices = eachmortar(dg, cache))
-=======
-                          dg::DGSEM)
->>>>>>> a255fc00
     @unpack fstar_tmp_threaded = cache
     @unpack neighbor_ids, node_indices = cache.mortars
     index_range = eachnode(dg)
