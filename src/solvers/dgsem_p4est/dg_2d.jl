# By default, Julia/LLVM does not use fused multiply-add operations (FMAs).
# Since these FMAs can increase the performance of many numerical algorithms,
# we need to opt-in explicitly.
# See https://ranocha.de/blog/Optimizing_EC_Trixi for further details.
@muladd begin
#! format: noindent

# The methods below are specialized on the mortar type
# and called from the basic `create_cache` method at the top.
function create_cache(mesh::Union{P4estMesh{2}, T8codeMesh{2}}, equations,
                      mortar_l2::LobattoLegendreMortarL2, uEltype)
    # TODO: Taal performance using different types
    MA2d = MArray{Tuple{nvariables(equations), nnodes(mortar_l2)},
                  uEltype, 2,
                  nvariables(equations) * nnodes(mortar_l2)}
    fstar_primary_upper_threaded = MA2d[MA2d(undef) for _ in 1:Threads.nthreads()]
    fstar_primary_lower_threaded = MA2d[MA2d(undef) for _ in 1:Threads.nthreads()]
    fstar_secondary_upper_threaded = MA2d[MA2d(undef) for _ in 1:Threads.nthreads()]
    fstar_secondary_lower_threaded = MA2d[MA2d(undef) for _ in 1:Threads.nthreads()]
    u_threaded = MA2d[MA2d(undef) for _ in 1:Threads.nthreads()]

    (; fstar_primary_upper_threaded, fstar_primary_lower_threaded,
     fstar_secondary_upper_threaded, fstar_secondary_lower_threaded,
     u_threaded)
end

#     index_to_start_step_2d(index::Symbol, index_range)
#
# Given a symbolic `index` and an `indexrange` (usually `eachnode(dg)`),
# return `index_start, index_step`, i.e., a tuple containing
# - `index_start`, an index value to begin a loop
# - `index_step`,  an index step to update during a loop
# The resulting indices translate surface indices to volume indices.
#
# !!! warning
#     This assumes that loops using the return values are written as
#
#     i_volume_start, i_volume_step = index_to_start_step_2d(symbolic_index_i, index_range)
#     j_volume_start, j_volume_step = index_to_start_step_2d(symbolic_index_j, index_range)
#
#     i_volume, j_volume = i_volume_start, j_volume_start
#     for i_surface in index_range
#       # do stuff with `i_surface` and `(i_volume, j_volume)`
#
#       i_volume += i_volume_step
#       j_volume += j_volume_step
#     end
@inline function index_to_start_step_2d(index::Symbol, index_range)
    index_begin = first(index_range)
    index_end = last(index_range)

    if index === :begin
        return index_begin, 0
    elseif index === :end
        return index_end, 0
    elseif index === :i_forward
        return index_begin, 1
    else # if index === :i_backward
        return index_end, -1
    end
end

# We pass the `surface_integral` argument solely for dispatch
function prolong2interfaces!(cache, u,
                             mesh::Union{P4estMesh{2}, T8codeMesh{2}},
                             equations, surface_integral, dg::DG,
                             interface_indices = eachinterface(dg, cache))
    @unpack interfaces = cache
    index_range = eachnode(dg)

    @threaded for interface in interface_indices
        # Copy solution data from the primary element using "delayed indexing" with
        # a start value and a step size to get the correct face and orientation.
        # Note that in the current implementation, the interface will be
        # "aligned at the primary element", i.e., the index of the primary side
        # will always run forwards.
        primary_element = interfaces.neighbor_ids[1, interface]
        primary_indices = interfaces.node_indices[1, interface]

        i_primary_start, i_primary_step = index_to_start_step_2d(primary_indices[1],
                                                                 index_range)
        j_primary_start, j_primary_step = index_to_start_step_2d(primary_indices[2],
                                                                 index_range)

        i_primary = i_primary_start
        j_primary = j_primary_start
        for i in eachnode(dg)
            for v in eachvariable(equations)
                interfaces.u[1, v, i, interface] = u[v, i_primary, j_primary,
                                                     primary_element]
            end
            i_primary += i_primary_step
            j_primary += j_primary_step
        end

        # Copy solution data from the secondary element using "delayed indexing" with
        # a start value and a step size to get the correct face and orientation.
        secondary_element = interfaces.neighbor_ids[2, interface]
        secondary_indices = interfaces.node_indices[2, interface]

        i_secondary_start, i_secondary_step = index_to_start_step_2d(secondary_indices[1],
                                                                     index_range)
        j_secondary_start, j_secondary_step = index_to_start_step_2d(secondary_indices[2],
                                                                     index_range)

        i_secondary = i_secondary_start
        j_secondary = j_secondary_start
        for i in eachnode(dg)
            for v in eachvariable(equations)
                interfaces.u[2, v, i, interface] = u[v, i_secondary, j_secondary,
                                                     secondary_element]
            end
            i_secondary += i_secondary_step
            j_secondary += j_secondary_step
        end
    end

    return nothing
end

function calc_interface_flux!(surface_flux_values,
                              mesh::Union{P4estMesh{2}, T8codeMesh{2}},
                              nonconservative_terms,
                              equations, surface_integral, dg::DG, cache,
                              interface_indices = eachinterface(dg, cache))
    @unpack neighbor_ids, node_indices = cache.interfaces
    @unpack contravariant_vectors = cache.elements
    index_range = eachnode(dg)
    index_end = last(index_range)

    @threaded for interface in interface_indices
        # Get element and side index information on the primary element
        primary_element = neighbor_ids[1, interface]
        primary_indices = node_indices[1, interface]
        primary_direction = indices2direction(primary_indices)

        # Create the local i,j indexing on the primary element used to pull normal direction information
        i_primary_start, i_primary_step = index_to_start_step_2d(primary_indices[1],
                                                                 index_range)
        j_primary_start, j_primary_step = index_to_start_step_2d(primary_indices[2],
                                                                 index_range)

        i_primary = i_primary_start
        j_primary = j_primary_start

        # Get element and side index information on the secondary element
        secondary_element = neighbor_ids[2, interface]
        secondary_indices = node_indices[2, interface]
        secondary_direction = indices2direction(secondary_indices)

        # Initiate the secondary index to be used in the surface for loop.
        # This index on the primary side will always run forward but
        # the secondary index might need to run backwards for flipped sides.
        if :i_backward in secondary_indices
            node_secondary = index_end
            node_secondary_step = -1
        else
            node_secondary = 1
            node_secondary_step = 1
        end

        for node in eachnode(dg)
            # Get the normal direction on the primary element.
            # Contravariant vectors at interfaces in negative coordinate direction
            # are pointing inwards. This is handled by `get_normal_direction`.
            normal_direction = get_normal_direction(primary_direction,
                                                    contravariant_vectors,
                                                    i_primary, j_primary,
                                                    primary_element)

            calc_interface_flux!(surface_flux_values, mesh, nonconservative_terms,
                                 equations,
                                 surface_integral, dg, cache,
                                 interface, normal_direction,
                                 node, primary_direction, primary_element,
                                 node_secondary, secondary_direction, secondary_element)

            # Increment primary element indices to pull the normal direction
            i_primary += i_primary_step
            j_primary += j_primary_step
            # Increment the surface node index along the secondary element
            node_secondary += node_secondary_step
        end
    end

    return nothing
end

# Inlined version of the interface flux computation for conservation laws
@inline function calc_interface_flux!(surface_flux_values,
                                      mesh::Union{P4estMesh{2}, T8codeMesh{2}},
                                      nonconservative_terms::False, equations,
                                      surface_integral, dg::DG, cache,
                                      interface_index, normal_direction,
                                      primary_node_index, primary_direction_index,
                                      primary_element_index,
                                      secondary_node_index, secondary_direction_index,
                                      secondary_element_index)
    @unpack u = cache.interfaces
    @unpack surface_flux = surface_integral

    u_ll, u_rr = get_surface_node_vars(u, equations, dg, primary_node_index,
                                       interface_index)

    flux_ = surface_flux(u_ll, u_rr, normal_direction, equations)

    for v in eachvariable(equations)
        surface_flux_values[v, primary_node_index, primary_direction_index, primary_element_index] = flux_[v]
        surface_flux_values[v, secondary_node_index, secondary_direction_index, secondary_element_index] = -flux_[v]
    end
end

# Inlined version of the interface flux computation for equations with conservative and nonconservative terms
@inline function calc_interface_flux!(surface_flux_values,
                                      mesh::Union{P4estMesh{2}, T8codeMesh{2}},
                                      nonconservative_terms::True, equations,
                                      surface_integral, dg::DG, cache,
                                      interface_index, normal_direction,
                                      primary_node_index, primary_direction_index,
                                      primary_element_index,
                                      secondary_node_index, secondary_direction_index,
                                      secondary_element_index)
    @unpack u = cache.interfaces
    surface_flux, nonconservative_flux = surface_integral.surface_flux

    u_ll, u_rr = get_surface_node_vars(u, equations, dg, primary_node_index,
                                       interface_index)

    flux_ = surface_flux(u_ll, u_rr, normal_direction, equations)

    # Compute both nonconservative fluxes
    noncons_primary = nonconservative_flux(u_ll, u_rr, normal_direction, equations)
    noncons_secondary = nonconservative_flux(u_rr, u_ll, normal_direction, equations)

    # Store the flux with nonconservative terms on the primary and secondary elements
    for v in eachvariable(equations)
        # Note the factor 0.5 necessary for the nonconservative fluxes based on
        # the interpretation of global SBP operators coupled discontinuously via
        # central fluxes/SATs
        surface_flux_values[v, primary_node_index, primary_direction_index, primary_element_index] = (flux_[v] +
                                                                                                      0.5f0 *
                                                                                                      noncons_primary[v])
        surface_flux_values[v, secondary_node_index, secondary_direction_index, secondary_element_index] = -(flux_[v] +
                                                                                                             0.5f0 *
                                                                                                             noncons_secondary[v])
    end
end

function prolong2boundaries!(cache, u,
                             mesh::Union{P4estMesh{2}, T8codeMesh{2}},
                             equations, surface_integral, dg::DG,
                             boundary_indices = eachboundary(dg, cache))
    @unpack boundaries = cache
    index_range = eachnode(dg)

    @threaded for boundary in boundary_indices
        # Copy solution data from the element using "delayed indexing" with
        # a start value and a step size to get the correct face and orientation.
        element = boundaries.neighbor_ids[boundary]
        node_indices = boundaries.node_indices[boundary]

        i_node_start, i_node_step = index_to_start_step_2d(node_indices[1], index_range)
        j_node_start, j_node_step = index_to_start_step_2d(node_indices[2], index_range)

        i_node = i_node_start
        j_node = j_node_start
        for i in eachnode(dg)
            for v in eachvariable(equations)
                boundaries.u[v, i, boundary] = u[v, i_node, j_node, element]
            end
            i_node += i_node_step
            j_node += j_node_step
        end
    end

    return nothing
end

function calc_boundary_flux!(cache, t, boundary_condition::BC, boundary_indexing,
                             mesh::Union{P4estMesh{2}, T8codeMesh{2}},
                             equations, surface_integral, dg::DG) where {BC}
    @unpack boundaries = cache
    @unpack surface_flux_values = cache.elements
    index_range = eachnode(dg)

    @threaded for local_index in eachindex(boundary_indexing)
        # Use the local index to get the global boundary index from the pre-sorted list
        boundary = boundary_indexing[local_index]

        # Get information on the adjacent element, compute the surface fluxes,
        # and store them
        element = boundaries.neighbor_ids[boundary]
        node_indices = boundaries.node_indices[boundary]
        direction = indices2direction(node_indices)

        i_node_start, i_node_step = index_to_start_step_2d(node_indices[1], index_range)
        j_node_start, j_node_step = index_to_start_step_2d(node_indices[2], index_range)

        i_node = i_node_start
        j_node = j_node_start
        for node in eachnode(dg)
            calc_boundary_flux!(surface_flux_values, t, boundary_condition,
                                mesh, have_nonconservative_terms(equations),
                                equations, surface_integral, dg, cache,
                                i_node, j_node,
                                node, direction, element, boundary)

            i_node += i_node_step
            j_node += j_node_step
        end
    end
end

# inlined version of the boundary flux calculation along a physical interface
@inline function calc_boundary_flux!(surface_flux_values, t, boundary_condition,
                                     mesh::Union{P4estMesh{2}, T8codeMesh{2}},
                                     nonconservative_terms::False, equations,
                                     surface_integral, dg::DG, cache,
                                     i_index, j_index,
                                     node_index, direction_index, element_index,
                                     boundary_index)
    @unpack boundaries = cache
    @unpack node_coordinates, contravariant_vectors = cache.elements
    @unpack surface_flux = surface_integral

    # Extract solution data from boundary container
    u_inner = get_node_vars(boundaries.u, equations, dg, node_index, boundary_index)

    # Outward-pointing normal direction (not normalized)
    normal_direction = get_normal_direction(direction_index, contravariant_vectors,
                                            i_index, j_index, element_index)

    # Coordinates at boundary node
    x = get_node_coords(node_coordinates, equations, dg, i_index, j_index,
                        element_index)

    flux_ = boundary_condition(u_inner, normal_direction, x, t, surface_flux, equations)

    # Copy flux to element storage in the correct orientation
    for v in eachvariable(equations)
        surface_flux_values[v, node_index, direction_index, element_index] = flux_[v]
    end
end

# inlined version of the boundary flux with nonconservative terms calculation along a physical interface
@inline function calc_boundary_flux!(surface_flux_values, t, boundary_condition,
                                     mesh::Union{P4estMesh{2}, T8codeMesh{2}},
                                     nonconservative_terms::True, equations,
                                     surface_integral, dg::DG, cache,
                                     i_index, j_index,
                                     node_index, direction_index, element_index,
                                     boundary_index)
    @unpack boundaries = cache
    @unpack node_coordinates, contravariant_vectors = cache.elements
    surface_flux, nonconservative_flux = surface_integral.surface_flux

    # Extract solution data from boundary container
    u_inner = get_node_vars(boundaries.u, equations, dg, node_index, boundary_index)

    # Outward-pointing normal direction (not normalized)
    normal_direction = get_normal_direction(direction_index, contravariant_vectors,
                                            i_index, j_index, element_index)

    # Coordinates at boundary node
    x = get_node_coords(node_coordinates, equations, dg, i_index, j_index,
                        element_index)

    # Call pointwise numerical flux function for the conservative part
    # in the normal direction on the boundary
    flux_ = boundary_condition(u_inner, normal_direction, x, t, surface_flux, equations)

    # Compute pointwise nonconservative numerical flux at the boundary.
    noncons_ = boundary_condition(u_inner, normal_direction, x, t, nonconservative_flux,
                                  equations)

    # Copy flux to element storage in the correct orientation
    for v in eachvariable(equations)
        # Note the factor 0.5 necessary for the nonconservative fluxes based on
        # the interpretation of global SBP operators coupled discontinuously via
        # central fluxes/SATs
        surface_flux_values[v, node_index, direction_index, element_index] = flux_[v] +
                                                                             0.5f0 *
                                                                             noncons_[v]
    end
end

function prolong2mortars!(cache, u,
                          mesh::Union{P4estMesh{2}, T8codeMesh{2}}, equations,
                          mortar_l2::LobattoLegendreMortarL2,
<<<<<<< HEAD
                          surface_integral, dg::DGSEM,
                          mortar_indices = eachmortar(dg, cache))
=======
                          dg::DGSEM)
>>>>>>> a255fc00
    @unpack neighbor_ids, node_indices = cache.mortars
    index_range = eachnode(dg)

    @threaded for mortar in mortar_indices
        # Copy solution data from the small elements using "delayed indexing" with
        # a start value and a step size to get the correct face and orientation.
        small_indices = node_indices[1, mortar]

        i_small_start, i_small_step = index_to_start_step_2d(small_indices[1],
                                                             index_range)
        j_small_start, j_small_step = index_to_start_step_2d(small_indices[2],
                                                             index_range)

        for position in 1:2
            i_small = i_small_start
            j_small = j_small_start
            element = neighbor_ids[position, mortar]
            for i in eachnode(dg)
                for v in eachvariable(equations)
                    cache.mortars.u[1, v, position, i, mortar] = u[v, i_small, j_small,
                                                                   element]
                end
                i_small += i_small_step
                j_small += j_small_step
            end
        end

        # Buffer to copy solution values of the large element in the correct orientation
        # before interpolating
        u_buffer = cache.u_threaded[Threads.threadid()]

        # Copy solution of large element face to buffer in the
        # correct orientation
        large_indices = node_indices[2, mortar]

        i_large_start, i_large_step = index_to_start_step_2d(large_indices[1],
                                                             index_range)
        j_large_start, j_large_step = index_to_start_step_2d(large_indices[2],
                                                             index_range)

        i_large = i_large_start
        j_large = j_large_start
        element = neighbor_ids[3, mortar]
        for i in eachnode(dg)
            for v in eachvariable(equations)
                u_buffer[v, i] = u[v, i_large, j_large, element]
            end
            i_large += i_large_step
            j_large += j_large_step
        end

        # Interpolate large element face data from buffer to small face locations
        multiply_dimensionwise!(view(cache.mortars.u, 2, :, 1, :, mortar),
                                mortar_l2.forward_lower,
                                u_buffer)
        multiply_dimensionwise!(view(cache.mortars.u, 2, :, 2, :, mortar),
                                mortar_l2.forward_upper,
                                u_buffer)
    end

    return nothing
end

function calc_mortar_flux!(surface_flux_values,
                           mesh::Union{P4estMesh{2}, T8codeMesh{2}},
                           nonconservative_terms, equations,
                           mortar_l2::LobattoLegendreMortarL2,
                           surface_integral, dg::DG, cache,
                           mortar_indices = eachmortar(dg, cache))
    @unpack neighbor_ids, node_indices = cache.mortars
    @unpack contravariant_vectors = cache.elements
    @unpack (fstar_primary_upper_threaded, fstar_primary_lower_threaded,
    fstar_secondary_upper_threaded, fstar_secondary_lower_threaded) = cache
    index_range = eachnode(dg)

    @threaded for mortar in mortar_indices
        # Choose thread-specific pre-allocated container
        fstar_primary = (fstar_primary_lower_threaded[Threads.threadid()],
                         fstar_primary_upper_threaded[Threads.threadid()])

        fstar_secondary = (fstar_secondary_lower_threaded[Threads.threadid()],
                           fstar_secondary_upper_threaded[Threads.threadid()])

        # Get index information on the small elements
        small_indices = node_indices[1, mortar]
        small_direction = indices2direction(small_indices)

        i_small_start, i_small_step = index_to_start_step_2d(small_indices[1],
                                                             index_range)
        j_small_start, j_small_step = index_to_start_step_2d(small_indices[2],
                                                             index_range)

        for position in 1:2
            i_small = i_small_start
            j_small = j_small_start
            element = neighbor_ids[position, mortar]
            for node in eachnode(dg)
                # Get the normal direction on the small element.
                # Note, contravariant vectors at interfaces in negative coordinate direction
                # are pointing inwards. This is handled by `get_normal_direction`.
                normal_direction = get_normal_direction(small_direction,
                                                        contravariant_vectors,
                                                        i_small, j_small, element)

                calc_mortar_flux!(fstar_primary, fstar_secondary,
                                  mesh, nonconservative_terms, equations,
                                  surface_integral, dg, cache,
                                  mortar, position, normal_direction,
                                  node)

                i_small += i_small_step
                j_small += j_small_step
            end
        end

        # Buffer to interpolate flux values of the large element to before
        # copying in the correct orientation
        u_buffer = cache.u_threaded[Threads.threadid()]

        # in calc_interface_flux!, the interface flux is computed once over each
        # interface using the normal from the "primary" element. The result is then
        # passed back to the "secondary" element, flipping the sign to account for the
        # change in the normal direction. For mortars, this sign flip occurs in
        # "mortar_fluxes_to_elements!" instead.
        mortar_fluxes_to_elements!(surface_flux_values,
                                   mesh, equations, mortar_l2, dg, cache,
                                   mortar, fstar_primary, fstar_secondary,
                                   u_buffer)
    end

    return nothing
end

# Inlined version of the mortar flux computation on small elements for conservation laws
@inline function calc_mortar_flux!(fstar_primary, fstar_secondary,
                                   mesh::Union{P4estMesh{2}, T8codeMesh{2}},
                                   nonconservative_terms::False, equations,
                                   surface_integral, dg::DG, cache,
                                   mortar_index, position_index, normal_direction,
                                   node_index)
    @unpack u = cache.mortars
    @unpack surface_flux = surface_integral

    u_ll, u_rr = get_surface_node_vars(u, equations, dg, position_index, node_index,
                                       mortar_index)

    flux = surface_flux(u_ll, u_rr, normal_direction, equations)

    # Copy flux to buffer
    set_node_vars!(fstar_primary[position_index], flux, equations, dg, node_index)
    set_node_vars!(fstar_secondary[position_index], flux, equations, dg, node_index)
end

# Inlined version of the mortar flux computation on small elements for equations with conservative and
# nonconservative terms
@inline function calc_mortar_flux!(fstar_primary, fstar_secondary,
                                   mesh::Union{P4estMesh{2}, T8codeMesh{2}},
                                   nonconservative_terms::True, equations,
                                   surface_integral, dg::DG, cache,
                                   mortar_index, position_index, normal_direction,
                                   node_index)
    @unpack u = cache.mortars
    surface_flux, nonconservative_flux = surface_integral.surface_flux

    u_ll, u_rr = get_surface_node_vars(u, equations, dg, position_index, node_index,
                                       mortar_index)

    # Compute conservative flux
    flux = surface_flux(u_ll, u_rr, normal_direction, equations)

    # Compute nonconservative flux and add it to the conservative flux.
    # The nonconservative flux is scaled by a factor of 0.5 based on
    # the interpretation of global SBP operators coupled discontinuously via
    # central fluxes/SATs
    noncons_primary = nonconservative_flux(u_ll, u_rr, normal_direction, equations)
    noncons_secondary = nonconservative_flux(u_rr, u_ll, normal_direction, equations)

    flux_plus_noncons_primary = flux + 0.5f0 * noncons_primary
    flux_plus_noncons_secondary = flux + 0.5f0 * noncons_secondary

    # Copy to buffer
    set_node_vars!(fstar_primary[position_index], flux_plus_noncons_primary, equations,
                   dg, node_index)
    set_node_vars!(fstar_secondary[position_index], flux_plus_noncons_secondary,
                   equations, dg, node_index)
end

@inline function mortar_fluxes_to_elements!(surface_flux_values,
                                            mesh::Union{P4estMesh{2}, T8codeMesh{2}},
                                            equations,
                                            mortar_l2::LobattoLegendreMortarL2,
                                            dg::DGSEM, cache, mortar, fstar_primary,
                                            fstar_secondary, u_buffer)
    @unpack neighbor_ids, node_indices = cache.mortars

    # Copy solution small to small
    small_indices = node_indices[1, mortar]
    small_direction = indices2direction(small_indices)

    for position in 1:2
        element = neighbor_ids[position, mortar]
        for i in eachnode(dg)
            for v in eachvariable(equations)
                surface_flux_values[v, i, small_direction, element] = fstar_primary[position][v,
                                                                                              i]
            end
        end
    end

    # Project small fluxes to large element.
    multiply_dimensionwise!(u_buffer,
                            mortar_l2.reverse_upper, fstar_secondary[2],
                            mortar_l2.reverse_lower, fstar_secondary[1])

    # The flux is calculated in the outward direction of the small elements,
    # so the sign must be switched to get the flux in outward direction
    # of the large element.
    # The contravariant vectors of the large element (and therefore the normal
    # vectors of the large element as well) are twice as large as the
    # contravariant vectors of the small elements. Therefore, the flux needs
    # to be scaled by a factor of 2 to obtain the flux of the large element.
    u_buffer .*= -2

    # Copy interpolated flux values from buffer to large element face in the
    # correct orientation.
    # Note that the index of the small sides will always run forward but
    # the index of the large side might need to run backwards for flipped sides.
    large_element = neighbor_ids[3, mortar]
    large_indices = node_indices[2, mortar]
    large_direction = indices2direction(large_indices)

    if :i_backward in large_indices
        for i in eachnode(dg)
            for v in eachvariable(equations)
                surface_flux_values[v, end + 1 - i, large_direction, large_element] = u_buffer[v,
                                                                                               i]
            end
        end
    else
        for i in eachnode(dg)
            for v in eachvariable(equations)
                surface_flux_values[v, i, large_direction, large_element] = u_buffer[v,
                                                                                     i]
            end
        end
    end

    return nothing
end

function calc_surface_integral!(du, u,
                                mesh::Union{P4estMesh{2}, T8codeMesh{2}},
                                equations,
                                surface_integral::SurfaceIntegralWeakForm,
                                dg::DGSEM, cache,
                                element_indices = eachelement(dg, cache))
    @unpack boundary_interpolation = dg.basis
    @unpack surface_flux_values = cache.elements

    # Note that all fluxes have been computed with outward-pointing normal vectors.
    # Access the factors only once before beginning the loop to increase performance.
    # We also use explicit assignments instead of `+=` to let `@muladd` turn these
    # into FMAs (see comment at the top of the file).
    factor_1 = boundary_interpolation[1, 1]
    factor_2 = boundary_interpolation[nnodes(dg), 2]
    @threaded for element in element_indices
        for l in eachnode(dg)
            for v in eachvariable(equations)
                # surface at -x
                du[v, 1, l, element] = (du[v, 1, l, element] +
                                        surface_flux_values[v, l, 1, element] *
                                        factor_1)

                # surface at +x
                du[v, nnodes(dg), l, element] = (du[v, nnodes(dg), l, element] +
                                                 surface_flux_values[v, l, 2, element] *
                                                 factor_2)

                # surface at -y
                du[v, l, 1, element] = (du[v, l, 1, element] +
                                        surface_flux_values[v, l, 3, element] *
                                        factor_1)

                # surface at +y
                du[v, l, nnodes(dg), element] = (du[v, l, nnodes(dg), element] +
                                                 surface_flux_values[v, l, 4, element] *
                                                 factor_2)
            end
        end
    end

    return nothing
end
end # @muladd<|MERGE_RESOLUTION|>--- conflicted
+++ resolved
@@ -387,12 +387,8 @@
 function prolong2mortars!(cache, u,
                           mesh::Union{P4estMesh{2}, T8codeMesh{2}}, equations,
                           mortar_l2::LobattoLegendreMortarL2,
-<<<<<<< HEAD
-                          surface_integral, dg::DGSEM,
+                          dg::DGSEM,
                           mortar_indices = eachmortar(dg, cache))
-=======
-                          dg::DGSEM)
->>>>>>> a255fc00
     @unpack neighbor_ids, node_indices = cache.mortars
     index_range = eachnode(dg)
 
