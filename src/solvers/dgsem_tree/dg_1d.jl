# By default, Julia/LLVM does not use fused multiply-add operations (FMAs).
# Since these FMAs can increase the performance of many numerical algorithms,
# we need to opt-in explicitly.
# See https://ranocha.de/blog/Optimizing_EC_Trixi for further details.
@muladd begin
#! format: noindent

# everything related to a DG semidiscretization in 1D,
# currently limited to Lobatto-Legendre nodes

# This method is called when a SemidiscretizationHyperbolic is constructed.
# It constructs the basic `cache` used throughout the simulation to compute
# the RHS etc.
function create_cache(mesh::TreeMesh{1}, equations,
                      dg::DG, RealT, uEltype)
    # Get cells for which an element needs to be created (i.e. all leaf cells)
    leaf_cell_ids = local_leaf_cells(mesh.tree)

    elements = init_elements(leaf_cell_ids, mesh, equations, dg.basis, RealT, uEltype)

    interfaces = init_interfaces(leaf_cell_ids, mesh, elements)

    boundaries = init_boundaries(leaf_cell_ids, mesh, elements)

    cache = (; elements, interfaces, boundaries)

    # Add specialized parts of the cache required to compute the volume integral etc.
    cache = (; cache...,
             create_cache(mesh, equations, dg.volume_integral, dg, uEltype)...)

    return cache
end

# The methods below are specialized on the volume integral type
# and called from the basic `create_cache` method at the top.
<<<<<<< HEAD
function create_cache(mesh::Union{TreeMesh{1}, StructuredMesh{1}},
                      equations,
=======
function create_cache(mesh::Union{TreeMesh{1}, StructuredMesh{1}}, equations,
>>>>>>> 2d60c102
                      volume_integral::VolumeIntegralFluxDifferencing, dg::DG, uEltype)
    NamedTuple()
end

<<<<<<< HEAD
function create_cache(mesh::Union{TreeMesh{1}, StructuredMesh{1}},
                      equations,
=======
function create_cache(mesh::Union{TreeMesh{1}, StructuredMesh{1}}, equations,
>>>>>>> 2d60c102
                      volume_integral::VolumeIntegralShockCapturingHG, dg::DG, uEltype)
    cache = create_cache(mesh, equations,
                         VolumeIntegralFluxDifferencing(volume_integral.volume_flux_dg),
                         dg, uEltype)

    A2dp1_x = Array{uEltype, 2}
    fstar1_L_threaded = A2dp1_x[A2dp1_x(undef, nvariables(equations), nnodes(dg) + 1)
                                for _ in 1:Threads.nthreads()]
    fstar1_R_threaded = A2dp1_x[A2dp1_x(undef, nvariables(equations), nnodes(dg) + 1)
                                for _ in 1:Threads.nthreads()]

    return (; cache..., fstar1_L_threaded, fstar1_R_threaded)
end

<<<<<<< HEAD
function create_cache(mesh::Union{TreeMesh{1}, StructuredMesh{1}},
                      equations,
=======
function create_cache(mesh::Union{TreeMesh{1}, StructuredMesh{1}}, equations,
>>>>>>> 2d60c102
                      volume_integral::VolumeIntegralPureLGLFiniteVolume, dg::DG,
                      uEltype)
    A2dp1_x = Array{uEltype, 2}
    fstar1_L_threaded = A2dp1_x[A2dp1_x(undef, nvariables(equations), nnodes(dg) + 1)
                                for _ in 1:Threads.nthreads()]
    fstar1_R_threaded = A2dp1_x[A2dp1_x(undef, nvariables(equations), nnodes(dg) + 1)
                                for _ in 1:Threads.nthreads()]

    return (; fstar1_L_threaded, fstar1_R_threaded)
end

# TODO: Taal discuss/refactor timer, allowing users to pass a custom timer?

function rhs!(du, u, t,
              mesh::TreeMesh{1}, equations,
              boundary_conditions, source_terms::Source,
              dg::DG, cache,
              element_indices = eachelement(dg, cache),
              interface_indices = eachinterface(dg, cache),
              boundary_indices = eachboundary(dg, cache),
              mortar_indices = nothing) where {Source}
    # Reset du
    @trixi_timeit timer() "reset ∂u/∂t" reset_du!(du, dg, cache, element_indices)

    # Calculate volume integral
    @trixi_timeit timer() "volume integral" begin
        calc_volume_integral!(du, u, mesh,
                              have_nonconservative_terms(equations), equations,
                              dg.volume_integral, dg, cache,
                              element_indices, interface_indices)
    end

    # Prolong solution to interfaces
    @trixi_timeit timer() "prolong2interfaces" begin
        prolong2interfaces!(cache, u, mesh, equations,
                            dg.surface_integral, dg, interface_indices)
    end

    # Calculate interface fluxes
    @trixi_timeit timer() "interface flux" begin
        calc_interface_flux!(cache.elements.surface_flux_values, mesh,
                             have_nonconservative_terms(equations), equations,
                             dg.surface_integral, dg, cache, interface_indices)
    end

    # Prolong solution to boundaries
    @trixi_timeit timer() "prolong2boundaries" begin
        prolong2boundaries!(cache, u, mesh, equations,
                            dg.surface_integral, dg, boundary_indices)
    end

    # TODO: boundary_orientation_indices?
    # Calculate boundary fluxes
    @trixi_timeit timer() "boundary flux" begin
        calc_boundary_flux!(cache, t, boundary_conditions, mesh, equations,
                            dg.surface_integral, dg)
    end

    # Calculate surface integrals
    @trixi_timeit timer() "surface integral" begin
        calc_surface_integral!(du, u, mesh, equations,
                               dg.surface_integral, dg, cache, element_indices)
    end

    # Apply Jacobian from mapping to reference element
    @trixi_timeit timer() "Jacobian" apply_jacobian!(du, mesh, equations, dg, cache,
                                                     element_indices)

    # Calculate source terms
    @trixi_timeit timer() "source terms" begin
        calc_sources!(du, u, t, source_terms, equations, dg, cache, element_indices)
    end

    return nothing
end

function calc_volume_integral!(du, u,
                               mesh::Union{TreeMesh{1}, StructuredMesh{1}},
                               nonconservative_terms, equations,
                               volume_integral::VolumeIntegralWeakForm,
                               dg::DGSEM, cache,
                               element_indices = eachelement(dg, cache),
                               interface_indices = nothing)
    @threaded for element in element_indices
        weak_form_kernel!(du, u, element, mesh,
                          nonconservative_terms, equations,
                          dg, cache)
    end

    return nothing
end

#=
`weak_form_kernel!` is only implemented for conserved terms as
non-conservative terms should always be discretized in conjunction with a flux-splitting scheme,
see `flux_differencing_kernel!`.
This treatment is required to achieve, e.g., entropy-stability or well-balancedness.
See also https://github.com/trixi-framework/Trixi.jl/issues/1671#issuecomment-1765644064
=#
@inline function weak_form_kernel!(du, u,
                                   element, mesh::Union{TreeMesh{1}, StructuredMesh{1}},
                                   nonconservative_terms::False, equations,
                                   dg::DGSEM, cache, alpha = true)
    # true * [some floating point value] == [exactly the same floating point value]
    # This can (hopefully) be optimized away due to constant propagation.
    @unpack derivative_dhat = dg.basis

    for i in eachnode(dg)
        u_node = get_node_vars(u, equations, dg, i, element)

        flux1 = flux(u_node, 1, equations)
        for ii in eachnode(dg)
            multiply_add_to_node_vars!(du, alpha * derivative_dhat[ii, i], flux1,
                                       equations, dg, ii, element)
        end
    end

    return nothing
end

function calc_volume_integral!(du, u,
                               mesh::Union{TreeMesh{1}, StructuredMesh{1}},
                               nonconservative_terms, equations,
                               volume_integral::VolumeIntegralFluxDifferencing,
                               dg::DGSEM, cache,
                               element_indices = eachelement(dg, cache),
                               interface_indices = nothing)
    @threaded for element in element_indices
        flux_differencing_kernel!(du, u, element, mesh, nonconservative_terms,
                                  equations,
                                  volume_integral.volume_flux, dg, cache)
    end
end

@inline function flux_differencing_kernel!(du, u,
                                           element,
                                           mesh::Union{TreeMesh{1}, StructuredMesh{1}},
                                           nonconservative_terms::False, equations,
                                           volume_flux, dg::DGSEM, cache, alpha = true)
    # true * [some floating point value] == [exactly the same floating point value]
    # This can (hopefully) be optimized away due to constant propagation.
    @unpack derivative_split = dg.basis

    # Calculate volume integral in one element
    for i in eachnode(dg)
        u_node = get_node_vars(u, equations, dg, i, element)

        # All diagonal entries of `derivative_split` are zero. Thus, we can skip
        # the computation of the diagonal terms. In addition, we use the symmetry
        # of the `volume_flux` to save half of the possible two-point flux
        # computations.

        # x direction
        for ii in (i + 1):nnodes(dg)
            u_node_ii = get_node_vars(u, equations, dg, ii, element)
            flux1 = volume_flux(u_node, u_node_ii, 1, equations)
            multiply_add_to_node_vars!(du, alpha * derivative_split[i, ii], flux1,
                                       equations, dg, i, element)
            multiply_add_to_node_vars!(du, alpha * derivative_split[ii, i], flux1,
                                       equations, dg, ii, element)
        end
    end
end

@inline function flux_differencing_kernel!(du, u,
                                           element,
                                           mesh::Union{TreeMesh{1}, StructuredMesh{1}},
                                           nonconservative_terms::True, equations,
                                           volume_flux, dg::DGSEM, cache, alpha = true)
    # true * [some floating point value] == [exactly the same floating point value]
    # This can (hopefully) be optimized away due to constant propagation.
    @unpack derivative_split = dg.basis
    symmetric_flux, nonconservative_flux = volume_flux

    # Apply the symmetric flux as usual
    flux_differencing_kernel!(du, u, element, mesh, False(), equations, symmetric_flux,
                              dg, cache, alpha)

    # Calculate the remaining volume terms using the nonsymmetric generalized flux
    for i in eachnode(dg)
        u_node = get_node_vars(u, equations, dg, i, element)

        # The diagonal terms are zero since the diagonal of `derivative_split`
        # is zero. We ignore this for now.

        # x direction
        integral_contribution = zero(u_node)
        for ii in eachnode(dg)
            u_node_ii = get_node_vars(u, equations, dg, ii, element)
            noncons_flux1 = nonconservative_flux(u_node, u_node_ii, 1, equations)
            integral_contribution = integral_contribution +
                                    derivative_split[i, ii] * noncons_flux1
        end

        # The factor 0.5 cancels the factor 2 in the flux differencing form
        multiply_add_to_node_vars!(du, alpha * 0.5f0, integral_contribution, equations,
                                   dg, i, element)
    end
end

# TODO: Taal dimension agnostic
function calc_volume_integral!(du, u,
                               mesh::TreeMesh{1},
                               nonconservative_terms, equations,
                               volume_integral::VolumeIntegralShockCapturingHG,
                               dg::DGSEM, cache,
                               element_indices = eachelement(dg, cache),
                               interface_indices = eachinterface(dg, cache))
    @unpack volume_flux_dg, volume_flux_fv, indicator = volume_integral

    # Calculate blending factors α: u = u_DG * (1 - α) + u_FV * α
    alpha = @trixi_timeit timer() "blending factors" indicator(u, mesh, equations, dg,
                                                               cache, element_indices,
                                                               interface_indices)

    # For `Float64`, this gives 1.8189894035458565e-12
    # For `Float32`, this gives 1.1920929f-5
    RealT = eltype(alpha)
    atol = max(100 * eps(RealT), eps(RealT)^convert(RealT, 0.75f0))
    @threaded for element in element_indices
        alpha_element = alpha[element]
        # Clip blending factor for values close to zero (-> pure DG)
        dg_only = isapprox(alpha_element, 0, atol = atol)

        if dg_only
            flux_differencing_kernel!(du, u, element, mesh,
                                      nonconservative_terms, equations,
                                      volume_flux_dg, dg, cache)
        else
            # Calculate DG volume integral contribution
            flux_differencing_kernel!(du, u, element, mesh,
                                      nonconservative_terms, equations,
                                      volume_flux_dg, dg, cache, 1 - alpha_element)

            # Calculate FV volume integral contribution
            fv_kernel!(du, u, mesh, nonconservative_terms, equations, volume_flux_fv,
                       dg, cache, element, alpha_element)
        end
    end

    return nothing
end

# TODO: Taal dimension agnostic
function calc_volume_integral!(du, u,
                               mesh::Union{TreeMesh{1}, StructuredMesh{1}},
                               nonconservative_terms, equations,
                               volume_integral::VolumeIntegralPureLGLFiniteVolume,
                               dg::DGSEM, cache,
                               element_indices = eachelement(dg, cache),
                               interface_indices = nothing)
    @unpack volume_flux_fv = volume_integral

    # Calculate LGL FV volume integral
    @threaded for element in element_indices
        fv_kernel!(du, u, mesh, nonconservative_terms, equations, volume_flux_fv,
                   dg, cache, element, true)
    end

    return nothing
end

@inline function fv_kernel!(du, u,
                            mesh::Union{TreeMesh{1}, StructuredMesh{1}},
                            nonconservative_terms, equations,
                            volume_flux_fv, dg::DGSEM, cache, element, alpha = true)
    @unpack fstar1_L_threaded, fstar1_R_threaded = cache
    @unpack inverse_weights = dg.basis

    # Calculate FV two-point fluxes
    fstar1_L = fstar1_L_threaded[Threads.threadid()]
    fstar1_R = fstar1_R_threaded[Threads.threadid()]
    calcflux_fv!(fstar1_L, fstar1_R, u, mesh, nonconservative_terms, equations,
                 volume_flux_fv,
                 dg, element, cache)

    # Calculate FV volume integral contribution
    for i in eachnode(dg)
        for v in eachvariable(equations)
            du[v, i, element] += (alpha *
                                  (inverse_weights[i] *
                                   (fstar1_L[v, i + 1] - fstar1_R[v, i])))
        end
    end

    return nothing
end

@inline function calcflux_fv!(fstar1_L, fstar1_R, u::AbstractArray{<:Any, 3},
                              mesh::Union{TreeMesh{1}, StructuredMesh{1}},
                              nonconservative_terms::False,
                              equations, volume_flux_fv, dg::DGSEM, element, cache)
    fstar1_L[:, 1] .= zero(eltype(fstar1_L))
    fstar1_L[:, nnodes(dg) + 1] .= zero(eltype(fstar1_L))
    fstar1_R[:, 1] .= zero(eltype(fstar1_R))
    fstar1_R[:, nnodes(dg) + 1] .= zero(eltype(fstar1_R))

    for i in 2:nnodes(dg)
        u_ll = get_node_vars(u, equations, dg, i - 1, element)
        u_rr = get_node_vars(u, equations, dg, i, element)
        flux = volume_flux_fv(u_ll, u_rr, 1, equations) # orientation 1: x direction
        set_node_vars!(fstar1_L, flux, equations, dg, i)
        set_node_vars!(fstar1_R, flux, equations, dg, i)
    end

    return nothing
end

@inline function calcflux_fv!(fstar1_L, fstar1_R, u::AbstractArray{<:Any, 3},
                              mesh::TreeMesh{1},
                              nonconservative_terms::True,
                              equations, volume_flux_fv, dg::DGSEM, element, cache)
    volume_flux, nonconservative_flux = volume_flux_fv

    fstar1_L[:, 1] .= zero(eltype(fstar1_L))
    fstar1_L[:, nnodes(dg) + 1] .= zero(eltype(fstar1_L))
    fstar1_R[:, 1] .= zero(eltype(fstar1_R))
    fstar1_R[:, nnodes(dg) + 1] .= zero(eltype(fstar1_R))

    for i in 2:nnodes(dg)
        u_ll = get_node_vars(u, equations, dg, i - 1, element)
        u_rr = get_node_vars(u, equations, dg, i, element)

        # Compute conservative part
        f1 = volume_flux(u_ll, u_rr, 1, equations) # orientation 1: x direction

        # Compute nonconservative part
        # Note the factor 0.5 necessary for the nonconservative fluxes based on
        # the interpretation of global SBP operators coupled discontinuously via
        # central fluxes/SATs
        f1_L = f1 + 0.5f0 * nonconservative_flux(u_ll, u_rr, 1, equations)
        f1_R = f1 + 0.5f0 * nonconservative_flux(u_rr, u_ll, 1, equations)

        # Copy to temporary storage
        set_node_vars!(fstar1_L, f1_L, equations, dg, i)
        set_node_vars!(fstar1_R, f1_R, equations, dg, i)
    end

    return nothing
end

# We pass the `surface_integral` argument solely for dispatch
function prolong2interfaces!(cache, u,
                             mesh::TreeMesh{1}, equations, surface_integral, dg::DG,
                             interface_indices = eachinterface(dg, cache))
    @unpack interfaces = cache
    @unpack neighbor_ids = interfaces
    interfaces_u = interfaces.u

    @threaded for interface in interface_indices
        left_element = neighbor_ids[1, interface]
        right_element = neighbor_ids[2, interface]

        # interface in x-direction
        for v in eachvariable(equations)
            interfaces_u[1, v, interface] = u[v, nnodes(dg), left_element]
            interfaces_u[2, v, interface] = u[v, 1, right_element]
        end
    end

    return nothing
end

function calc_interface_flux!(surface_flux_values,
                              mesh::TreeMesh{1},
                              nonconservative_terms::False, equations,
                              surface_integral, dg::DG, cache,
                              interface_indices = eachinterface(dg, cache))
    @unpack surface_flux = surface_integral
    @unpack u, neighbor_ids, orientations = cache.interfaces

    @threaded for interface in interface_indices
        # Get neighboring elements
        left_id = neighbor_ids[1, interface]
        right_id = neighbor_ids[2, interface]

        # Determine interface direction with respect to elements:
        # orientation = 1: left -> 2, right -> 1
        left_direction = 2 * orientations[interface]
        right_direction = 2 * orientations[interface] - 1

        # Call pointwise Riemann solver
        u_ll, u_rr = get_surface_node_vars(u, equations, dg, interface)
        flux = surface_flux(u_ll, u_rr, orientations[interface], equations)

        # Copy flux to left and right element storage
        for v in eachvariable(equations)
            surface_flux_values[v, left_direction, left_id] = flux[v]
            surface_flux_values[v, right_direction, right_id] = flux[v]
        end
    end
end

function calc_interface_flux!(surface_flux_values,
                              mesh::TreeMesh{1},
                              nonconservative_terms::True, equations,
                              surface_integral, dg::DG, cache,
                              interface_indices = eachinterface(dg, cache))
    surface_flux, nonconservative_flux = surface_integral.surface_flux
    @unpack u, neighbor_ids, orientations = cache.interfaces

    @threaded for interface in interface_indices
        # Get neighboring elements
        left_id = neighbor_ids[1, interface]
        right_id = neighbor_ids[2, interface]

        # Determine interface direction with respect to elements:
        # orientation = 1: left -> 2, right -> 1
        # orientation = 2: left -> 4, right -> 3
        left_direction = 2 * orientations[interface]
        right_direction = 2 * orientations[interface] - 1

        # Call pointwise Riemann solver
        orientation = orientations[interface]
        u_ll, u_rr = get_surface_node_vars(u, equations, dg, interface)
        flux = surface_flux(u_ll, u_rr, orientation, equations)

        # Compute both nonconservative fluxes
        noncons_left = nonconservative_flux(u_ll, u_rr, orientation, equations)
        noncons_right = nonconservative_flux(u_rr, u_ll, orientation, equations)

        # Copy flux to left and right element storage
        for v in eachvariable(equations)
            # Note the factor 0.5 necessary for the nonconservative fluxes based on
            # the interpretation of global SBP operators coupled discontinuously via
            # central fluxes/SATs
            surface_flux_values[v, left_direction, left_id] = flux[v] +
                                                              0.5f0 * noncons_left[v]
            surface_flux_values[v, right_direction, right_id] = flux[v] +
                                                                0.5f0 * noncons_right[v]
        end
    end

    return nothing
end

function prolong2boundaries!(cache, u,
                             mesh::TreeMesh{1}, equations, surface_integral, dg::DG,
                             boundary_indices = eachboundary(dg, cache))
    @unpack boundaries = cache
    @unpack neighbor_sides = boundaries

    @threaded for boundary in boundary_indices
        element = boundaries.neighbor_ids[boundary]

        # boundary in x-direction
        if neighbor_sides[boundary] == 1
            # element in -x direction of boundary
            for v in eachvariable(equations)
                boundaries.u[1, v, boundary] = u[v, nnodes(dg), element]
            end
        else # Element in +x direction of boundary
            for v in eachvariable(equations)
                boundaries.u[2, v, boundary] = u[v, 1, element]
            end
        end
    end

    return nothing
end

# TODO: Taal dimension agnostic
function calc_boundary_flux!(cache, t, boundary_condition::BoundaryConditionPeriodic,
                             mesh::TreeMesh{1}, equations, surface_integral, dg::DG)
    @assert isempty(eachboundary(dg, cache))
end

function calc_boundary_flux!(cache, t, boundary_conditions::NamedTuple,
                             mesh::TreeMesh{1}, equations, surface_integral, dg::DG)
    @unpack surface_flux_values = cache.elements
    @unpack n_boundaries_per_direction = cache.boundaries

    # Calculate indices
    lasts = accumulate(+, n_boundaries_per_direction)
    firsts = lasts - n_boundaries_per_direction .+ 1

    # Calc boundary fluxes in each direction
    calc_boundary_flux_by_direction!(surface_flux_values, t, boundary_conditions[1],
                                     have_nonconservative_terms(equations), equations,
                                     surface_integral, dg, cache,
                                     1, firsts[1], lasts[1])
    calc_boundary_flux_by_direction!(surface_flux_values, t, boundary_conditions[2],
                                     have_nonconservative_terms(equations), equations,
                                     surface_integral, dg, cache,
                                     2, firsts[2], lasts[2])
end

function calc_boundary_flux_by_direction!(surface_flux_values::AbstractArray{<:Any, 3},
                                          t,
                                          boundary_condition,
                                          nonconservative_terms::False, equations,
                                          surface_integral, dg::DG, cache,
                                          direction, first_boundary, last_boundary)
    @unpack surface_flux = surface_integral
    @unpack u, neighbor_ids, neighbor_sides, node_coordinates, orientations = cache.boundaries

    @threaded for boundary in first_boundary:last_boundary
        # Get neighboring element
        neighbor = neighbor_ids[boundary]

        # Get boundary flux
        u_ll, u_rr = get_surface_node_vars(u, equations, dg, boundary)
        if neighbor_sides[boundary] == 1 # Element is on the left, boundary on the right
            u_inner = u_ll
        else # Element is on the right, boundary on the left
            u_inner = u_rr
        end
        x = get_node_coords(node_coordinates, equations, dg, boundary)
        flux = boundary_condition(u_inner, orientations[boundary], direction, x, t,
                                  surface_flux,
                                  equations)

        # Copy flux to left and right element storage
        for v in eachvariable(equations)
            surface_flux_values[v, direction, neighbor] = flux[v]
        end
    end

    return nothing
end

function calc_boundary_flux_by_direction!(surface_flux_values::AbstractArray{<:Any, 3},
                                          t,
                                          boundary_condition,
                                          nonconservative_terms::True, equations,
                                          surface_integral, dg::DG, cache,
                                          direction, first_boundary, last_boundary)
    @unpack u, neighbor_ids, neighbor_sides, node_coordinates, orientations = cache.boundaries

    @threaded for boundary in first_boundary:last_boundary
        # Get neighboring element
        neighbor = neighbor_ids[boundary]

        # Get boundary flux
        u_ll, u_rr = get_surface_node_vars(u, equations, dg, boundary)
        if neighbor_sides[boundary] == 1 # Element is on the left, boundary on the right
            u_inner = u_ll
        else # Element is on the right, boundary on the left
            u_inner = u_rr
        end
        x = get_node_coords(node_coordinates, equations, dg, boundary)

        flux, noncons_flux = boundary_condition(u_inner, orientations[boundary],
                                                direction, x, t,
                                                surface_integral.surface_flux,
                                                equations)

        # Copy flux to left and right element storage
        for v in eachvariable(equations)
            surface_flux_values[v, direction, neighbor] = flux[v] +
                                                          0.5f0 * noncons_flux[v]
        end
    end

    return nothing
end

function calc_surface_integral!(du, u, mesh::Union{TreeMesh{1}, StructuredMesh{1}},
                                equations, surface_integral, dg::DGSEM, cache,
                                element_indices = eachelement(dg, cache))
    @unpack boundary_interpolation = dg.basis
    @unpack surface_flux_values = cache.elements

    # Note that all fluxes have been computed with outward-pointing normal vectors.
    # Access the factors only once before beginning the loop to increase performance.
    # We also use explicit assignments instead of `+=` to let `@muladd` turn these
    # into FMAs (see comment at the top of the file).
    factor_1 = boundary_interpolation[1, 1]
    factor_2 = boundary_interpolation[nnodes(dg), 2]
    @threaded for element in element_indices
        for v in eachvariable(equations)
            # surface at -x
            du[v, 1, element] = (du[v, 1, element] -
                                 surface_flux_values[v, 1, element] * factor_1)

            # surface at +x
            du[v, nnodes(dg), element] = (du[v, nnodes(dg), element] +
                                          surface_flux_values[v, 2, element] * factor_2)
        end
    end

    return nothing
end

function apply_jacobian!(du, mesh::Union{TreeMesh{1}, StructuredMesh{1}},
                         equations, dg::DG, cache,
                         element_indices = eachelement(dg, cache))
    @unpack inverse_jacobian = cache.elements

    @threaded for element in element_indices
        factor = -inverse_jacobian[element]

        for i in eachnode(dg)
            for v in eachvariable(equations)
                du[v, i, element] *= factor
            end
        end
    end

    return nothing
end

# TODO: Taal dimension agnostic
function calc_sources!(du, u, t, source_terms::Nothing,
                       equations::AbstractEquations{1}, dg::DG, cache,
                       element_indices = eachelement(dg, cache))
    return nothing
end

function calc_sources!(du, u, t, source_terms,
                       equations::AbstractEquations{1}, dg::DG, cache,
                       element_indices = eachelement(dg, cache))
    @unpack node_coordinates = cache.elements

    @threaded for element in element_indices
        for i in eachnode(dg)
            u_local = get_node_vars(u, equations, dg, i, element)
            x_local = get_node_coords(node_coordinates, equations, dg,
                                      i, element)
            du_local = source_terms(u_local, x_local, t, equations)
            add_to_node_vars!(du, du_local, equations, dg, i, element)
        end
    end

    return nothing
end
end # @muladd<|MERGE_RESOLUTION|>--- conflicted
+++ resolved
@@ -33,22 +33,12 @@
 
 # The methods below are specialized on the volume integral type
 # and called from the basic `create_cache` method at the top.
-<<<<<<< HEAD
-function create_cache(mesh::Union{TreeMesh{1}, StructuredMesh{1}},
-                      equations,
-=======
 function create_cache(mesh::Union{TreeMesh{1}, StructuredMesh{1}}, equations,
->>>>>>> 2d60c102
                       volume_integral::VolumeIntegralFluxDifferencing, dg::DG, uEltype)
     NamedTuple()
 end
 
-<<<<<<< HEAD
-function create_cache(mesh::Union{TreeMesh{1}, StructuredMesh{1}},
-                      equations,
-=======
 function create_cache(mesh::Union{TreeMesh{1}, StructuredMesh{1}}, equations,
->>>>>>> 2d60c102
                       volume_integral::VolumeIntegralShockCapturingHG, dg::DG, uEltype)
     cache = create_cache(mesh, equations,
                          VolumeIntegralFluxDifferencing(volume_integral.volume_flux_dg),
@@ -63,12 +53,7 @@
     return (; cache..., fstar1_L_threaded, fstar1_R_threaded)
 end
 
-<<<<<<< HEAD
-function create_cache(mesh::Union{TreeMesh{1}, StructuredMesh{1}},
-                      equations,
-=======
 function create_cache(mesh::Union{TreeMesh{1}, StructuredMesh{1}}, equations,
->>>>>>> 2d60c102
                       volume_integral::VolumeIntegralPureLGLFiniteVolume, dg::DG,
                       uEltype)
     A2dp1_x = Array{uEltype, 2}
