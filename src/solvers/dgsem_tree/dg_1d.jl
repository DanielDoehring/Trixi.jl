# By default, Julia/LLVM does not use fused multiply-add operations (FMAs).
# Since these FMAs can increase the performance of many numerical algorithms,
# we need to opt-in explicitly.
# See https://ranocha.de/blog/Optimizing_EC_Trixi for further details.
@muladd begin
#! format: noindent

# everything related to a DG semidiscretization in 1D,
# currently limited to Lobatto-Legendre nodes

# This method is called when a SemidiscretizationHyperbolic is constructed.
# It constructs the basic `cache` used throughout the simulation to compute
# the RHS etc.
function create_cache(mesh::TreeMesh{1}, equations,
                      dg::DG, RealT, uEltype)
    # Get cells for which an element needs to be created (i.e. all leaf cells)
    leaf_cell_ids = local_leaf_cells(mesh.tree)

    elements = init_elements(leaf_cell_ids, mesh, equations, dg.basis, RealT, uEltype)

    interfaces = init_interfaces(leaf_cell_ids, mesh, elements)

    boundaries = init_boundaries(leaf_cell_ids, mesh, elements)

    cache = (; elements, interfaces, boundaries)

    # Add specialized parts of the cache required to compute the volume integral etc.
    cache = (; cache...,
             create_cache(mesh, equations, dg.volume_integral, dg, uEltype)...)

    return cache
end

# The methods below are specialized on the volume integral type
# and called from the basic `create_cache` method at the top.
function create_cache(mesh::Union{TreeMesh{1}, StructuredMesh{1}, P4estMesh{1}},
                      equations,
                      volume_integral::VolumeIntegralFluxDifferencing, dg::DG, uEltype)
    NamedTuple()
end

function create_cache(mesh::Union{TreeMesh{1}, StructuredMesh{1}, P4estMesh{1}},
                      equations,
                      volume_integral::VolumeIntegralShockCapturingHG, dg::DG, uEltype)
    cache = create_cache(mesh, equations,
                         VolumeIntegralFluxDifferencing(volume_integral.volume_flux_dg),
                         dg, uEltype)

    A2dp1_x = Array{uEltype, 2}
    fstar1_L_threaded = A2dp1_x[A2dp1_x(undef, nvariables(equations), nnodes(dg) + 1)
                                for _ in 1:Threads.nthreads()]
    fstar1_R_threaded = A2dp1_x[A2dp1_x(undef, nvariables(equations), nnodes(dg) + 1)
                                for _ in 1:Threads.nthreads()]

    return (; cache..., fstar1_L_threaded, fstar1_R_threaded)
end

function create_cache(mesh::Union{TreeMesh{1}, StructuredMesh{1}, P4estMesh{1}},
                      equations,
                      volume_integral::VolumeIntegralPureLGLFiniteVolume, dg::DG,
                      uEltype)
    A2dp1_x = Array{uEltype, 2}
    fstar1_L_threaded = A2dp1_x[A2dp1_x(undef, nvariables(equations), nnodes(dg) + 1)
                                for _ in 1:Threads.nthreads()]
    fstar1_R_threaded = A2dp1_x[A2dp1_x(undef, nvariables(equations), nnodes(dg) + 1)
                                for _ in 1:Threads.nthreads()]

    return (; fstar1_L_threaded, fstar1_R_threaded)
end

# TODO: Taal discuss/refactor timer, allowing users to pass a custom timer?

function rhs!(du, u, t,
              mesh::TreeMesh{1}, equations,
              boundary_conditions, source_terms::Source,
              dg::DG, cache) where {Source}
    # Reset du
    @trixi_timeit timer() "reset ∂u/∂t" reset_du!(du, dg, cache)

    # Calculate volume integral
    @trixi_timeit timer() "volume integral" begin
        calc_volume_integral!(du, u, mesh,
                              have_nonconservative_terms(equations), equations,
                              dg.volume_integral, dg, cache)
    end

    # Prolong solution to interfaces
    @trixi_timeit timer() "prolong2interfaces" begin
        prolong2interfaces!(cache, u, mesh, equations,
                            dg.surface_integral, dg)
    end

    # Calculate interface fluxes
    @trixi_timeit timer() "interface flux" begin
        calc_interface_flux!(cache.elements.surface_flux_values, mesh,
                             have_nonconservative_terms(equations), equations,
                             dg.surface_integral, dg, cache)
    end

    # Prolong solution to boundaries
    @trixi_timeit timer() "prolong2boundaries" begin
        prolong2boundaries!(cache, u, mesh, equations,
                            dg.surface_integral, dg)
    end

    # Calculate boundary fluxes
    @trixi_timeit timer() "boundary flux" begin
        calc_boundary_flux!(cache, t, boundary_conditions, mesh, equations,
                            dg.surface_integral, dg)
    end

    # Calculate surface integrals
    @trixi_timeit timer() "surface integral" begin
        calc_surface_integral!(du, u, mesh, equations,
                               dg.surface_integral, dg, cache)
    end

    # Apply Jacobian from mapping to reference element
    @trixi_timeit timer() "Jacobian" apply_jacobian!(du, mesh, equations, dg, cache)

    # Calculate source terms
    @trixi_timeit timer() "source terms" begin
        calc_sources!(du, u, t, source_terms, equations, dg, cache)
    end

    return nothing
end

function calc_volume_integral!(du, u,
                               mesh::Union{TreeMesh{1}, StructuredMesh{1}},
                               nonconservative_terms, equations,
                               volume_integral::VolumeIntegralWeakForm,
                               dg::DGSEM, cache,
                               element_indices = eachelement(dg, cache))
    @threaded for element in element_indices
        weak_form_kernel!(du, u, element, mesh,
                          nonconservative_terms, equations,
                          dg, cache)
    end

    return nothing
end

#=
`weak_form_kernel!` is only implemented for conserved terms as
non-conservative terms should always be discretized in conjunction with a flux-splitting scheme,
see `flux_differencing_kernel!`.
This treatment is required to achieve, e.g., entropy-stability or well-balancedness.
See also https://github.com/trixi-framework/Trixi.jl/issues/1671#issuecomment-1765644064
=#
@inline function weak_form_kernel!(du, u,
                                   element, mesh::Union{TreeMesh{1}, StructuredMesh{1}},
                                   nonconservative_terms::False, equations,
                                   dg::DGSEM, cache, alpha = true)
    # true * [some floating point value] == [exactly the same floating point value]
    # This can (hopefully) be optimized away due to constant propagation.
    @unpack derivative_dhat = dg.basis

    for i in eachnode(dg)
        u_node = get_node_vars(u, equations, dg, i, element)

        flux1 = flux(u_node, 1, equations)
        for ii in eachnode(dg)
            multiply_add_to_node_vars!(du, alpha * derivative_dhat[ii, i], flux1,
                                       equations, dg, ii, element)
        end
    end

    return nothing
end

function calc_volume_integral!(du, u,
                               mesh::Union{TreeMesh{1}, StructuredMesh{1}},
                               nonconservative_terms, equations,
                               volume_integral::VolumeIntegralFluxDifferencing,
                               dg::DGSEM, cache,
                               element_indices = eachelement(dg, cache))
    @threaded for element in element_indices
        flux_differencing_kernel!(du, u, element, mesh, nonconservative_terms,
                                  equations,
                                  volume_integral.volume_flux, dg, cache)
    end
end

@inline function flux_differencing_kernel!(du, u,
                                           element,
                                           mesh::Union{TreeMesh{1}, StructuredMesh{1}},
                                           nonconservative_terms::False, equations,
                                           volume_flux, dg::DGSEM, cache, alpha = true)
    # true * [some floating point value] == [exactly the same floating point value]
    # This can (hopefully) be optimized away due to constant propagation.
    @unpack derivative_split = dg.basis

    # Calculate volume integral in one element
    for i in eachnode(dg)
        u_node = get_node_vars(u, equations, dg, i, element)

        # All diagonal entries of `derivative_split` are zero. Thus, we can skip
        # the computation of the diagonal terms. In addition, we use the symmetry
        # of the `volume_flux` to save half of the possible two-point flux
        # computations.

        # x direction
        for ii in (i + 1):nnodes(dg)
            u_node_ii = get_node_vars(u, equations, dg, ii, element)
            flux1 = volume_flux(u_node, u_node_ii, 1, equations)
            multiply_add_to_node_vars!(du, alpha * derivative_split[i, ii], flux1,
                                       equations, dg, i, element)
            multiply_add_to_node_vars!(du, alpha * derivative_split[ii, i], flux1,
                                       equations, dg, ii, element)
        end
    end
end

@inline function flux_differencing_kernel!(du, u,
                                           element,
                                           mesh::Union{TreeMesh{1}, StructuredMesh{1}},
                                           nonconservative_terms::True, equations,
                                           volume_flux, dg::DGSEM, cache, alpha = true)
    # true * [some floating point value] == [exactly the same floating point value]
    # This can (hopefully) be optimized away due to constant propagation.
    @unpack derivative_split = dg.basis
    symmetric_flux, nonconservative_flux = volume_flux

    # Apply the symmetric flux as usual
    flux_differencing_kernel!(du, u, element, mesh, False(), equations, symmetric_flux,
                              dg, cache, alpha)

    # Calculate the remaining volume terms using the nonsymmetric generalized flux
    for i in eachnode(dg)
        u_node = get_node_vars(u, equations, dg, i, element)

        # The diagonal terms are zero since the diagonal of `derivative_split`
        # is zero. We ignore this for now.

        # x direction
        integral_contribution = zero(u_node)
        for ii in eachnode(dg)
            u_node_ii = get_node_vars(u, equations, dg, ii, element)
            noncons_flux1 = nonconservative_flux(u_node, u_node_ii, 1, equations)
            integral_contribution = integral_contribution +
                                    derivative_split[i, ii] * noncons_flux1
        end

        # The factor 0.5 cancels the factor 2 in the flux differencing form
        multiply_add_to_node_vars!(du, alpha * 0.5f0, integral_contribution, equations,
                                   dg, i, element)
    end
end

# TODO: Taal dimension agnostic
function calc_volume_integral!(du, u,
                               mesh::Union{TreeMesh{1}, StructuredMesh{1}},
                               nonconservative_terms, equations,
                               volume_integral::VolumeIntegralShockCapturingHG,
<<<<<<< HEAD
                               dg::DGSEM, cache,
                               element_indices = eachelement(dg, cache))
    @unpack element_ids_dg, element_ids_dgfv = cache
=======
                               dg::DGSEM, cache)
>>>>>>> f6ec17e9
    @unpack volume_flux_dg, volume_flux_fv, indicator = volume_integral

    # Calculate blending factors α: u = u_DG * (1 - α) + u_FV * α
    alpha = @trixi_timeit timer() "blending factors" indicator(u, mesh, equations, dg,
                                                               cache)

<<<<<<< HEAD
    # Determine element ids for DG-only and blended DG-FV volume integral
    pure_and_blended_element_ids!(element_ids_dg, element_ids_dgfv, alpha, dg, cache,
                                  element_indices)

    # Loop over pure DG elements
    @trixi_timeit timer() "pure DG" @threaded for idx_element in eachindex(element_ids_dg)
        element = element_ids_dg[idx_element]
        flux_differencing_kernel!(du, u, element, mesh, nonconservative_terms,
                                  equations,
                                  volume_flux_dg, dg, cache)
    end

    # Loop over blended DG-FV elements
    @trixi_timeit timer() "blended DG-FV" @threaded for idx_element in eachindex(element_ids_dgfv)
        element = element_ids_dgfv[idx_element]
=======
    # For `Float64`, this gives 1.8189894035458565e-12
    # For `Float32`, this gives 1.1920929f-5
    RealT = eltype(alpha)
    atol = max(100 * eps(RealT), eps(RealT)^convert(RealT, 0.75f0))
    @threaded for element in eachelement(dg, cache)
>>>>>>> f6ec17e9
        alpha_element = alpha[element]
        # Clip blending factor for values close to zero (-> pure DG)
        dg_only = isapprox(alpha_element, 0, atol = atol)

        if dg_only
            flux_differencing_kernel!(du, u, element, mesh,
                                      nonconservative_terms, equations,
                                      volume_flux_dg, dg, cache)
        else
            # Calculate DG volume integral contribution
            flux_differencing_kernel!(du, u, element, mesh,
                                      nonconservative_terms, equations,
                                      volume_flux_dg, dg, cache, 1 - alpha_element)

            # Calculate FV volume integral contribution
            fv_kernel!(du, u, mesh, nonconservative_terms, equations, volume_flux_fv,
                       dg, cache, element, alpha_element)
        end
    end

    return nothing
end

# TODO: Taal dimension agnostic
function calc_volume_integral!(du, u,
                               mesh::Union{TreeMesh{1}, StructuredMesh{1}},
                               nonconservative_terms, equations,
                               volume_integral::VolumeIntegralPureLGLFiniteVolume,
                               dg::DGSEM, cache,
                               element_indices = eachelement(dg, cache))
    @unpack volume_flux_fv = volume_integral

    # Calculate LGL FV volume integral
    @threaded for element in element_indices
        fv_kernel!(du, u, mesh, nonconservative_terms, equations, volume_flux_fv,
                   dg, cache, element, true)
    end

    return nothing
end

@inline function fv_kernel!(du, u,
                            mesh::Union{TreeMesh{1}, StructuredMesh{1}},
                            nonconservative_terms, equations,
                            volume_flux_fv, dg::DGSEM, cache, element, alpha = true)
    @unpack fstar1_L_threaded, fstar1_R_threaded = cache
    @unpack inverse_weights = dg.basis

    # Calculate FV two-point fluxes
    fstar1_L = fstar1_L_threaded[Threads.threadid()]
    fstar1_R = fstar1_R_threaded[Threads.threadid()]
    calcflux_fv!(fstar1_L, fstar1_R, u, mesh, nonconservative_terms, equations,
                 volume_flux_fv,
                 dg, element, cache)

    # Calculate FV volume integral contribution
    for i in eachnode(dg)
        for v in eachvariable(equations)
            du[v, i, element] += (alpha *
                                  (inverse_weights[i] *
                                   (fstar1_L[v, i + 1] - fstar1_R[v, i])))
        end
    end

    return nothing
end

@inline function calcflux_fv!(fstar1_L, fstar1_R, u::AbstractArray{<:Any, 3},
                              mesh::Union{TreeMesh{1}, StructuredMesh{1}},
                              nonconservative_terms::False,
                              equations, volume_flux_fv, dg::DGSEM, element, cache)
    fstar1_L[:, 1] .= zero(eltype(fstar1_L))
    fstar1_L[:, nnodes(dg) + 1] .= zero(eltype(fstar1_L))
    fstar1_R[:, 1] .= zero(eltype(fstar1_R))
    fstar1_R[:, nnodes(dg) + 1] .= zero(eltype(fstar1_R))

    for i in 2:nnodes(dg)
        u_ll = get_node_vars(u, equations, dg, i - 1, element)
        u_rr = get_node_vars(u, equations, dg, i, element)
        flux = volume_flux_fv(u_ll, u_rr, 1, equations) # orientation 1: x direction
        set_node_vars!(fstar1_L, flux, equations, dg, i)
        set_node_vars!(fstar1_R, flux, equations, dg, i)
    end

    return nothing
end

@inline function calcflux_fv!(fstar1_L, fstar1_R, u::AbstractArray{<:Any, 3},
                              mesh::TreeMesh{1},
                              nonconservative_terms::True,
                              equations, volume_flux_fv, dg::DGSEM, element, cache)
    volume_flux, nonconservative_flux = volume_flux_fv

    fstar1_L[:, 1] .= zero(eltype(fstar1_L))
    fstar1_L[:, nnodes(dg) + 1] .= zero(eltype(fstar1_L))
    fstar1_R[:, 1] .= zero(eltype(fstar1_R))
    fstar1_R[:, nnodes(dg) + 1] .= zero(eltype(fstar1_R))

    for i in 2:nnodes(dg)
        u_ll = get_node_vars(u, equations, dg, i - 1, element)
        u_rr = get_node_vars(u, equations, dg, i, element)

        # Compute conservative part
        f1 = volume_flux(u_ll, u_rr, 1, equations) # orientation 1: x direction

        # Compute nonconservative part
        # Note the factor 0.5 necessary for the nonconservative fluxes based on
        # the interpretation of global SBP operators coupled discontinuously via
        # central fluxes/SATs
        f1_L = f1 + 0.5f0 * nonconservative_flux(u_ll, u_rr, 1, equations)
        f1_R = f1 + 0.5f0 * nonconservative_flux(u_rr, u_ll, 1, equations)

        # Copy to temporary storage
        set_node_vars!(fstar1_L, f1_L, equations, dg, i)
        set_node_vars!(fstar1_R, f1_R, equations, dg, i)
    end

    return nothing
end

# We pass the `surface_integral` argument solely for dispatch
function prolong2interfaces!(cache, u,
                             mesh::TreeMesh{1}, equations, surface_integral, dg::DG,
                             interface_indices = eachinterface(dg, cache))
    @unpack interfaces = cache
    @unpack neighbor_ids = interfaces
    interfaces_u = interfaces.u

    @threaded for interface in interface_indices
        left_element = neighbor_ids[1, interface]
        right_element = neighbor_ids[2, interface]

        # interface in x-direction
        for v in eachvariable(equations)
            interfaces_u[1, v, interface] = u[v, nnodes(dg), left_element]
            interfaces_u[2, v, interface] = u[v, 1, right_element]
        end
    end

    return nothing
end

function calc_interface_flux!(surface_flux_values,
                              mesh::TreeMesh{1},
                              nonconservative_terms::False, equations,
                              surface_integral, dg::DG, cache,
                              interface_indices = eachinterface(dg, cache))
    @unpack surface_flux = surface_integral
    @unpack u, neighbor_ids, orientations = cache.interfaces

    @threaded for interface in interface_indices
        # Get neighboring elements
        left_id = neighbor_ids[1, interface]
        right_id = neighbor_ids[2, interface]

        # Determine interface direction with respect to elements:
        # orientation = 1: left -> 2, right -> 1
        left_direction = 2 * orientations[interface]
        right_direction = 2 * orientations[interface] - 1

        # Call pointwise Riemann solver
        u_ll, u_rr = get_surface_node_vars(u, equations, dg, interface)
        flux = surface_flux(u_ll, u_rr, orientations[interface], equations)

        # Copy flux to left and right element storage
        for v in eachvariable(equations)
            surface_flux_values[v, left_direction, left_id] = flux[v]
            surface_flux_values[v, right_direction, right_id] = flux[v]
        end
    end
end

function calc_interface_flux!(surface_flux_values,
                              mesh::TreeMesh{1},
                              nonconservative_terms::True, equations,
                              surface_integral, dg::DG, cache,
                              interface_indices = eachinterface(dg, cache))
    surface_flux, nonconservative_flux = surface_integral.surface_flux
    @unpack u, neighbor_ids, orientations = cache.interfaces

    @threaded for interface in interface_indices
        # Get neighboring elements
        left_id = neighbor_ids[1, interface]
        right_id = neighbor_ids[2, interface]

        # Determine interface direction with respect to elements:
        # orientation = 1: left -> 2, right -> 1
        # orientation = 2: left -> 4, right -> 3
        left_direction = 2 * orientations[interface]
        right_direction = 2 * orientations[interface] - 1

        # Call pointwise Riemann solver
        orientation = orientations[interface]
        u_ll, u_rr = get_surface_node_vars(u, equations, dg, interface)
        flux = surface_flux(u_ll, u_rr, orientation, equations)

        # Compute both nonconservative fluxes
        noncons_left = nonconservative_flux(u_ll, u_rr, orientation, equations)
        noncons_right = nonconservative_flux(u_rr, u_ll, orientation, equations)

        # Copy flux to left and right element storage
        for v in eachvariable(equations)
            # Note the factor 0.5 necessary for the nonconservative fluxes based on
            # the interpretation of global SBP operators coupled discontinuously via
            # central fluxes/SATs
            surface_flux_values[v, left_direction, left_id] = flux[v] +
                                                              0.5f0 * noncons_left[v]
            surface_flux_values[v, right_direction, right_id] = flux[v] +
                                                                0.5f0 * noncons_right[v]
        end
    end

    return nothing
end

function prolong2boundaries!(cache, u,
                             mesh::TreeMesh{1}, equations, surface_integral, dg::DG,
                             boundary_indices = eachboundary(dg, cache))
    @unpack boundaries = cache
    @unpack neighbor_sides = boundaries

    @threaded for boundary in boundary_indices
        element = boundaries.neighbor_ids[boundary]

        # boundary in x-direction
        if neighbor_sides[boundary] == 1
            # element in -x direction of boundary
            for v in eachvariable(equations)
                boundaries.u[1, v, boundary] = u[v, nnodes(dg), element]
            end
        else # Element in +x direction of boundary
            for v in eachvariable(equations)
                boundaries.u[2, v, boundary] = u[v, 1, element]
            end
        end
    end

    return nothing
end

# TODO: Taal dimension agnostic
function calc_boundary_flux!(cache, t, boundary_condition::BoundaryConditionPeriodic,
                             mesh::TreeMesh{1}, equations, surface_integral, dg::DG)
    @assert isempty(eachboundary(dg, cache))
end

function calc_boundary_flux!(cache, t, boundary_conditions::NamedTuple,
                             mesh::TreeMesh{1}, equations, surface_integral, dg::DG)
    @unpack surface_flux_values = cache.elements
    @unpack n_boundaries_per_direction = cache.boundaries

    # Calculate indices
    lasts = accumulate(+, n_boundaries_per_direction)
    firsts = lasts - n_boundaries_per_direction .+ 1

    # Calc boundary fluxes in each direction
    calc_boundary_flux_by_direction!(surface_flux_values, t, boundary_conditions[1],
                                     have_nonconservative_terms(equations), equations,
                                     surface_integral, dg, cache,
                                     1, firsts[1], lasts[1])
    calc_boundary_flux_by_direction!(surface_flux_values, t, boundary_conditions[2],
                                     have_nonconservative_terms(equations), equations,
                                     surface_integral, dg, cache,
                                     2, firsts[2], lasts[2])
end

function calc_boundary_flux_by_direction!(surface_flux_values::AbstractArray{<:Any, 3},
                                          t,
                                          boundary_condition,
                                          nonconservative_terms::False, equations,
                                          surface_integral, dg::DG, cache,
                                          direction, first_boundary, last_boundary)
    @unpack surface_flux = surface_integral
    @unpack u, neighbor_ids, neighbor_sides, node_coordinates, orientations = cache.boundaries

    @threaded for boundary in first_boundary:last_boundary
        # Get neighboring element
        neighbor = neighbor_ids[boundary]

        # Get boundary flux
        u_ll, u_rr = get_surface_node_vars(u, equations, dg, boundary)
        if neighbor_sides[boundary] == 1 # Element is on the left, boundary on the right
            u_inner = u_ll
        else # Element is on the right, boundary on the left
            u_inner = u_rr
        end
        x = get_node_coords(node_coordinates, equations, dg, boundary)
        flux = boundary_condition(u_inner, orientations[boundary], direction, x, t,
                                  surface_flux,
                                  equations)

        # Copy flux to left and right element storage
        for v in eachvariable(equations)
            surface_flux_values[v, direction, neighbor] = flux[v]
        end
    end

    return nothing
end

function calc_boundary_flux_by_direction!(surface_flux_values::AbstractArray{<:Any, 3},
                                          t,
                                          boundary_condition,
                                          nonconservative_terms::True, equations,
                                          surface_integral, dg::DG, cache,
                                          direction, first_boundary, last_boundary)
    surface_flux, nonconservative_flux = surface_integral.surface_flux
    @unpack u, neighbor_ids, neighbor_sides, node_coordinates, orientations = cache.boundaries

    @threaded for boundary in first_boundary:last_boundary
        # Get neighboring element
        neighbor = neighbor_ids[boundary]

        # Get boundary flux
        u_ll, u_rr = get_surface_node_vars(u, equations, dg, boundary)
        if neighbor_sides[boundary] == 1 # Element is on the left, boundary on the right
            u_inner = u_ll
        else # Element is on the right, boundary on the left
            u_inner = u_rr
        end
        x = get_node_coords(node_coordinates, equations, dg, boundary)
        flux = boundary_condition(u_inner, orientations[boundary], direction, x, t,
                                  surface_flux,
                                  equations)
        noncons_flux = boundary_condition(u_inner, orientations[boundary], direction, x,
                                          t, nonconservative_flux,
                                          equations)

        # Copy flux to left and right element storage
        for v in eachvariable(equations)
            surface_flux_values[v, direction, neighbor] = flux[v] +
                                                          0.5f0 * noncons_flux[v]
        end
    end

    return nothing
end

function calc_surface_integral!(du, u, mesh::Union{TreeMesh{1}, StructuredMesh{1}},
                                equations, surface_integral, dg::DGSEM, cache,
                                element_indices = eachelement(dg, cache))
    @unpack boundary_interpolation = dg.basis
    @unpack surface_flux_values = cache.elements

    # Note that all fluxes have been computed with outward-pointing normal vectors.
    # Access the factors only once before beginning the loop to increase performance.
    # We also use explicit assignments instead of `+=` to let `@muladd` turn these
    # into FMAs (see comment at the top of the file).
    factor_1 = boundary_interpolation[1, 1]
    factor_2 = boundary_interpolation[nnodes(dg), 2]
    @threaded for element in element_indices
        for v in eachvariable(equations)
            # surface at -x
            du[v, 1, element] = (du[v, 1, element] -
                                 surface_flux_values[v, 1, element] * factor_1)

            # surface at +x
            du[v, nnodes(dg), element] = (du[v, nnodes(dg), element] +
                                          surface_flux_values[v, 2, element] * factor_2)
        end
    end

    return nothing
end

function apply_jacobian!(du, mesh::Union{TreeMesh{1}, StructuredMesh{1}},
                         equations, dg::DG, cache,
                         element_indices = eachelement(dg, cache))
    @unpack inverse_jacobian = cache.elements

    @threaded for element in element_indices
        factor = -inverse_jacobian[element]

        for i in eachnode(dg)
            for v in eachvariable(equations)
                du[v, i, element] *= factor
            end
        end
    end

    return nothing
end

# TODO: Taal dimension agnostic
function calc_sources!(du, u, t, source_terms::Nothing,
                       equations::AbstractEquations{1}, dg::DG, cache,
                       element_indices = eachelement(dg, cache))
    return nothing
end

function calc_sources!(du, u, t, source_terms,
                       equations::AbstractEquations{1}, dg::DG, cache,
                       element_indices = eachelement(dg, cache))
    @unpack node_coordinates = cache.elements

    @threaded for element in element_indices
        for i in eachnode(dg)
            u_local = get_node_vars(u, equations, dg, i, element)
            x_local = get_node_coords(node_coordinates, equations, dg,
                                      i, element)
            du_local = source_terms(u_local, x_local, t, equations)
            add_to_node_vars!(du, du_local, equations, dg, i, element)
        end
    end

    return nothing
end
end # @muladd<|MERGE_RESOLUTION|>--- conflicted
+++ resolved
@@ -253,42 +253,18 @@
                                mesh::Union{TreeMesh{1}, StructuredMesh{1}},
                                nonconservative_terms, equations,
                                volume_integral::VolumeIntegralShockCapturingHG,
-<<<<<<< HEAD
-                               dg::DGSEM, cache,
-                               element_indices = eachelement(dg, cache))
-    @unpack element_ids_dg, element_ids_dgfv = cache
-=======
                                dg::DGSEM, cache)
->>>>>>> f6ec17e9
     @unpack volume_flux_dg, volume_flux_fv, indicator = volume_integral
 
     # Calculate blending factors α: u = u_DG * (1 - α) + u_FV * α
     alpha = @trixi_timeit timer() "blending factors" indicator(u, mesh, equations, dg,
                                                                cache)
 
-<<<<<<< HEAD
-    # Determine element ids for DG-only and blended DG-FV volume integral
-    pure_and_blended_element_ids!(element_ids_dg, element_ids_dgfv, alpha, dg, cache,
-                                  element_indices)
-
-    # Loop over pure DG elements
-    @trixi_timeit timer() "pure DG" @threaded for idx_element in eachindex(element_ids_dg)
-        element = element_ids_dg[idx_element]
-        flux_differencing_kernel!(du, u, element, mesh, nonconservative_terms,
-                                  equations,
-                                  volume_flux_dg, dg, cache)
-    end
-
-    # Loop over blended DG-FV elements
-    @trixi_timeit timer() "blended DG-FV" @threaded for idx_element in eachindex(element_ids_dgfv)
-        element = element_ids_dgfv[idx_element]
-=======
     # For `Float64`, this gives 1.8189894035458565e-12
     # For `Float32`, this gives 1.1920929f-5
     RealT = eltype(alpha)
     atol = max(100 * eps(RealT), eps(RealT)^convert(RealT, 0.75f0))
     @threaded for element in eachelement(dg, cache)
->>>>>>> f6ec17e9
         alpha_element = alpha[element]
         # Clip blending factor for values close to zero (-> pure DG)
         dg_only = isapprox(alpha_element, 0, atol = atol)
