--- conflicted
+++ resolved
@@ -127,24 +127,6 @@
     return nothing
 end
 
-<<<<<<< HEAD
-function calc_volume_integral!(du, u,
-                               mesh::Union{TreeMesh{1}, StructuredMesh{1}},
-                               nonconservative_terms, equations,
-                               volume_integral::VolumeIntegralWeakForm,
-                               dg::DGSEM, cache,
-                               element_indices = eachelement(dg, cache))
-    @threaded for element in element_indices
-        weak_form_kernel!(du, u, element, mesh,
-                          nonconservative_terms, equations,
-                          dg, cache)
-    end
-
-    return nothing
-end
-
-=======
->>>>>>> e6496e25
 #=
 `weak_form_kernel!` is only implemented for conserved terms as
 non-conservative terms should always be discretized in conjunction with a flux-splitting scheme,
@@ -173,24 +155,6 @@
     return nothing
 end
 
-<<<<<<< HEAD
-function calc_volume_integral!(du, u,
-                               mesh::Union{TreeMesh{1}, StructuredMesh{1}},
-                               nonconservative_terms, equations,
-                               volume_integral::VolumeIntegralFluxDifferencing,
-                               dg::DGSEM, cache,
-                               element_indices = eachelement(dg, cache))
-    @threaded for element in element_indices
-        flux_differencing_kernel!(du, u, element, mesh, nonconservative_terms,
-                                  equations,
-                                  volume_integral.volume_flux, dg, cache)
-    end
-
-    return nothing
-end
-
-=======
->>>>>>> e6496e25
 @inline function flux_differencing_kernel!(du, u,
                                            element,
                                            mesh::Union{TreeMesh{1}, StructuredMesh{1}},
@@ -257,42 +221,6 @@
     end
 end
 
-<<<<<<< HEAD
-# TODO: Taal dimension agnostic
-function calc_volume_integral!(du, u,
-                               mesh::Union{TreeMesh{1}, StructuredMesh{1}},
-                               nonconservative_terms, equations,
-                               volume_integral::VolumeIntegralShockCapturingHG,
-                               dg::DGSEM, cache,
-                               element_indices = eachelement(dg, cache))
-    @unpack volume_flux_dg, volume_flux_fv, indicator = volume_integral
-
-    # Calculate blending factors α: u = u_DG * (1 - α) + u_FV * α
-    alpha = @trixi_timeit timer() "blending factors" indicator(u, mesh, equations, dg,
-                                                               cache)
-    # For `Float64`, this gives 1.8189894035458565e-12
-    # For `Float32`, this gives 1.1920929f-5
-    RealT = eltype(alpha)
-    atol = max(100 * eps(RealT), eps(RealT)^convert(RealT, 0.75f0))
-    @threaded for element in element_indices
-        alpha_element = alpha[element]
-        # Clip blending factor for values close to zero (-> pure DG)
-        dg_only = isapprox(alpha_element, 0, atol = atol)
-
-        if dg_only
-            flux_differencing_kernel!(du, u, element, mesh,
-                                      nonconservative_terms, equations,
-                                      volume_flux_dg, dg, cache)
-        else
-            # Calculate DG volume integral contribution
-            flux_differencing_kernel!(du, u, element, mesh,
-                                      nonconservative_terms, equations,
-                                      volume_flux_dg, dg, cache, 1 - alpha_element)
-
-            # Calculate FV volume integral contribution
-            fv_kernel!(du, u, mesh, nonconservative_terms, equations, volume_flux_fv,
-                       dg, cache, element, alpha_element)
-=======
 @inline function fv_kernel!(du, u,
                             mesh::Union{TreeMesh{1}, StructuredMesh{1}},
                             have_nonconservative_terms, equations,
@@ -313,32 +241,17 @@
             du[v, i, element] += (alpha *
                                   (inverse_weights[i] *
                                    (fstar1_L[v, i + 1] - fstar1_R[v, i])))
->>>>>>> e6496e25
-        end
-    end
-
-    return nothing
-end
-
-<<<<<<< HEAD
-# TODO: Taal dimension agnostic
-function calc_volume_integral!(du, u,
-                               mesh::Union{TreeMesh{1}, StructuredMesh{1}},
-                               nonconservative_terms, equations,
-                               volume_integral::VolumeIntegralPureLGLFiniteVolume,
-                               dg::DGSEM, cache,
-                               element_indices = eachelement(dg, cache))
-    @unpack volume_flux_fv = volume_integral
-
-    # Calculate LGL FV volume integral
-    @threaded for element in element_indices
-        fv_kernel!(du, u, mesh, nonconservative_terms, equations, volume_flux_fv,
-                   dg, cache, element, true)
-=======
+        end
+    end
+
+    return nothing
+end
+
 function calc_volume_integral!(du, u, mesh::Union{TreeMesh{1}, StructuredMesh{1}},
                                have_nonconservative_terms, equations,
                                volume_integral::VolumeIntegralPureLGLFiniteVolumeO2,
-                               dg::DGSEM, cache)
+                               dg::DGSEM, cache,
+                               element_indices = eachelement(dg, cache))
     @unpack x_interfaces, volume_flux_fv, reconstruction_mode, slope_limiter = volume_integral
 
     # Calculate LGL second-order FV volume integral
@@ -347,7 +260,6 @@
                      have_nonconservative_terms, equations,
                      volume_flux_fv, dg, cache, element,
                      x_interfaces, reconstruction_mode, slope_limiter, true)
->>>>>>> e6496e25
     end
 
     return nothing
@@ -434,11 +346,6 @@
     return nothing
 end
 
-<<<<<<< HEAD
-function prolong2interfaces!(cache, u,
-                             mesh::TreeMesh{1}, equations, dg::DG,
-                             interface_indices = eachinterface(dg, cache))
-=======
 @inline function calcflux_fvO2!(fstar1_L, fstar1_R, u::AbstractArray{<:Any, 3},
                                 mesh::Union{TreeMesh{1}, StructuredMesh{1}},
                                 nonconservative_terms::False,
@@ -507,8 +414,8 @@
     return nothing
 end
 
-function prolong2interfaces!(cache, u, mesh::TreeMesh{1}, equations, dg::DG)
->>>>>>> e6496e25
+function prolong2interfaces!(cache, u, mesh::TreeMesh{1}, equations, dg::DG,
+    interface_indices = eachinterface(dg, cache))
     @unpack interfaces = cache
     @unpack neighbor_ids = interfaces
     interfaces_u = interfaces.u
@@ -529,14 +436,9 @@
 
 function calc_interface_flux!(surface_flux_values,
                               mesh::TreeMesh{1},
-<<<<<<< HEAD
-                              nonconservative_terms::False, equations,
+                              have_nonconservative_terms::False, equations,
                               surface_integral, dg::DG, cache,
                               interface_indices = eachinterface(dg, cache))
-=======
-                              have_nonconservative_terms::False, equations,
-                              surface_integral, dg::DG, cache)
->>>>>>> e6496e25
     @unpack surface_flux = surface_integral
     @unpack u, neighbor_ids, orientations = cache.interfaces
 
@@ -568,14 +470,9 @@
 
 function calc_interface_flux!(surface_flux_values,
                               mesh::TreeMesh{1},
-<<<<<<< HEAD
-                              nonconservative_terms::True, equations,
+                              have_nonconservative_terms::True, equations,
                               surface_integral, dg::DG, cache,
                               interface_indices = eachinterface(dg, cache))
-=======
-                              have_nonconservative_terms::True, equations,
-                              surface_integral, dg::DG, cache)
->>>>>>> e6496e25
     surface_flux, nonconservative_flux = surface_integral.surface_flux
     @unpack u, neighbor_ids, orientations = cache.interfaces
 
@@ -757,14 +654,9 @@
     return nothing
 end
 
-<<<<<<< HEAD
-function apply_jacobian!(du, mesh::Union{TreeMesh{1}, StructuredMesh{1}},
+function apply_jacobian!(du, mesh::TreeMesh{1},
                          equations, dg::DG, cache,
                          element_indices = eachelement(dg, cache))
-=======
-function apply_jacobian!(du, mesh::TreeMesh{1},
-                         equations, dg::DG, cache)
->>>>>>> e6496e25
     @unpack inverse_jacobian = cache.elements
 
     @threaded for element in element_indices
