--- conflicted
+++ resolved
@@ -88,12 +88,8 @@
 
     # Prolong solution to interfaces
     @trixi_timeit timer() "prolong2interfaces" begin
-<<<<<<< HEAD
         prolong2interfaces!(cache, u, mesh, equations,
-                            dg.surface_integral, dg, interface_indices)
-=======
-        prolong2interfaces!(cache, u, mesh, equations, dg)
->>>>>>> da9e72e8
+                            dg, interface_indices)
     end
 
     # Calculate interface fluxes
@@ -399,14 +395,10 @@
     return nothing
 end
 
-<<<<<<< HEAD
 # We pass the `surface_integral` argument solely for dispatch
 function prolong2interfaces!(cache, u,
-                             mesh::TreeMesh{1}, equations, surface_integral, dg::DG,
+                             mesh::TreeMesh{1}, equations, dg::DG,
                              interface_indices = eachinterface(dg, cache))
-=======
-function prolong2interfaces!(cache, u, mesh::TreeMesh{1}, equations, dg::DG)
->>>>>>> da9e72e8
     @unpack interfaces = cache
     @unpack neighbor_ids = interfaces
     interfaces_u = interfaces.u
