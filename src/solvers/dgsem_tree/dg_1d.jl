--- conflicted
+++ resolved
@@ -246,54 +246,9 @@
     return nothing
 end
 
-<<<<<<< HEAD
-# TODO: Taal dimension agnostic
-function calc_volume_integral!(du, u,
-                               mesh::Union{TreeMesh{1}, StructuredMesh{1}},
-                               nonconservative_terms, equations,
-                               volume_integral::VolumeIntegralAdaptive{VolumeIntegralWeakForm,
-                                                                       VolumeIntegralFD,
-                                                                       Indicator},
-                               dg::DGSEM,
-                               cache) where {
-                                             VolumeIntegralFD <:
-                                             VolumeIntegralFluxDifferencing,
-                                             Indicator <: AbstractIndicator}
-    @unpack volume_integral_default, volume_integral_stabilized, indicator = volume_integral
-
-    # Calculate decision variable
-    decision = @trixi_timeit timer() "decision variable" indicator(u, mesh, equations,
-                                                                   dg, cache)
-
-    @threaded for element in eachelement(dg, cache)
-        stabilized_version = decision[element]
-
-        # TODO: Generalize/Dispatch or introduce yet sub-functions of the volume integrals
-        if stabilized_version
-            flux_differencing_kernel!(du, u, element, mesh,
-                                      nonconservative_terms, equations,
-                                      volume_integral_stabilized.volume_flux,
-                                      dg, cache)
-        else
-            weak_form_kernel!(du, u, element, mesh,
-                              nonconservative_terms, equations,
-                              dg, cache)
-        end
-    end
-
-    return nothing
-end
-
-# TODO: Taal dimension agnostic
-function calc_volume_integral!(du, u,
-                               mesh::Union{TreeMesh{1}, StructuredMesh{1}},
-                               nonconservative_terms, equations,
-                               volume_integral::VolumeIntegralPureLGLFiniteVolume,
-=======
 function calc_volume_integral!(du, u, mesh::Union{TreeMesh{1}, StructuredMesh{1}},
                                have_nonconservative_terms, equations,
                                volume_integral::VolumeIntegralPureLGLFiniteVolumeO2,
->>>>>>> 0cda8ef9
                                dg::DGSEM, cache)
     @unpack x_interfaces, volume_flux_fv, reconstruction_mode, slope_limiter = volume_integral
 
