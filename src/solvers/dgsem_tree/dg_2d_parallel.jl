--- conflicted
+++ resolved
@@ -499,12 +499,7 @@
     # Prolong solution to interfaces
     # TODO: Taal decide order of arguments, consistent vs. modified cache first?
     @trixi_timeit timer() "prolong2interfaces" begin
-<<<<<<< HEAD
-        prolong2interfaces!(cache, u, mesh, equations,
-                            dg.surface_integral, dg, interface_indices)
-=======
-        prolong2interfaces!(cache, u, mesh, equations, dg)
->>>>>>> da9e72e8
+        prolong2interfaces!(cache, u, mesh, equations, dg, interface_indices)
     end
 
     # Calculate interface fluxes
