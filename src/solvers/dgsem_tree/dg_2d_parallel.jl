--- conflicted
+++ resolved
@@ -746,14 +746,9 @@
 
 function calc_mpi_interface_flux!(surface_flux_values,
                                   mesh::ParallelTreeMesh{2},
-<<<<<<< HEAD
-                                  nonconservative_terms::False, equations,
+                                  have_nonconservative_terms::False, equations,
                                   surface_integral, dg::DG, cache,
                                   mpiinterface_indices = eachmpiinterface(dg, cache))
-=======
-                                  have_nonconservative_terms::False, equations,
-                                  surface_integral, dg::DG, cache)
->>>>>>> 97efba29
     @unpack surface_flux = surface_integral
     @unpack u, local_neighbor_ids, orientations, remote_sides = cache.mpi_interfaces
 
