# By default, Julia/LLVM does not use fused multiply-add operations (FMAs).
# Since these FMAs can increase the performance of many numerical algorithms,
# we need to opt-in explicitly.
# See https://ranocha.de/blog/Optimizing_EC_Trixi for further details.
@muladd begin
#! format: noindent

# Transform solution variables prior to taking the gradient
# (e.g., conservative to primitive variables). Defaults to doing nothing.
# TODO: can we avoid copying data?
function transform_variables!(u_transformed, u, mesh::Union{TreeMesh{3}, P4estMesh{3}},
                              equations_parabolic::AbstractEquationsParabolic,
                              dg::DG, parabolic_scheme, cache, cache_parabolic,
                              element_indices = eachelement(dg, cache))
    transformation = gradient_variable_transformation(equations_parabolic)

    @threaded for element in element_indices
        # Calculate volume terms in one element
        for k in eachnode(dg), j in eachnode(dg), i in eachnode(dg)
            u_node = get_node_vars(u, equations_parabolic, dg, i, j, k, element)
            u_transformed_node = transformation(u_node, equations_parabolic)
            set_node_vars!(u_transformed, u_transformed_node, equations_parabolic, dg,
                           i, j, k, element)
        end
    end
end

# This is the version used when calculating the divergence of the viscous fluxes
function calc_volume_integral!(du, flux_viscous,
                               mesh::TreeMesh{3},
                               equations_parabolic::AbstractEquationsParabolic,
                               dg::DGSEM, cache,
                               element_indices = eachelement(dg, cache))
    @unpack derivative_dhat = dg.basis
    flux_viscous_x, flux_viscous_y, flux_viscous_z = flux_viscous

    @threaded for element in element_indices
        # Calculate volume terms in one element
        for k in eachnode(dg), j in eachnode(dg), i in eachnode(dg)
            flux_1_node = get_node_vars(flux_viscous_x, equations_parabolic, dg, i, j,
                                        k, element)
            flux_2_node = get_node_vars(flux_viscous_y, equations_parabolic, dg, i, j,
                                        k, element)
            flux_3_node = get_node_vars(flux_viscous_z, equations_parabolic, dg, i, j,
                                        k, element)

            for ii in eachnode(dg)
                multiply_add_to_node_vars!(du, derivative_dhat[ii, i], flux_1_node,
                                           equations_parabolic, dg, ii, j, k, element)
            end

            for jj in eachnode(dg)
                multiply_add_to_node_vars!(du, derivative_dhat[jj, j], flux_2_node,
                                           equations_parabolic, dg, i, jj, k, element)
            end

            for kk in eachnode(dg)
                multiply_add_to_node_vars!(du, derivative_dhat[kk, k], flux_3_node,
                                           equations_parabolic, dg, i, j, kk, element)
            end
        end
    end

    return nothing
end

# This is the version used when calculating the divergence of the viscous fluxes
# We pass the `surface_integral` argument solely for dispatch
function prolong2interfaces!(cache_parabolic, flux_viscous,
                             mesh::TreeMesh{3},
                             equations_parabolic::AbstractEquationsParabolic,
                             surface_integral, dg::DG, cache::NamedTuple,
                             interface_indices = eachinterface(dg, cache))
    @unpack interfaces = cache_parabolic
    @unpack orientations, neighbor_ids = interfaces
    interfaces_u = interfaces.u

    flux_viscous_x, flux_viscous_y, flux_viscous_z = flux_viscous

    @threaded for interface in interface_indices
        left_element = neighbor_ids[1, interface]
        right_element = neighbor_ids[2, interface]

        if orientations[interface] == 1
            # interface in x-direction
            for k in eachnode(dg), j in eachnode(dg),
                v in eachvariable(equations_parabolic)
                # OBS! `interfaces_u` stores the interpolated *fluxes* and *not the solution*!
                interfaces_u[1, v, j, k, interface] = flux_viscous_x[v, nnodes(dg), j,
                                                                     k, left_element]
                interfaces_u[2, v, j, k, interface] = flux_viscous_x[v, 1, j, k,
                                                                     right_element]
            end
        elseif orientations[interface] == 2
            # interface in y-direction
            for k in eachnode(dg), i in eachnode(dg),
                v in eachvariable(equations_parabolic)
                # OBS! `interfaces_u` stores the interpolated *fluxes* and *not the solution*!
                interfaces_u[1, v, i, k, interface] = flux_viscous_y[v, i, nnodes(dg),
                                                                     k, left_element]
                interfaces_u[2, v, i, k, interface] = flux_viscous_y[v, i, 1, k,
                                                                     right_element]
            end
        else # if orientations[interface] == 3
            # interface in z-direction
            for j in eachnode(dg), i in eachnode(dg),
                v in eachvariable(equations_parabolic)
                # OBS! `interfaces_u` stores the interpolated *fluxes* and *not the solution*!
                interfaces_u[1, v, i, j, interface] = flux_viscous_z[v, i, j,
                                                                     nnodes(dg),
                                                                     left_element]
                interfaces_u[2, v, i, j, interface] = flux_viscous_z[v, i, j, 1,
                                                                     right_element]
            end
        end
    end

    return nothing
end

# This is the version used when calculating the divergence of the viscous fluxes
function calc_interface_flux!(surface_flux_values,
                              mesh::TreeMesh{3}, equations_parabolic,
                              dg::DG, cache_parabolic,
                              interface_indices = eachinterface(dg, cache_parabolic))
    @unpack neighbor_ids, orientations = cache_parabolic.interfaces

    @threaded for interface in interface_indices
        # Get neighboring elements
        left_id = neighbor_ids[1, interface]
        right_id = neighbor_ids[2, interface]

        # Determine interface direction with respect to elements:
        # orientation = 1: left -> 2, right -> 1
        # orientation = 2: left -> 4, right -> 3
        # orientation = 3: left -> 6, right -> 5
        left_direction = 2 * orientations[interface]
        right_direction = 2 * orientations[interface] - 1

        for j in eachnode(dg), i in eachnode(dg)
            # Get precomputed fluxes at interfaces
            flux_ll, flux_rr = get_surface_node_vars(cache_parabolic.interfaces.u,
                                                     equations_parabolic,
                                                     dg, i, j, interface)

            # Compute interface flux as mean of left and right viscous fluxes
            # TODO: parabolic; only BR1 at the moment
            flux = 0.5f0 * (flux_ll + flux_rr)

            # Copy flux to left and right element storage
            for v in eachvariable(equations_parabolic)
                surface_flux_values[v, i, j, left_direction, left_id] = flux[v]
                surface_flux_values[v, i, j, right_direction, right_id] = flux[v]
            end
        end
    end

    return nothing
end

# This is the version used when calculating the divergence of the viscous fluxes
function prolong2boundaries!(cache_parabolic, flux_viscous,
                             mesh::TreeMesh{3},
                             equations_parabolic::AbstractEquationsParabolic,
                             surface_integral, dg::DG, cache::NamedTuple,
                             boundary_indices = eachboundary(dg, cache))
    @unpack boundaries = cache_parabolic
    @unpack orientations, neighbor_sides, neighbor_ids = boundaries
    boundaries_u = boundaries.u
    flux_viscous_x, flux_viscous_y, flux_viscous_z = flux_viscous

    @threaded for boundary in boundary_indices
        element = neighbor_ids[boundary]

        if orientations[boundary] == 1
            # boundary in x-direction
            if neighbor_sides[boundary] == 1
                # element in -x direction of boundary
                for k in eachnode(dg), j in eachnode(dg),
                    v in eachvariable(equations_parabolic)
                    # OBS! `boundaries_u` stores the interpolated *fluxes* and *not the solution*!
                    boundaries_u[1, v, j, k, boundary] = flux_viscous_x[v, nnodes(dg),
                                                                        j, k, element]
                end
            else # Element in +x direction of boundary
                for k in eachnode(dg), j in eachnode(dg),
                    v in eachvariable(equations_parabolic)
                    # OBS! `boundaries_u` stores the interpolated *fluxes* and *not the solution*!
                    boundaries_u[2, v, j, k, boundary] = flux_viscous_x[v, 1, j, k,
                                                                        element]
                end
            end
        elseif orientations[boundary] == 2
            # boundary in y-direction
            if neighbor_sides[boundary] == 1
                # element in -y direction of boundary
                for k in eachnode(dg), i in eachnode(dg),
                    v in eachvariable(equations_parabolic)
                    # OBS! `boundaries_u` stores the interpolated *fluxes* and *not the solution*!
                    boundaries_u[1, v, i, k, boundary] = flux_viscous_y[v, i,
                                                                        nnodes(dg), k,
                                                                        element]
                end
            else
                # element in +y direction of boundary
                for k in eachnode(dg), i in eachnode(dg),
                    v in eachvariable(equations_parabolic)
                    # OBS! `boundaries_u` stores the interpolated *fluxes* and *not the solution*!
                    boundaries_u[2, v, i, k, boundary] = flux_viscous_y[v, i, 1, k,
                                                                        element]
                end
            end
        else # if orientations[boundary] == 3
            # boundary in z-direction
            if neighbor_sides[boundary] == 1
                # element in -z direction of boundary
                for j in eachnode(dg), i in eachnode(dg),
                    v in eachvariable(equations_parabolic)
                    # OBS! `boundaries_u` stores the interpolated *fluxes* and *not the solution*!
                    boundaries_u[1, v, i, j, boundary] = flux_viscous_z[v, i, j,
                                                                        nnodes(dg),
                                                                        element]
                end
            else
                # element in +z direction of boundary
                for j in eachnode(dg), i in eachnode(dg),
                    v in eachvariable(equations_parabolic)
                    # OBS! `boundaries_u` stores the interpolated *fluxes* and *not the solution*!
                    boundaries_u[2, v, i, j, boundary] = flux_viscous_z[v, i, j, 1,
                                                                        element]
                end
            end
        end
    end

    return nothing
end

function calc_viscous_fluxes!(flux_viscous,
                              gradients, u_transformed,
                              mesh::Union{TreeMesh{3}, P4estMesh{3}},
                              equations_parabolic::AbstractEquationsParabolic,
                              dg::DG, cache, cache_parabolic,
                              element_indices = eachelement(dg, cache))
    gradients_x, gradients_y, gradients_z = gradients
    flux_viscous_x, flux_viscous_y, flux_viscous_z = flux_viscous # output arrays

    @threaded for element in element_indices
        for k in eachnode(dg), j in eachnode(dg), i in eachnode(dg)
            # Get solution and gradients
            u_node = get_node_vars(u_transformed, equations_parabolic, dg, i, j, k,
                                   element)
            gradients_1_node = get_node_vars(gradients_x, equations_parabolic, dg, i, j,
                                             k, element)
            gradients_2_node = get_node_vars(gradients_y, equations_parabolic, dg, i, j,
                                             k, element)
            gradients_3_node = get_node_vars(gradients_z, equations_parabolic, dg, i, j,
                                             k, element)

            # Calculate viscous flux and store each component for later use
            flux_viscous_node_x = flux(u_node,
                                       (gradients_1_node, gradients_2_node,
                                        gradients_3_node), 1, equations_parabolic)
            flux_viscous_node_y = flux(u_node,
                                       (gradients_1_node, gradients_2_node,
                                        gradients_3_node), 2, equations_parabolic)
            flux_viscous_node_z = flux(u_node,
                                       (gradients_1_node, gradients_2_node,
                                        gradients_3_node), 3, equations_parabolic)
            set_node_vars!(flux_viscous_x, flux_viscous_node_x, equations_parabolic, dg,
                           i, j, k, element)
            set_node_vars!(flux_viscous_y, flux_viscous_node_y, equations_parabolic, dg,
                           i, j, k, element)
            set_node_vars!(flux_viscous_z, flux_viscous_node_z, equations_parabolic, dg,
                           i, j, k, element)
        end
    end
end

# TODO: parabolic; decide if we should keep this.
function get_unsigned_normal_vector_3d(direction)
    if direction > 6 || direction < 1
        error("Direction = $direction; in 3D, direction should be 1, 2, 3, 4, 5, or 6.")
    end
    if direction == 1 || direction == 2
        return SVector(1.0, 0.0, 0.0)
    elseif direction == 3 || direction == 4
        return SVector(0.0, 1.0, 0.0)
    else
        return SVector(0.0, 0.0, 1.0)
    end
end

function calc_boundary_flux_gradients!(cache, t,
                                       boundary_conditions_parabolic::BoundaryConditionPeriodic,
                                       mesh::Union{TreeMesh{3}, P4estMesh{3}},
                                       equations_parabolic::AbstractEquationsParabolic,
                                       surface_integral, dg::DG)
    return nothing
end

function calc_boundary_flux_divergence!(cache, t,
                                        boundary_conditions_parabolic::BoundaryConditionPeriodic,
                                        mesh::Union{TreeMesh{3}, P4estMesh{3}},
                                        equations_parabolic::AbstractEquationsParabolic,
                                        surface_integral, dg::DG)
    return nothing
end

function calc_boundary_flux_gradients!(cache, t,
                                       boundary_conditions_parabolic::NamedTuple,
                                       mesh::TreeMesh{3},
                                       equations_parabolic::AbstractEquationsParabolic,
                                       surface_integral, dg::DG)
    @unpack surface_flux_values = cache.elements
    @unpack n_boundaries_per_direction = cache.boundaries

    # Calculate indices
    lasts = accumulate(+, n_boundaries_per_direction)
    firsts = lasts - n_boundaries_per_direction .+ 1

    # Calc boundary fluxes in each direction
    calc_boundary_flux_by_direction_gradient!(surface_flux_values, t,
                                              boundary_conditions_parabolic[1],
                                              equations_parabolic, surface_integral, dg,
                                              cache,
                                              1, firsts[1], lasts[1])
    calc_boundary_flux_by_direction_gradient!(surface_flux_values, t,
                                              boundary_conditions_parabolic[2],
                                              equations_parabolic, surface_integral, dg,
                                              cache,
                                              2, firsts[2], lasts[2])
    calc_boundary_flux_by_direction_gradient!(surface_flux_values, t,
                                              boundary_conditions_parabolic[3],
                                              equations_parabolic, surface_integral, dg,
                                              cache,
                                              3, firsts[3], lasts[3])
    calc_boundary_flux_by_direction_gradient!(surface_flux_values, t,
                                              boundary_conditions_parabolic[4],
                                              equations_parabolic, surface_integral, dg,
                                              cache,
                                              4, firsts[4], lasts[4])
    calc_boundary_flux_by_direction_gradient!(surface_flux_values, t,
                                              boundary_conditions_parabolic[5],
                                              equations_parabolic, surface_integral, dg,
                                              cache,
                                              5, firsts[5], lasts[5])
    calc_boundary_flux_by_direction_gradient!(surface_flux_values, t,
                                              boundary_conditions_parabolic[6],
                                              equations_parabolic, surface_integral, dg,
                                              cache,
                                              6, firsts[6], lasts[6])
end

function calc_boundary_flux_by_direction_gradient!(surface_flux_values::AbstractArray{<:Any,
                                                                                      5},
                                                   t,
                                                   boundary_condition,
                                                   equations_parabolic::AbstractEquationsParabolic,
                                                   surface_integral, dg::DG, cache,
                                                   direction, first_boundary,
                                                   last_boundary)
    @unpack surface_flux = surface_integral
    @unpack u, neighbor_ids, neighbor_sides, node_coordinates, orientations = cache.boundaries

    @threaded for boundary in first_boundary:last_boundary
        # Get neighboring element
        neighbor = neighbor_ids[boundary]

        for j in eachnode(dg), i in eachnode(dg)
            # Get boundary flux
            u_ll, u_rr = get_surface_node_vars(u, equations_parabolic, dg, i, j,
                                               boundary)
            if neighbor_sides[boundary] == 1 # Element is on the left, boundary on the right
                u_inner = u_ll
            else # Element is on the right, boundary on the left
                u_inner = u_rr
            end

            # TODO: revisit if we want more general boundary treatments.
            # This assumes the gradient numerical flux at the boundary is the gradient variable,
            # which is consistent with BR1, LDG.
            flux_inner = u_inner

            x = get_node_coords(node_coordinates, equations_parabolic, dg, i, j,
                                boundary)
            flux = boundary_condition(flux_inner, u_inner,
                                      get_unsigned_normal_vector_3d(direction),
                                      x, t, Gradient(), equations_parabolic)

            # Copy flux to left and right element storage
            for v in eachvariable(equations_parabolic)
                surface_flux_values[v, i, j, direction, neighbor] = flux[v]
            end
        end
    end

    return nothing
end

function calc_boundary_flux_divergence!(cache, t,
                                        boundary_conditions_parabolic::NamedTuple,
                                        mesh::TreeMesh{3},
                                        equations_parabolic::AbstractEquationsParabolic,
                                        surface_integral, dg::DG)
    @unpack surface_flux_values = cache.elements
    @unpack n_boundaries_per_direction = cache.boundaries

    # Calculate indices
    lasts = accumulate(+, n_boundaries_per_direction)
    firsts = lasts - n_boundaries_per_direction .+ 1

    # Calc boundary fluxes in each direction
    calc_boundary_flux_by_direction_divergence!(surface_flux_values, t,
                                                boundary_conditions_parabolic[1],
                                                equations_parabolic, surface_integral,
                                                dg, cache,
                                                1, firsts[1], lasts[1])
    calc_boundary_flux_by_direction_divergence!(surface_flux_values, t,
                                                boundary_conditions_parabolic[2],
                                                equations_parabolic, surface_integral,
                                                dg, cache,
                                                2, firsts[2], lasts[2])
    calc_boundary_flux_by_direction_divergence!(surface_flux_values, t,
                                                boundary_conditions_parabolic[3],
                                                equations_parabolic, surface_integral,
                                                dg, cache,
                                                3, firsts[3], lasts[3])
    calc_boundary_flux_by_direction_divergence!(surface_flux_values, t,
                                                boundary_conditions_parabolic[4],
                                                equations_parabolic, surface_integral,
                                                dg, cache,
                                                4, firsts[4], lasts[4])
    calc_boundary_flux_by_direction_divergence!(surface_flux_values, t,
                                                boundary_conditions_parabolic[5],
                                                equations_parabolic, surface_integral,
                                                dg, cache,
                                                5, firsts[5], lasts[5])
    calc_boundary_flux_by_direction_divergence!(surface_flux_values, t,
                                                boundary_conditions_parabolic[6],
                                                equations_parabolic, surface_integral,
                                                dg, cache,
                                                6, firsts[6], lasts[6])
end
function calc_boundary_flux_by_direction_divergence!(surface_flux_values::AbstractArray{<:Any,
                                                                                        5},
                                                     t,
                                                     boundary_condition,
                                                     equations_parabolic::AbstractEquationsParabolic,
                                                     surface_integral, dg::DG, cache,
                                                     direction, first_boundary,
                                                     last_boundary)
    @unpack surface_flux = surface_integral

    # Note: cache.boundaries.u contains the unsigned normal component (using "orientation", not "direction")
    # of the viscous flux, as computed in `prolong2boundaries!`
    @unpack u, neighbor_ids, neighbor_sides, node_coordinates, orientations = cache.boundaries

    @threaded for boundary in first_boundary:last_boundary
        # Get neighboring element
        neighbor = neighbor_ids[boundary]

        for j in eachnode(dg), i in eachnode(dg)
            # Get viscous boundary fluxes
            flux_ll, flux_rr = get_surface_node_vars(u, equations_parabolic, dg, i, j,
                                                     boundary)
            if neighbor_sides[boundary] == 1 # Element is on the left, boundary on the right
                flux_inner = flux_ll
            else # Element is on the right, boundary on the left
                flux_inner = flux_rr
            end

            x = get_node_coords(node_coordinates, equations_parabolic, dg, i, j,
                                boundary)

            # TODO: add a field in `cache.boundaries` for gradient information. UPDATE THIS COMMENT
            # Here, we pass in `u_inner = nothing` since we overwrite cache.boundaries.u with gradient information.
            # This currently works with Dirichlet/Neuman boundary conditions for LaplaceDiffusion3D and
            # NoSlipWall/Adiabatic boundary conditions for CompressibleNavierStokesDiffusion3D as of 2022-6-27.
            # It will not work with implementations which utilize `u_inner` to impose boundary conditions.
            flux = boundary_condition(flux_inner, nothing,
                                      get_unsigned_normal_vector_3d(direction),
                                      x, t, Divergence(), equations_parabolic)

            # Copy flux to left and right element storage
            for v in eachvariable(equations_parabolic)
                surface_flux_values[v, i, j, direction, neighbor] = flux[v]
            end
        end
    end

    return nothing
end

# `cache` is the hyperbolic cache, i.e., in particular not `cache_parabolic`.
# This is because mortar handling is done in the (hyperbolic) `cache`.
# Specialization `flux_viscous::Vector{Array{uEltype, 4}}` needed since
#`prolong2mortars!` in dg_2d.jl is used for both purely hyperbolic and
# hyperbolic-parabolic systems.
function prolong2mortars!(cache,
                          flux_viscous::Vector{Array{uEltype, 5}},
                          mesh::TreeMesh{3},
                          equations_parabolic::AbstractEquationsParabolic,
                          mortar_l2::LobattoLegendreMortarL2,
<<<<<<< HEAD
                          surface_integral, dg::DGSEM,
                          mortar_indices = eachmortar(dg, cache)) where {uEltype <:
                                                                         Real}
=======
                          dg::DGSEM) where {uEltype <: Real}
>>>>>>> a255fc00
    # temporary buffer for projections
    @unpack fstar_tmp1_threaded = cache

    flux_viscous_x, flux_viscous_y, flux_viscous_z = flux_viscous
    @threaded for mortar in mortar_indices
        fstar_tmp1 = fstar_tmp1_threaded[Threads.threadid()]

        lower_left_element = cache.mortars.neighbor_ids[1, mortar]
        lower_right_element = cache.mortars.neighbor_ids[2, mortar]
        upper_left_element = cache.mortars.neighbor_ids[3, mortar]
        upper_right_element = cache.mortars.neighbor_ids[4, mortar]
        large_element = cache.mortars.neighbor_ids[5, mortar]

        # Copy solution small to small
        if cache.mortars.large_sides[mortar] == 1 # -> small elements on right side
            if cache.mortars.orientations[mortar] == 1
                # L2 mortars in x-direction
                for k in eachnode(dg), j in eachnode(dg)
                    for v in eachvariable(equations_parabolic)
                        cache.mortars.u_upper_left[2, v, j, k, mortar] = flux_viscous_x[v,
                                                                                        1,
                                                                                        j,
                                                                                        k,
                                                                                        upper_left_element]
                        cache.mortars.u_upper_right[2, v, j, k, mortar] = flux_viscous_x[v,
                                                                                         1,
                                                                                         j,
                                                                                         k,
                                                                                         upper_right_element]
                        cache.mortars.u_lower_left[2, v, j, k, mortar] = flux_viscous_x[v,
                                                                                        1,
                                                                                        j,
                                                                                        k,
                                                                                        lower_left_element]
                        cache.mortars.u_lower_right[2, v, j, k, mortar] = flux_viscous_x[v,
                                                                                         1,
                                                                                         j,
                                                                                         k,
                                                                                         lower_right_element]
                    end
                end
            elseif cache.mortars.orientations[mortar] == 2
                # L2 mortars in y-direction
                for k in eachnode(dg), i in eachnode(dg)
                    for v in eachvariable(equations_parabolic)
                        cache.mortars.u_upper_left[2, v, i, k, mortar] = flux_viscous_y[v,
                                                                                        i,
                                                                                        1,
                                                                                        k,
                                                                                        upper_left_element]
                        cache.mortars.u_upper_right[2, v, i, k, mortar] = flux_viscous_y[v,
                                                                                         i,
                                                                                         1,
                                                                                         k,
                                                                                         upper_right_element]
                        cache.mortars.u_lower_left[2, v, i, k, mortar] = flux_viscous_y[v,
                                                                                        i,
                                                                                        1,
                                                                                        k,
                                                                                        lower_left_element]
                        cache.mortars.u_lower_right[2, v, i, k, mortar] = flux_viscous_y[v,
                                                                                         i,
                                                                                         1,
                                                                                         k,
                                                                                         lower_right_element]
                    end
                end
            else # orientations[mortar] == 3
                # L2 mortars in z-direction
                for j in eachnode(dg), i in eachnode(dg)
                    for v in eachvariable(equations_parabolic)
                        cache.mortars.u_upper_left[2, v, i, j, mortar] = flux_viscous_z[v,
                                                                                        i,
                                                                                        j,
                                                                                        1,
                                                                                        upper_left_element]
                        cache.mortars.u_upper_right[2, v, i, j, mortar] = flux_viscous_z[v,
                                                                                         i,
                                                                                         j,
                                                                                         1,
                                                                                         upper_right_element]
                        cache.mortars.u_lower_left[2, v, i, j, mortar] = flux_viscous_z[v,
                                                                                        i,
                                                                                        j,
                                                                                        1,
                                                                                        lower_left_element]
                        cache.mortars.u_lower_right[2, v, i, j, mortar] = flux_viscous_z[v,
                                                                                         i,
                                                                                         j,
                                                                                         1,
                                                                                         lower_right_element]
                    end
                end
            end
        else # large_sides[mortar] == 2 -> small elements on left side
            if cache.mortars.orientations[mortar] == 1
                # L2 mortars in x-direction
                for k in eachnode(dg), j in eachnode(dg)
                    for v in eachvariable(equations_parabolic)
                        cache.mortars.u_upper_left[1, v, j, k, mortar] = flux_viscous_x[v,
                                                                                        nnodes(dg),
                                                                                        j,
                                                                                        k,
                                                                                        upper_left_element]
                        cache.mortars.u_upper_right[1, v, j, k, mortar] = flux_viscous_x[v,
                                                                                         nnodes(dg),
                                                                                         j,
                                                                                         k,
                                                                                         upper_right_element]
                        cache.mortars.u_lower_left[1, v, j, k, mortar] = flux_viscous_x[v,
                                                                                        nnodes(dg),
                                                                                        j,
                                                                                        k,
                                                                                        lower_left_element]
                        cache.mortars.u_lower_right[1, v, j, k, mortar] = flux_viscous_x[v,
                                                                                         nnodes(dg),
                                                                                         j,
                                                                                         k,
                                                                                         lower_right_element]
                    end
                end
            elseif cache.mortars.orientations[mortar] == 2
                # L2 mortars in y-direction
                for k in eachnode(dg), i in eachnode(dg)
                    for v in eachvariable(equations_parabolic)
                        cache.mortars.u_upper_left[1, v, i, k, mortar] = flux_viscous_y[v,
                                                                                        i,
                                                                                        nnodes(dg),
                                                                                        k,
                                                                                        upper_left_element]
                        cache.mortars.u_upper_right[1, v, i, k, mortar] = flux_viscous_y[v,
                                                                                         i,
                                                                                         nnodes(dg),
                                                                                         k,
                                                                                         upper_right_element]
                        cache.mortars.u_lower_left[1, v, i, k, mortar] = flux_viscous_y[v,
                                                                                        i,
                                                                                        nnodes(dg),
                                                                                        k,
                                                                                        lower_left_element]
                        cache.mortars.u_lower_right[1, v, i, k, mortar] = flux_viscous_y[v,
                                                                                         i,
                                                                                         nnodes(dg),
                                                                                         k,
                                                                                         lower_right_element]
                    end
                end
            else # if cache.mortars.orientations[mortar] == 3
                # L2 mortars in z-direction
                for j in eachnode(dg), i in eachnode(dg)
                    for v in eachvariable(equations_parabolic)
                        cache.mortars.u_upper_left[1, v, i, j, mortar] = flux_viscous_z[v,
                                                                                        i,
                                                                                        j,
                                                                                        nnodes(dg),
                                                                                        upper_left_element]
                        cache.mortars.u_upper_right[1, v, i, j, mortar] = flux_viscous_z[v,
                                                                                         i,
                                                                                         j,
                                                                                         nnodes(dg),
                                                                                         upper_right_element]
                        cache.mortars.u_lower_left[1, v, i, j, mortar] = flux_viscous_z[v,
                                                                                        i,
                                                                                        j,
                                                                                        nnodes(dg),
                                                                                        lower_left_element]
                        cache.mortars.u_lower_right[1, v, i, j, mortar] = flux_viscous_z[v,
                                                                                         i,
                                                                                         j,
                                                                                         nnodes(dg),
                                                                                         lower_right_element]
                    end
                end
            end
        end

        # Interpolate large element face data to small interface locations
        if cache.mortars.large_sides[mortar] == 1 # -> large element on left side
            leftright = 1
            if cache.mortars.orientations[mortar] == 1
                # L2 mortars in x-direction
                u_large = view(flux_viscous_x, :, nnodes(dg), :, :, large_element)
                element_solutions_to_mortars!(cache.mortars, mortar_l2, leftright,
                                              mortar, u_large, fstar_tmp1)
            elseif cache.mortars.orientations[mortar] == 2
                # L2 mortars in y-direction
                u_large = view(flux_viscous_y, :, :, nnodes(dg), :, large_element)
                element_solutions_to_mortars!(cache.mortars, mortar_l2, leftright,
                                              mortar, u_large, fstar_tmp1)
            else # cache.mortars.orientations[mortar] == 3
                # L2 mortars in z-direction
                u_large = view(flux_viscous_z, :, :, :, nnodes(dg), large_element)
                element_solutions_to_mortars!(cache.mortars, mortar_l2, leftright,
                                              mortar, u_large, fstar_tmp1)
            end
        else # large_sides[mortar] == 2 -> large element on right side
            leftright = 2
            if cache.mortars.orientations[mortar] == 1
                # L2 mortars in x-direction
                u_large = view(flux_viscous_x, :, 1, :, :, large_element)
                element_solutions_to_mortars!(cache.mortars, mortar_l2, leftright,
                                              mortar, u_large, fstar_tmp1)
            elseif cache.mortars.orientations[mortar] == 2
                # L2 mortars in y-direction
                u_large = view(flux_viscous_y, :, :, 1, :, large_element)
                element_solutions_to_mortars!(cache.mortars, mortar_l2, leftright,
                                              mortar, u_large, fstar_tmp1)
            else # cache.mortars.orientations[mortar] == 3
                # L2 mortars in z-direction
                u_large = view(flux_viscous_z, :, :, :, 1, large_element)
                element_solutions_to_mortars!(cache.mortars, mortar_l2, leftright,
                                              mortar, u_large, fstar_tmp1)
            end
        end
    end

    return nothing
end

# NOTE: Use analogy to "calc_mortar_flux!" for hyperbolic eqs with no nonconservative terms.
# Reasoning: "calc_interface_flux!" for parabolic part is implemented as the version for
# hyperbolic terms with conserved terms only, i.e., no nonconservative terms.
function calc_mortar_flux!(surface_flux_values,
                           mesh::TreeMesh{3},
                           equations_parabolic::AbstractEquationsParabolic,
                           mortar_l2::LobattoLegendreMortarL2,
                           surface_integral, dg::DG, cache,
                           mortar_indices = eachmortar(dg, cache))
    @unpack surface_flux = surface_integral
    @unpack u_lower_left, u_lower_right, u_upper_left, u_upper_right, orientations = cache.mortars
    @unpack (fstar_primary_upper_left_threaded, fstar_primary_upper_right_threaded,
    fstar_primary_lower_left_threaded, fstar_primary_lower_right_threaded,
    fstar_tmp1_threaded) = cache

    @threaded for mortar in mortar_indices
        # Choose thread-specific pre-allocated container
        fstar_upper_left = fstar_primary_upper_left_threaded[Threads.threadid()]
        fstar_upper_right = fstar_primary_upper_right_threaded[Threads.threadid()]
        fstar_lower_left = fstar_primary_lower_left_threaded[Threads.threadid()]
        fstar_lower_right = fstar_primary_lower_right_threaded[Threads.threadid()]
        fstar_tmp1 = fstar_tmp1_threaded[Threads.threadid()]

        # Calculate fluxes
        orientation = orientations[mortar]
        calc_fstar!(fstar_upper_left, equations_parabolic, surface_flux, dg,
                    u_upper_left, mortar, orientation)
        calc_fstar!(fstar_upper_right, equations_parabolic, surface_flux, dg,
                    u_upper_right, mortar, orientation)
        calc_fstar!(fstar_lower_left, equations_parabolic, surface_flux, dg,
                    u_lower_left, mortar, orientation)
        calc_fstar!(fstar_lower_right, equations_parabolic, surface_flux, dg,
                    u_lower_right, mortar, orientation)

        mortar_fluxes_to_elements!(surface_flux_values,
                                   mesh, equations_parabolic, mortar_l2, dg, cache,
                                   mortar, fstar_upper_left, fstar_upper_right,
                                   fstar_lower_left, fstar_lower_right,
                                   fstar_tmp1)
    end

    return nothing
end

@inline function calc_fstar!(destination::AbstractArray{<:Any, 3},
                             equations_parabolic::AbstractEquationsParabolic,
                             surface_flux, dg::DGSEM,
                             u_interfaces, interface, orientation)
    for j in eachnode(dg), i in eachnode(dg)
        # Call pointwise two-point numerical flux function
        u_ll, u_rr = get_surface_node_vars(u_interfaces, equations_parabolic, dg, i, j,
                                           interface)
        # TODO: parabolic; only BR1 at the moment
        flux = 0.5f0 * (u_ll + u_rr)

        # Copy flux to left and right element storage
        set_node_vars!(destination, flux, equations_parabolic, dg, i, j)
    end

    return nothing
end

@inline function mortar_fluxes_to_elements!(surface_flux_values,
                                            mesh::TreeMesh{3},
                                            equations_parabolic::AbstractEquationsParabolic,
                                            mortar_l2::LobattoLegendreMortarL2,
                                            dg::DGSEM, cache,
                                            mortar,
                                            fstar_upper_left, fstar_upper_right,
                                            fstar_lower_left, fstar_lower_right,
                                            fstar_tmp1)
    lower_left_element = cache.mortars.neighbor_ids[1, mortar]
    lower_right_element = cache.mortars.neighbor_ids[2, mortar]
    upper_left_element = cache.mortars.neighbor_ids[3, mortar]
    upper_right_element = cache.mortars.neighbor_ids[4, mortar]
    large_element = cache.mortars.neighbor_ids[5, mortar]

    # Copy flux small to small
    if cache.mortars.large_sides[mortar] == 1 # -> small elements on right side
        if cache.mortars.orientations[mortar] == 1
            # L2 mortars in x-direction
            direction = 1
        elseif cache.mortars.orientations[mortar] == 2
            # L2 mortars in y-direction
            direction = 3
        else # if cache.mortars.orientations[mortar] == 3
            # L2 mortars in z-direction
            direction = 5
        end
    else # large_sides[mortar] == 2 -> small elements on left side
        if cache.mortars.orientations[mortar] == 1
            # L2 mortars in x-direction
            direction = 2
        elseif cache.mortars.orientations[mortar] == 2
            # L2 mortars in y-direction
            direction = 4
        else # if cache.mortars.orientations[mortar] == 3
            # L2 mortars in z-direction
            direction = 6
        end
    end
    surface_flux_values[:, :, :, direction, upper_left_element] .= fstar_upper_left
    surface_flux_values[:, :, :, direction, upper_right_element] .= fstar_upper_right
    surface_flux_values[:, :, :, direction, lower_left_element] .= fstar_lower_left
    surface_flux_values[:, :, :, direction, lower_right_element] .= fstar_lower_right

    # Project small fluxes to large element
    if cache.mortars.large_sides[mortar] == 1 # -> small elements on right side
        if cache.mortars.orientations[mortar] == 1
            # L2 mortars in x-direction
            direction = 2
        elseif cache.mortars.orientations[mortar] == 2
            # L2 mortars in y-direction
            direction = 4
        else # if cache.mortars.orientations[mortar] == 3
            # L2 mortars in z-direction
            direction = 6
        end
    else # large_sides[mortar] == 2 -> small elements on left side
        if cache.mortars.orientations[mortar] == 1
            # L2 mortars in x-direction
            direction = 1
        elseif cache.mortars.orientations[mortar] == 2
            # L2 mortars in y-direction
            direction = 3
        else # if cache.mortars.orientations[mortar] == 3
            # L2 mortars in z-direction
            direction = 5
        end
    end

    multiply_dimensionwise!(view(surface_flux_values, :, :, :, direction,
                                 large_element),
                            mortar_l2.reverse_lower, mortar_l2.reverse_upper,
                            fstar_upper_left, fstar_tmp1)
    add_multiply_dimensionwise!(view(surface_flux_values, :, :, :, direction,
                                     large_element),
                                mortar_l2.reverse_upper, mortar_l2.reverse_upper,
                                fstar_upper_right, fstar_tmp1)
    add_multiply_dimensionwise!(view(surface_flux_values, :, :, :, direction,
                                     large_element),
                                mortar_l2.reverse_lower, mortar_l2.reverse_lower,
                                fstar_lower_left, fstar_tmp1)
    add_multiply_dimensionwise!(view(surface_flux_values, :, :, :, direction,
                                     large_element),
                                mortar_l2.reverse_upper, mortar_l2.reverse_lower,
                                fstar_lower_right, fstar_tmp1)

    return nothing
end

# Calculate the gradient of the transformed variables
function calc_gradient!(gradients, u_transformed, t,
                        mesh::TreeMesh{3}, equations_parabolic,
                        boundary_conditions_parabolic, dg::DG, cache, cache_parabolic,
                        element_indices = eachelement(dg, cache),
                        interface_indices = eachinterface(dg, cache),
                        boundary_indices = eachboundary(dg, cache),
                        mortar_indices = eachmortar(dg, cache))
    gradients_x, gradients_y, gradients_z = gradients

    # Reset du
    @trixi_timeit timer() "reset gradients" begin
        reset_du!(gradients_x, dg, cache, element_indices)
        reset_du!(gradients_y, dg, cache, element_indices)
        reset_du!(gradients_z, dg, cache, element_indices)
    end

    # Calculate volume integral
    @trixi_timeit timer() "volume integral" begin
        @unpack derivative_dhat = dg.basis
        @threaded for element in element_indices

            # Calculate volume terms in one element
            for k in eachnode(dg), j in eachnode(dg), i in eachnode(dg)
                u_node = get_node_vars(u_transformed, equations_parabolic, dg, i, j, k,
                                       element)

                for ii in eachnode(dg)
                    multiply_add_to_node_vars!(gradients_x, derivative_dhat[ii, i],
                                               u_node, equations_parabolic, dg, ii, j,
                                               k, element)
                end

                for jj in eachnode(dg)
                    multiply_add_to_node_vars!(gradients_y, derivative_dhat[jj, j],
                                               u_node, equations_parabolic, dg, i, jj,
                                               k, element)
                end

                for kk in eachnode(dg)
                    multiply_add_to_node_vars!(gradients_z, derivative_dhat[kk, k],
                                               u_node, equations_parabolic, dg, i, j,
                                               kk, element)
                end
            end
        end
    end

    # Prolong solution to interfaces
    @trixi_timeit timer() "prolong2interfaces" begin
        prolong2interfaces!(cache_parabolic, u_transformed, mesh, equations_parabolic,
                            dg.surface_integral, dg, interface_indices)
    end

    # Calculate interface fluxes
    @trixi_timeit timer() "interface flux" begin
        @unpack surface_flux_values = cache_parabolic.elements
        @unpack neighbor_ids, orientations = cache_parabolic.interfaces

        @threaded for interface in interface_indices
            # Get neighboring elements
            left_id = neighbor_ids[1, interface]
            right_id = neighbor_ids[2, interface]

            # Determine interface direction with respect to elements:
            # orientation = 1: left -> 2, right -> 1
            # orientation = 2: left -> 4, right -> 3
            # orientation = 3: left -> 6, right -> 5
            left_direction = 2 * orientations[interface]
            right_direction = 2 * orientations[interface] - 1

            for j in eachnode(dg), i in eachnode(dg)
                # Call pointwise Riemann solver
                u_ll, u_rr = get_surface_node_vars(cache_parabolic.interfaces.u,
                                                   equations_parabolic, dg, i, j,
                                                   interface)
                flux = 0.5f0 * (u_ll + u_rr)

                # Copy flux to left and right element storage
                for v in eachvariable(equations_parabolic)
                    surface_flux_values[v, i, j, left_direction, left_id] = flux[v]
                    surface_flux_values[v, i, j, right_direction, right_id] = flux[v]
                end
            end
        end
    end

    # Prolong solution to boundaries
    @trixi_timeit timer() "prolong2boundaries" begin
        prolong2boundaries!(cache_parabolic, u_transformed, mesh, equations_parabolic,
                            dg.surface_integral, dg, boundary_indices)
    end

    # TODO: Boundary Orientations?
    # Calculate boundary fluxes
    @trixi_timeit timer() "boundary flux" begin
        calc_boundary_flux_gradients!(cache_parabolic, t, boundary_conditions_parabolic,
                                      mesh, equations_parabolic,
                                      dg.surface_integral, dg)
    end

    # Prolong solution to mortars
    # NOTE: This re-uses the implementation for hyperbolic terms in "dg_3d.jl"
    @trixi_timeit timer() "prolong2mortars" begin
        prolong2mortars!(cache, u_transformed, mesh, equations_parabolic,
<<<<<<< HEAD
                         dg.mortar, dg.surface_integral, dg, mortar_indices)
=======
                         dg.mortar, dg)
>>>>>>> a255fc00
    end

    # Calculate mortar fluxes
    @trixi_timeit timer() "mortar flux" begin
        calc_mortar_flux!(surface_flux_values,
                          mesh,
                          equations_parabolic,
                          dg.mortar, dg.surface_integral, dg, cache,
                          mortar_indices)
    end

    # Calculate surface integrals
    @trixi_timeit timer() "surface integral" begin
        @unpack boundary_interpolation = dg.basis
        @unpack surface_flux_values = cache_parabolic.elements

        # Note that all fluxes have been computed with outward-pointing normal vectors.
        # Access the factors only once before beginning the loop to increase performance.
        # We also use explicit assignments instead of `+=` to let `@muladd` turn these
        # into FMAs (see comment at the top of the file).
        factor_1 = boundary_interpolation[1, 1]
        factor_2 = boundary_interpolation[nnodes(dg), 2]
        @threaded for element in element_indices
            for m in eachnode(dg), l in eachnode(dg)
                for v in eachvariable(equations_parabolic)
                    # surface at -x
                    gradients_x[v, 1, l, m, element] = (gradients_x[v, 1, l, m,
                                                                    element] -
                                                        surface_flux_values[v, l, m, 1,
                                                                            element] *
                                                        factor_1)

                    # surface at +x
                    gradients_x[v, nnodes(dg), l, m, element] = (gradients_x[v,
                                                                             nnodes(dg),
                                                                             l, m,
                                                                             element] +
                                                                 surface_flux_values[v,
                                                                                     l,
                                                                                     m,
                                                                                     2,
                                                                                     element] *
                                                                 factor_2)

                    # surface at -y
                    gradients_y[v, l, 1, m, element] = (gradients_y[v, l, 1, m,
                                                                    element] -
                                                        surface_flux_values[v, l, m, 3,
                                                                            element] *
                                                        factor_1)

                    # surface at +y
                    gradients_y[v, l, nnodes(dg), m, element] = (gradients_y[v, l,
                                                                             nnodes(dg),
                                                                             m,
                                                                             element] +
                                                                 surface_flux_values[v,
                                                                                     l,
                                                                                     m,
                                                                                     4,
                                                                                     element] *
                                                                 factor_2)

                    # surface at -z
                    gradients_z[v, l, m, 1, element] = (gradients_z[v, l, m, 1,
                                                                    element] -
                                                        surface_flux_values[v, l, m, 5,
                                                                            element] *
                                                        factor_1)

                    # surface at +z
                    gradients_z[v, l, m, nnodes(dg), element] = (gradients_z[v, l, m,
                                                                             nnodes(dg),
                                                                             element] +
                                                                 surface_flux_values[v,
                                                                                     l,
                                                                                     m,
                                                                                     6,
                                                                                     element] *
                                                                 factor_2)
                end
            end
        end
    end

    # Apply Jacobian from mapping to reference element
    @trixi_timeit timer() "Jacobian" begin
        apply_jacobian_parabolic!(gradients_x, mesh, equations_parabolic, dg,
                                  cache_parabolic, element_indices)
        apply_jacobian_parabolic!(gradients_y, mesh, equations_parabolic, dg,
                                  cache_parabolic, element_indices)
        apply_jacobian_parabolic!(gradients_z, mesh, equations_parabolic, dg,
                                  cache_parabolic, element_indices)
    end

    return nothing
end

# This method is called when a SemidiscretizationHyperbolic is constructed.
# It constructs the basic `cache` used throughout the simulation to compute
# the RHS etc.
function create_cache_parabolic(mesh::TreeMesh{3},
                                equations_hyperbolic::AbstractEquations,
                                equations_parabolic::AbstractEquationsParabolic,
                                dg::DG, parabolic_scheme, RealT, uEltype)
    # Get cells for which an element needs to be created (i.e. all leaf cells)
    leaf_cell_ids = local_leaf_cells(mesh.tree)

    elements = init_elements(leaf_cell_ids, mesh, equations_hyperbolic, dg.basis, RealT,
                             uEltype)

    interfaces = init_interfaces(leaf_cell_ids, mesh, elements)

    boundaries = init_boundaries(leaf_cell_ids, mesh, elements)

    # mortars = init_mortars(leaf_cell_ids, mesh, elements, dg.mortar)

    viscous_container = init_viscous_container_3d(nvariables(equations_hyperbolic),
                                                  nnodes(elements), nelements(elements),
                                                  uEltype)

    # cache = (; elements, interfaces, boundaries, mortars)
    cache = (; elements, interfaces, boundaries, viscous_container)

    # Add specialized parts of the cache required to compute the mortars etc.
    # cache = (;cache..., create_cache(mesh, equations_parabolic, dg.mortar, uEltype)...)

    return cache
end

# Needed to *not* flip the sign of the inverse Jacobian.
# This is because the parabolic fluxes are assumed to be of the form
#   `du/dt + df/dx = dg/dx + source(x,t)`,
# where f(u) is the inviscid flux and g(u) is the viscous flux.
function apply_jacobian_parabolic!(du, mesh::TreeMesh{3},
                                   equations::AbstractEquationsParabolic,
                                   dg::DG, cache,
                                   element_indices = eachelement(dg, cache))
    @unpack inverse_jacobian = cache.elements

    @threaded for element in element_indices
        factor = inverse_jacobian[element]

        for k in eachnode(dg), j in eachnode(dg), i in eachnode(dg)
            for v in eachvariable(equations)
                du[v, i, j, k, element] *= factor
            end
        end
    end

    return nothing
end
end # @muladd<|MERGE_RESOLUTION|>--- conflicted
+++ resolved
@@ -502,13 +502,9 @@
                           mesh::TreeMesh{3},
                           equations_parabolic::AbstractEquationsParabolic,
                           mortar_l2::LobattoLegendreMortarL2,
-<<<<<<< HEAD
-                          surface_integral, dg::DGSEM,
+                          dg::DGSEM,
                           mortar_indices = eachmortar(dg, cache)) where {uEltype <:
                                                                          Real}
-=======
-                          dg::DGSEM) where {uEltype <: Real}
->>>>>>> a255fc00
     # temporary buffer for projections
     @unpack fstar_tmp1_threaded = cache
 
@@ -984,11 +980,7 @@
     # NOTE: This re-uses the implementation for hyperbolic terms in "dg_3d.jl"
     @trixi_timeit timer() "prolong2mortars" begin
         prolong2mortars!(cache, u_transformed, mesh, equations_parabolic,
-<<<<<<< HEAD
-                         dg.mortar, dg.surface_integral, dg, mortar_indices)
-=======
                          dg.mortar, dg)
->>>>>>> a255fc00
     end
 
     # Calculate mortar fluxes
