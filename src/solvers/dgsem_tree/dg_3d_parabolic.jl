--- conflicted
+++ resolved
@@ -729,12 +729,8 @@
 function calc_mortar_flux!(surface_flux_values, mesh::TreeMesh{3},
                            equations_parabolic::AbstractEquationsParabolic,
                            mortar_l2::LobattoLegendreMortarL2, surface_integral,
-<<<<<<< HEAD
-                           dg::DG, parabolic_scheme, cache,
+                           dg::DG, parabolic_scheme, gradient_or_divergence, cache,
                            mortar_indices = eachmortar(dg, cache))
-=======
-                           dg::DG, parabolic_scheme, gradient_or_divergence, cache)
->>>>>>> f37de85f
     @unpack surface_flux = surface_integral
     @unpack u_lower_left, u_lower_right, u_upper_left, u_upper_right, orientations = cache.mortars
     @unpack (fstar_primary_upper_left_threaded, fstar_primary_upper_right_threaded,
@@ -1014,15 +1010,9 @@
     @trixi_timeit timer() "mortar flux" begin
         calc_mortar_flux!(surface_flux_values,
                           mesh, equations_parabolic,
-<<<<<<< HEAD
-                          dg.mortar, dg.surface_integral,
-                          dg, parabolic_scheme, cache,
-                          mortar_indices)
-=======
                           dg.mortar, dg.surface_integral, dg,
                           parabolic_scheme, Gradient(),
-                          cache)
->>>>>>> f37de85f
+                          cache, mortar_indices)
     end
 
     # Calculate surface integrals
