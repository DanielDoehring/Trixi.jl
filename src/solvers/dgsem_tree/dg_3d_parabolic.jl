--- conflicted
+++ resolved
@@ -10,12 +10,8 @@
 # TODO: can we avoid copying data?
 function transform_variables!(u_transformed, u, mesh::Union{TreeMesh{3}, P4estMesh{3}},
                               equations_parabolic::AbstractEquationsParabolic,
-<<<<<<< HEAD
-                              dg::DG, parabolic_scheme, cache, cache_parabolic,
+                              dg::DG, parabolic_scheme, cache,
                               element_indices = eachelement(dg, cache))
-=======
-                              dg::DG, parabolic_scheme, cache)
->>>>>>> 01dfdb37
     transformation = gradient_variable_transformation(equations_parabolic)
 
     @threaded for element in element_indices
@@ -79,14 +75,9 @@
 function prolong2interfaces!(cache, flux_viscous::Tuple,
                              mesh::TreeMesh{3},
                              equations_parabolic::AbstractEquationsParabolic,
-<<<<<<< HEAD
-                             dg::DG, cache::NamedTuple,
+                             dg::DG,
                              interface_indices = eachinterface(dg, cache))
-    @unpack interfaces = cache_parabolic
-=======
-                             dg::DG)
     @unpack interfaces = cache
->>>>>>> 01dfdb37
     @unpack orientations, neighbor_ids = interfaces
     interfaces_u = interfaces.u
 
@@ -142,18 +133,10 @@
 function calc_interface_flux!(surface_flux_values, mesh::TreeMesh{3},
                               equations_parabolic,
                               dg::DG, parabolic_scheme,
-<<<<<<< HEAD
-                              cache_parabolic,
-                              interface_indices = eachinterface(dg, cache_parabolic))
-    @unpack neighbor_ids, orientations = cache_parabolic.interfaces
+                              interface_indices = eachinterface(dg, cache))
+    @unpack neighbor_ids, orientations = cache.interfaces
 
     @threaded for interface in interface_indices
-=======
-                              cache)
-    @unpack neighbor_ids, orientations = cache.interfaces
-
-    @threaded for interface in eachinterface(dg, cache)
->>>>>>> 01dfdb37
         # Get neighboring elements
         left_id = neighbor_ids[1, interface]
         right_id = neighbor_ids[2, interface]
@@ -192,23 +175,14 @@
 function prolong2boundaries!(cache, flux_viscous::Tuple,
                              mesh::TreeMesh{3},
                              equations_parabolic::AbstractEquationsParabolic,
-<<<<<<< HEAD
-                             surface_integral, dg::DG, cache::NamedTuple,
+                             surface_integral, dg::DG,
                              boundary_indices = eachboundary(dg, cache))
-    @unpack boundaries = cache_parabolic
-=======
-                             surface_integral, dg::DG)
     @unpack boundaries = cache
->>>>>>> 01dfdb37
     @unpack orientations, neighbor_sides, neighbor_ids = boundaries
     boundaries_u = boundaries.u
     flux_viscous_x, flux_viscous_y, flux_viscous_z = flux_viscous
 
-<<<<<<< HEAD
     @threaded for boundary in boundary_indices
-=======
-    @threaded for boundary in eachboundary(dg, cache)
->>>>>>> 01dfdb37
         element = neighbor_ids[boundary]
 
         if orientations[boundary] == 1
@@ -295,12 +269,8 @@
                               gradients, u_transformed,
                               mesh::Union{TreeMesh{3}, P4estMesh{3}},
                               equations_parabolic::AbstractEquationsParabolic,
-<<<<<<< HEAD
-                              dg::DG, cache, cache_parabolic,
+                              dg::DG, cache,
                               element_indices = eachelement(dg, cache))
-=======
-                              dg::DG, cache)
->>>>>>> 01dfdb37
     gradients_x, gradients_y, gradients_z = gradients
     flux_viscous_x, flux_viscous_y, flux_viscous_z = flux_viscous # output arrays
 
@@ -566,14 +536,8 @@
                           flux_viscous::Tuple,
                           mesh::TreeMesh{3},
                           equations_parabolic::AbstractEquationsParabolic,
-<<<<<<< HEAD
                           mortar_l2::LobattoLegendreMortarL2, dg::DGSEM,
-                          mortar_indices = eachmortar(dg, cache)) where {uEltype <:
-                                                                         Real}
-=======
-                          mortar_l2::LobattoLegendreMortarL2,
-                          dg::DGSEM)
->>>>>>> 01dfdb37
+                          mortar_indices = eachmortar(dg, cache))
     # temporary buffer for projections
     @unpack fstar_tmp1_threaded = cache
 
@@ -993,20 +957,13 @@
 
 function calc_gradient_interface_flux!(surface_flux_values,
                                        mesh::TreeMesh{3}, equations, dg::DG,
-<<<<<<< HEAD
                                        parabolic_scheme,
-                                       cache, cache_parabolic,
+                                       cache,
                                        interface_indices = eachinterface(dg,
-                                                                         cache_parabolic))
-    @unpack neighbor_ids, orientations = cache_parabolic.interfaces
+                                                                         cache))
+    @unpack neighbor_ids, orientations = cache.interfaces
 
     @threaded for interface in interface_indices
-=======
-                                       parabolic_scheme, cache)
-    @unpack neighbor_ids, orientations = cache.interfaces
-
-    @threaded for interface in eachinterface(dg, cache)
->>>>>>> 01dfdb37
         # Get neighboring elements
         left_id = neighbor_ids[1, interface]
         right_id = neighbor_ids[2, interface]
@@ -1041,12 +998,8 @@
 function calc_gradient_surface_integral!(gradients,
                                          mesh::TreeMesh{3}, # for dispatch only
                                          equations_parabolic::AbstractEquationsParabolic,
-<<<<<<< HEAD
-                                         dg::DGSEM, cache, cache_parabolic,
+                                         dg::DGSEM, cache,
                                          element_indices = eachelement(dg, cache))
-=======
-                                         dg::DGSEM, cache)
->>>>>>> 01dfdb37
     @unpack boundary_interpolation = dg.basis
     @unpack surface_flux_values = cache.elements
 
@@ -1149,15 +1102,11 @@
 function calc_gradient!(gradients, u_transformed, t,
                         mesh::TreeMesh{3}, equations_parabolic,
                         boundary_conditions_parabolic, dg::DG, parabolic_scheme,
-<<<<<<< HEAD
-                        cache, cache_parabolic,
+                        cache,
                         element_indices = eachelement(dg, cache),
                         interface_indices = eachinterface(dg, cache),
                         boundary_indices = eachboundary(dg, cache),
                         mortar_indices = eachmortar(dg, cache))
-=======
-                        cache)
->>>>>>> 01dfdb37
     gradients_x, gradients_y, gradients_z = gradients
 
     # Reset gradients
@@ -1177,38 +1126,24 @@
     # Prolong solution to interfaces.
     # This reuses `prolong2interfaces` for the purely hyperbolic case.
     @trixi_timeit timer() "prolong2interfaces" begin
-<<<<<<< HEAD
-        prolong2interfaces!(cache_parabolic, u_transformed, mesh, equations_parabolic,
+        prolong2interfaces!(cache, u_transformed, mesh, equations_parabolic,
                             dg, interface_indices)
-=======
-        prolong2interfaces!(cache, u_transformed, mesh,
-                            equations_parabolic, dg)
->>>>>>> 01dfdb37
     end
 
     # Calculate interface fluxes
     @trixi_timeit timer() "interface flux" begin
         @unpack surface_flux_values = cache.elements
         calc_gradient_interface_flux!(surface_flux_values, mesh, equations_parabolic,
-<<<<<<< HEAD
                                       dg, parabolic_scheme,
-                                      cache, cache_parabolic,
+                                      cache,
                                       interface_indices)
-=======
-                                      dg, parabolic_scheme, cache)
->>>>>>> 01dfdb37
     end
 
     # Prolong solution to boundaries
     # This reuses `prolong2boundaries` for the purely hyperbolic case.
     @trixi_timeit timer() "prolong2boundaries" begin
-<<<<<<< HEAD
-        prolong2boundaries!(cache_parabolic, u_transformed, mesh, equations_parabolic,
+        prolong2boundaries!(cache, u_transformed, mesh, equations_parabolic,
                             dg.surface_integral, dg, boundary_indices)
-=======
-        prolong2boundaries!(cache, u_transformed, mesh, equations_parabolic,
-                            dg.surface_integral, dg)
->>>>>>> 01dfdb37
     end
 
     # Calculate boundary fluxes
@@ -1237,30 +1172,18 @@
     # Calculate surface integrals
     @trixi_timeit timer() "surface integral" begin
         calc_gradient_surface_integral!(gradients, mesh, equations_parabolic,
-<<<<<<< HEAD
-                                        dg, cache, cache_parabolic,
+                                        dg, cache,
                                         element_indices)
-=======
-                                        dg, cache)
->>>>>>> 01dfdb37
     end
 
     # Apply Jacobian from mapping to reference element
     @trixi_timeit timer() "Jacobian" begin
         apply_jacobian_parabolic!(gradients_x, mesh, equations_parabolic, dg,
-<<<<<<< HEAD
-                                  cache_parabolic, element_indices)
+                                  cache, element_indices)
         apply_jacobian_parabolic!(gradients_y, mesh, equations_parabolic, dg,
-                                  cache_parabolic, element_indices)
+                                  cache, element_indices)
         apply_jacobian_parabolic!(gradients_z, mesh, equations_parabolic, dg,
-                                  cache_parabolic, element_indices)
-=======
-                                  cache)
-        apply_jacobian_parabolic!(gradients_y, mesh, equations_parabolic, dg,
-                                  cache)
-        apply_jacobian_parabolic!(gradients_z, mesh, equations_parabolic, dg,
-                                  cache)
->>>>>>> 01dfdb37
+                                  cache, element_indices)
     end
 
     return nothing
