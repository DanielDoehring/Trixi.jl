# By default, Julia/LLVM does not use fused multiply-add operations (FMAs).
# Since these FMAs can increase the performance of many numerical algorithms,
# we need to opt-in explicitly.
# See https://ranocha.de/blog/Optimizing_EC_Trixi for further details.
@muladd begin
#! format: noindent

# This method is called when a `SemidiscretizationHyperbolicParabolic` is constructed.
# It constructs the basic `cache` used throughout the simulation to compute
# the RHS etc.
function create_cache_parabolic(mesh::Union{TreeMesh{3}, P4estMesh{3}},
                                equations_hyperbolic::AbstractEquations,
                                dg::DG, n_elements, uEltype)
    viscous_container = init_viscous_container_3d(nvariables(equations_hyperbolic),
                                                  nnodes(dg), n_elements,
                                                  uEltype)

    cache_parabolic = (; viscous_container)

    return cache_parabolic
end

# Transform solution variables prior to taking the gradient
# (e.g., conservative to primitive variables). Defaults to doing nothing.
# TODO: can we avoid copying data?
function transform_variables!(u_transformed, u, mesh::Union{TreeMesh{3}, P4estMesh{3}},
                              equations_parabolic::AbstractEquationsParabolic,
<<<<<<< HEAD
                              dg::DG, parabolic_scheme, cache,
                              element_indices = eachelement(dg, cache))
=======
                              dg::DG, cache)
>>>>>>> c5ca8e32
    transformation = gradient_variable_transformation(equations_parabolic)

    @threaded for element in element_indices
        # Calculate volume terms in one element
        for k in eachnode(dg), j in eachnode(dg), i in eachnode(dg)
            u_node = get_node_vars(u, equations_parabolic, dg, i, j, k, element)
            u_transformed_node = transformation(u_node, equations_parabolic)
            set_node_vars!(u_transformed, u_transformed_node, equations_parabolic, dg,
                           i, j, k, element)
        end
    end

    return nothing
end

# This is the version used when calculating the divergence of the viscous fluxes
function calc_volume_integral!(du, flux_viscous,
                               mesh::TreeMesh{3},
                               equations_parabolic::AbstractEquationsParabolic,
                               dg::DGSEM, cache,
                               element_indices = eachelement(dg, cache),
                               interface_indices = nothing,
                               mortar_indices = nothing)
    @unpack derivative_dhat = dg.basis
    flux_viscous_x, flux_viscous_y, flux_viscous_z = flux_viscous

    @threaded for element in element_indices
        # Calculate volume terms in one element
        for k in eachnode(dg), j in eachnode(dg), i in eachnode(dg)
            flux_1_node = get_node_vars(flux_viscous_x, equations_parabolic, dg,
                                        i, j, k, element)
            flux_2_node = get_node_vars(flux_viscous_y, equations_parabolic, dg,
                                        i, j, k, element)
            flux_3_node = get_node_vars(flux_viscous_z, equations_parabolic, dg,
                                        i, j, k, element)

            for ii in eachnode(dg)
                multiply_add_to_node_vars!(du, derivative_dhat[ii, i], flux_1_node,
                                           equations_parabolic, dg, ii, j, k, element)
            end

            for jj in eachnode(dg)
                multiply_add_to_node_vars!(du, derivative_dhat[jj, j], flux_2_node,
                                           equations_parabolic, dg, i, jj, k, element)
            end

            for kk in eachnode(dg)
                multiply_add_to_node_vars!(du, derivative_dhat[kk, k], flux_3_node,
                                           equations_parabolic, dg, i, j, kk, element)
            end
        end
    end

    return nothing
end

# This is the version used when calculating the divergence of the viscous fluxes.
# Specialization `flux_viscous::Tuple` needed to
# avoid amibiguity with the hyperbolic version of `prolong2interfaces!` in dg_3d.jl
# which is for the variables itself, i.e., `u::Array{uEltype, 5}`.
function prolong2interfaces!(cache, flux_viscous::Tuple,
                             mesh::TreeMesh{3},
                             equations_parabolic::AbstractEquationsParabolic,
                             dg::DG,
                             interface_indices = eachinterface(dg, cache))
    @unpack interfaces = cache
    @unpack orientations, neighbor_ids = interfaces
    interfaces_u = interfaces.u

    flux_viscous_x, flux_viscous_y, flux_viscous_z = flux_viscous

    @threaded for interface in interface_indices
        left_element = neighbor_ids[1, interface]
        right_element = neighbor_ids[2, interface]

        if orientations[interface] == 1
            # interface in x-direction
            for k in eachnode(dg), j in eachnode(dg),
                v in eachvariable(equations_parabolic)
                # OBS! `interfaces_u` stores the interpolated *fluxes* and *not the solution*!
                interfaces_u[1, v, j, k, interface] = flux_viscous_x[v,
                                                                     nnodes(dg), j, k,
                                                                     left_element]
                interfaces_u[2, v, j, k, interface] = flux_viscous_x[v,
                                                                     1, j, k,
                                                                     right_element]
            end
        elseif orientations[interface] == 2
            # interface in y-direction
            for k in eachnode(dg), i in eachnode(dg),
                v in eachvariable(equations_parabolic)
                # OBS! `interfaces_u` stores the interpolated *fluxes* and *not the solution*!
                interfaces_u[1, v, i, k, interface] = flux_viscous_y[v,
                                                                     i, nnodes(dg), k,
                                                                     left_element]
                interfaces_u[2, v, i, k, interface] = flux_viscous_y[v,
                                                                     i, 1, k,
                                                                     right_element]
            end
        else # if orientations[interface] == 3
            # interface in z-direction
            for j in eachnode(dg), i in eachnode(dg),
                v in eachvariable(equations_parabolic)
                # OBS! `interfaces_u` stores the interpolated *fluxes* and *not the solution*!
                interfaces_u[1, v, i, j, interface] = flux_viscous_z[v,
                                                                     i, j, nnodes(dg),
                                                                     left_element]
                interfaces_u[2, v, i, j, interface] = flux_viscous_z[v,
                                                                     i, j, 1,
                                                                     right_element]
            end
        end
    end

    return nothing
end

# This is the version used when calculating the divergence of the viscous fluxes
function calc_interface_flux!(surface_flux_values, mesh::TreeMesh{3},
<<<<<<< HEAD
                              equations_parabolic,
                              dg::DG, parabolic_scheme, cache,
                              interface_indices = eachinterface(dg, cache))
=======
                              equations_parabolic, dg::DG, parabolic_scheme,
                              cache)
>>>>>>> c5ca8e32
    @unpack neighbor_ids, orientations = cache.interfaces

    @threaded for interface in interface_indices
        # Get neighboring elements
        left_id = neighbor_ids[1, interface]
        right_id = neighbor_ids[2, interface]

        # Determine interface direction with respect to elements:
        # orientation = 1: left -> 2, right -> 1
        # orientation = 2: left -> 4, right -> 3
        # orientation = 3: left -> 6, right -> 5
        left_direction = 2 * orientations[interface]
        right_direction = 2 * orientations[interface] - 1

        for j in eachnode(dg), i in eachnode(dg)
            # Get precomputed fluxes at interfaces
            flux_ll, flux_rr = get_surface_node_vars(cache.interfaces.u,
                                                     equations_parabolic, dg,
                                                     i, j, interface)

            flux = flux_parabolic(flux_ll, flux_rr, Divergence(),
                                  equations_parabolic, parabolic_scheme)

            # Copy flux to left and right element storage
            for v in eachvariable(equations_parabolic)
                surface_flux_values[v, i, j, left_direction, left_id] = flux[v]
                surface_flux_values[v, i, j, right_direction, right_id] = flux[v]
            end
        end
    end

    return nothing
end

# This is the version used when calculating the divergence of the viscous fluxes.
# Specialization `flux_viscous::Tuple` needed to
# avoid amibiguity with the hyperbolic version of `prolong2boundaries!` in dg_3d.jl
# which is for the variables itself, i.e., `u::Array{uEltype, 5}`.
function prolong2boundaries!(cache, flux_viscous::Tuple,
                             mesh::TreeMesh{3},
                             equations_parabolic::AbstractEquationsParabolic,
                             dg::DG,
                             boundary_indices = eachboundary(dg, cache))
    @unpack boundaries = cache
    @unpack orientations, neighbor_sides, neighbor_ids = boundaries
    boundaries_u = boundaries.u
    flux_viscous_x, flux_viscous_y, flux_viscous_z = flux_viscous

    @threaded for boundary in boundary_indices
        element = neighbor_ids[boundary]

        if orientations[boundary] == 1
            # boundary in x-direction
            if neighbor_sides[boundary] == 1
                # element in -x direction of boundary
                for k in eachnode(dg), j in eachnode(dg),
                    v in eachvariable(equations_parabolic)
                    # OBS! `boundaries_u` stores the interpolated *fluxes* and *not the solution*!
                    boundaries_u[1, v, j, k, boundary] = flux_viscous_x[v,
                                                                        nnodes(dg),
                                                                        j,
                                                                        k,
                                                                        element]
                end
            else # Element in +x direction of boundary
                for k in eachnode(dg), j in eachnode(dg),
                    v in eachvariable(equations_parabolic)
                    # OBS! `boundaries_u` stores the interpolated *fluxes* and *not the solution*!
                    boundaries_u[2, v, j, k, boundary] = flux_viscous_x[v,
                                                                        1,
                                                                        j,
                                                                        k,
                                                                        element]
                end
            end
        elseif orientations[boundary] == 2
            # boundary in y-direction
            if neighbor_sides[boundary] == 1
                # element in -y direction of boundary
                for k in eachnode(dg), i in eachnode(dg),
                    v in eachvariable(equations_parabolic)
                    # OBS! `boundaries_u` stores the interpolated *fluxes* and *not the solution*!
                    boundaries_u[1, v, i, k, boundary] = flux_viscous_y[v,
                                                                        i,
                                                                        nnodes(dg),
                                                                        k,
                                                                        element]
                end
            else
                # element in +y direction of boundary
                for k in eachnode(dg), i in eachnode(dg),
                    v in eachvariable(equations_parabolic)
                    # OBS! `boundaries_u` stores the interpolated *fluxes* and *not the solution*!
                    boundaries_u[2, v, i, k, boundary] = flux_viscous_y[v,
                                                                        i,
                                                                        1,
                                                                        k,
                                                                        element]
                end
            end
        else # if orientations[boundary] == 3
            # boundary in z-direction
            if neighbor_sides[boundary] == 1
                # element in -z direction of boundary
                for j in eachnode(dg), i in eachnode(dg),
                    v in eachvariable(equations_parabolic)
                    # OBS! `boundaries_u` stores the interpolated *fluxes* and *not the solution*!
                    boundaries_u[1, v, i, j, boundary] = flux_viscous_z[v,
                                                                        i,
                                                                        j,
                                                                        nnodes(dg),
                                                                        element]
                end
            else
                # element in +z direction of boundary
                for j in eachnode(dg), i in eachnode(dg),
                    v in eachvariable(equations_parabolic)
                    # OBS! `boundaries_u` stores the interpolated *fluxes* and *not the solution*!
                    boundaries_u[2, v, i, j, boundary] = flux_viscous_z[v,
                                                                        i,
                                                                        j,
                                                                        1,
                                                                        element]
                end
            end
        end
    end

    return nothing
end

function calc_viscous_fluxes!(flux_viscous,
                              gradients, u_transformed,
                              mesh::Union{TreeMesh{3}, P4estMesh{3}},
                              equations_parabolic::AbstractEquationsParabolic,
                              dg::DG, cache,
                              element_indices = eachelement(dg, cache))
    gradients_x, gradients_y, gradients_z = gradients
    flux_viscous_x, flux_viscous_y, flux_viscous_z = flux_viscous # output arrays

    @threaded for element in element_indices
        for k in eachnode(dg), j in eachnode(dg), i in eachnode(dg)
            # Get solution and gradients
            u_node = get_node_vars(u_transformed, equations_parabolic, dg, i, j, k,
                                   element)
            gradients_1_node = get_node_vars(gradients_x, equations_parabolic, dg,
                                             i, j, k, element)
            gradients_2_node = get_node_vars(gradients_y, equations_parabolic, dg,
                                             i, j, k, element)
            gradients_3_node = get_node_vars(gradients_z, equations_parabolic, dg,
                                             i, j, k, element)

            # Calculate viscous flux and store each component for later use
            flux_viscous_node_x = flux(u_node,
                                       (gradients_1_node, gradients_2_node,
                                        gradients_3_node), 1, equations_parabolic)
            flux_viscous_node_y = flux(u_node,
                                       (gradients_1_node, gradients_2_node,
                                        gradients_3_node), 2, equations_parabolic)
            flux_viscous_node_z = flux(u_node,
                                       (gradients_1_node, gradients_2_node,
                                        gradients_3_node), 3, equations_parabolic)
            set_node_vars!(flux_viscous_x, flux_viscous_node_x, equations_parabolic, dg,
                           i, j, k, element)
            set_node_vars!(flux_viscous_y, flux_viscous_node_y, equations_parabolic, dg,
                           i, j, k, element)
            set_node_vars!(flux_viscous_z, flux_viscous_node_z, equations_parabolic, dg,
                           i, j, k, element)
        end
    end

    return nothing
end

# TODO: parabolic; decide if we should keep this.
function get_unsigned_normal_vector_3d(direction)
    if direction > 6 || direction < 1
        error("Direction = $direction; in 3D, direction should be 1, 2, 3, 4, 5, or 6.")
    end
    if direction == 1 || direction == 2
        return SVector(1.0, 0.0, 0.0)
    elseif direction == 3 || direction == 4
        return SVector(0.0, 1.0, 0.0)
    else
        return SVector(0.0, 0.0, 1.0)
    end
end

function calc_gradient_boundary_flux!(cache, t,
                                      boundary_conditions_parabolic::BoundaryConditionPeriodic,
                                      mesh::Union{TreeMesh{3}, P4estMesh{3}},
                                      equations_parabolic::AbstractEquationsParabolic,
                                      surface_integral, dg::DG)
    return nothing
end

function calc_divergence_boundary_flux!(cache, t,
                                        boundary_conditions_parabolic::BoundaryConditionPeriodic,
                                        mesh::Union{TreeMesh{3}, P4estMesh{3}},
                                        equations_parabolic::AbstractEquationsParabolic,
                                        surface_integral, dg::DG)
    return nothing
end

function calc_gradient_boundary_flux!(cache, t,
                                      boundary_conditions_parabolic::NamedTuple,
                                      mesh::TreeMesh{3}, # for dispatch only
                                      equations_parabolic::AbstractEquationsParabolic,
                                      surface_integral, dg::DG)
    @unpack surface_flux_values = cache.elements
    @unpack n_boundaries_per_direction = cache.boundaries

    # Calculate indices
    lasts = accumulate(+, n_boundaries_per_direction)
    firsts = lasts - n_boundaries_per_direction .+ 1

    # Calc boundary fluxes in each direction
    calc_gradient_boundary_flux_by_direction!(surface_flux_values, t,
                                              boundary_conditions_parabolic[1],
                                              equations_parabolic, surface_integral, dg,
                                              cache,
                                              1, firsts[1], lasts[1])
    calc_gradient_boundary_flux_by_direction!(surface_flux_values, t,
                                              boundary_conditions_parabolic[2],
                                              equations_parabolic, surface_integral, dg,
                                              cache,
                                              2, firsts[2], lasts[2])
    calc_gradient_boundary_flux_by_direction!(surface_flux_values, t,
                                              boundary_conditions_parabolic[3],
                                              equations_parabolic, surface_integral, dg,
                                              cache,
                                              3, firsts[3], lasts[3])
    calc_gradient_boundary_flux_by_direction!(surface_flux_values, t,
                                              boundary_conditions_parabolic[4],
                                              equations_parabolic, surface_integral, dg,
                                              cache,
                                              4, firsts[4], lasts[4])
    calc_gradient_boundary_flux_by_direction!(surface_flux_values, t,
                                              boundary_conditions_parabolic[5],
                                              equations_parabolic, surface_integral, dg,
                                              cache,
                                              5, firsts[5], lasts[5])
    calc_gradient_boundary_flux_by_direction!(surface_flux_values, t,
                                              boundary_conditions_parabolic[6],
                                              equations_parabolic, surface_integral, dg,
                                              cache,
                                              6, firsts[6], lasts[6])

    return nothing
end

function calc_gradient_boundary_flux_by_direction!(surface_flux_values::AbstractArray{<:Any,
                                                                                      5},
                                                   t, boundary_condition,
                                                   equations_parabolic::AbstractEquationsParabolic,
                                                   surface_integral, dg::DG, cache,
                                                   direction, first_boundary,
                                                   last_boundary)
    @unpack surface_flux = surface_integral
    @unpack u, neighbor_ids, neighbor_sides, node_coordinates, orientations = cache.boundaries

    @threaded for boundary in first_boundary:last_boundary
        # Get neighboring element
        neighbor = neighbor_ids[boundary]

        for j in eachnode(dg), i in eachnode(dg)
            # Get boundary flux
            u_ll, u_rr = get_surface_node_vars(u, equations_parabolic, dg,
                                               i, j, boundary)
            if neighbor_sides[boundary] == 1 # Element is on the left, boundary on the right
                u_inner = u_ll
            else # Element is on the right, boundary on the left
                u_inner = u_rr
            end

            # TODO: revisit if we want more general boundary treatments.
            # This assumes the gradient numerical flux at the boundary is the gradient variable,
            # which is consistent with BR1, LDG.
            flux_inner = u_inner

            x = get_node_coords(node_coordinates, equations_parabolic, dg,
                                i, j, boundary)
            flux = boundary_condition(flux_inner, u_inner,
                                      get_unsigned_normal_vector_3d(direction),
                                      x, t, Gradient(), equations_parabolic)

            # Copy flux to left and right element storage
            for v in eachvariable(equations_parabolic)
                surface_flux_values[v, i, j, direction, neighbor] = flux[v]
            end
        end
    end

    return nothing
end

function calc_divergence_boundary_flux!(cache, t,
                                        boundary_conditions_parabolic::NamedTuple,
                                        mesh::TreeMesh{3},
                                        equations_parabolic::AbstractEquationsParabolic,
                                        surface_integral, dg::DG)
    @unpack surface_flux_values = cache.elements
    @unpack n_boundaries_per_direction = cache.boundaries

    # Calculate indices
    lasts = accumulate(+, n_boundaries_per_direction)
    firsts = lasts - n_boundaries_per_direction .+ 1

    # Calc boundary fluxes in each direction
    calc_boundary_flux_by_direction_divergence!(surface_flux_values, t,
                                                boundary_conditions_parabolic[1],
                                                equations_parabolic, surface_integral,
                                                dg, cache,
                                                1, firsts[1], lasts[1])
    calc_boundary_flux_by_direction_divergence!(surface_flux_values, t,
                                                boundary_conditions_parabolic[2],
                                                equations_parabolic, surface_integral,
                                                dg, cache,
                                                2, firsts[2], lasts[2])
    calc_boundary_flux_by_direction_divergence!(surface_flux_values, t,
                                                boundary_conditions_parabolic[3],
                                                equations_parabolic, surface_integral,
                                                dg, cache,
                                                3, firsts[3], lasts[3])
    calc_boundary_flux_by_direction_divergence!(surface_flux_values, t,
                                                boundary_conditions_parabolic[4],
                                                equations_parabolic, surface_integral,
                                                dg, cache,
                                                4, firsts[4], lasts[4])
    calc_boundary_flux_by_direction_divergence!(surface_flux_values, t,
                                                boundary_conditions_parabolic[5],
                                                equations_parabolic, surface_integral,
                                                dg, cache,
                                                5, firsts[5], lasts[5])
    calc_boundary_flux_by_direction_divergence!(surface_flux_values, t,
                                                boundary_conditions_parabolic[6],
                                                equations_parabolic, surface_integral,
                                                dg, cache,
                                                6, firsts[6], lasts[6])

    return nothing
end

function calc_boundary_flux_by_direction_divergence!(surface_flux_values::AbstractArray{<:Any,
                                                                                        5},
                                                     t,
                                                     boundary_condition,
                                                     equations_parabolic::AbstractEquationsParabolic,
                                                     surface_integral, dg::DG, cache,
                                                     direction, first_boundary,
                                                     last_boundary)
    @unpack surface_flux = surface_integral

    # Note: cache.boundaries.u contains the unsigned normal component (using "orientation", not "direction")
    # of the viscous flux, as computed in `prolong2boundaries!`
    @unpack u, neighbor_ids, neighbor_sides, node_coordinates, orientations = cache.boundaries

    @threaded for boundary in first_boundary:last_boundary
        # Get neighboring element
        neighbor = neighbor_ids[boundary]

        for j in eachnode(dg), i in eachnode(dg)
            # Get viscous boundary fluxes
            flux_ll, flux_rr = get_surface_node_vars(u, equations_parabolic, dg,
                                                     i, j, boundary)
            if neighbor_sides[boundary] == 1 # Element is on the left, boundary on the right
                flux_inner = flux_ll
            else # Element is on the right, boundary on the left
                flux_inner = flux_rr
            end

            x = get_node_coords(node_coordinates, equations_parabolic, dg,
                                i, j, boundary)

            # TODO: add a field in `cache.boundaries` for gradient information. UPDATE THIS COMMENT
            # Here, we pass in `u_inner = nothing` since we overwrite cache.boundaries.u with gradient information.
            # This currently works with Dirichlet/Neuman boundary conditions for LaplaceDiffusion3D and
            # NoSlipWall/Adiabatic boundary conditions for CompressibleNavierStokesDiffusion3D as of 2022-6-27.
            # It will not work with implementations which utilize `u_inner` to impose boundary conditions, such as
            # the `Slip` boundary condition, which can be imposed to realize reflective or symmetric boundaries.
            flux = boundary_condition(flux_inner, nothing,
                                      get_unsigned_normal_vector_3d(direction),
                                      x, t, Divergence(), equations_parabolic)

            # Copy flux to left and right element storage
            for v in eachvariable(equations_parabolic)
                surface_flux_values[v, i, j, direction, neighbor] = flux[v]
            end
        end
    end

    return nothing
end

# Specialization `flux_viscous::Tuple` needed to
# avoid amibiguity with the hyperbolic version of `prolong2mortars!` in dg_3d.jl
# which is for the variables itself, i.e., `u::Array{uEltype, 5}`.
function prolong2mortars!(cache,
                          flux_viscous::Tuple,
                          mesh::TreeMesh{3},
                          equations_parabolic::AbstractEquationsParabolic,
                          mortar_l2::LobattoLegendreMortarL2, dg::DGSEM,
                          mortar_indices = eachmortar(dg, cache))
    # temporary buffer for projections
    @unpack fstar_tmp1_threaded = cache

    flux_viscous_x, flux_viscous_y, flux_viscous_z = flux_viscous
    @threaded for mortar in mortar_indices
        fstar_tmp1 = fstar_tmp1_threaded[Threads.threadid()]

        lower_left_element = cache.mortars.neighbor_ids[1, mortar]
        lower_right_element = cache.mortars.neighbor_ids[2, mortar]
        upper_left_element = cache.mortars.neighbor_ids[3, mortar]
        upper_right_element = cache.mortars.neighbor_ids[4, mortar]
        large_element = cache.mortars.neighbor_ids[5, mortar]

        # Copy solution small to small
        if cache.mortars.large_sides[mortar] == 1 # -> small elements on right side
            if cache.mortars.orientations[mortar] == 1
                # L2 mortars in x-direction
                for k in eachnode(dg), j in eachnode(dg)
                    for v in eachvariable(equations_parabolic)
                        cache.mortars.u_upper_left[2, v, j, k, mortar] = flux_viscous_x[v,
                                                                                        1,
                                                                                        j,
                                                                                        k,
                                                                                        upper_left_element]
                        cache.mortars.u_upper_right[2, v, j, k, mortar] = flux_viscous_x[v,
                                                                                         1,
                                                                                         j,
                                                                                         k,
                                                                                         upper_right_element]
                        cache.mortars.u_lower_left[2, v, j, k, mortar] = flux_viscous_x[v,
                                                                                        1,
                                                                                        j,
                                                                                        k,
                                                                                        lower_left_element]
                        cache.mortars.u_lower_right[2, v, j, k, mortar] = flux_viscous_x[v,
                                                                                         1,
                                                                                         j,
                                                                                         k,
                                                                                         lower_right_element]
                    end
                end
            elseif cache.mortars.orientations[mortar] == 2
                # L2 mortars in y-direction
                for k in eachnode(dg), i in eachnode(dg)
                    for v in eachvariable(equations_parabolic)
                        cache.mortars.u_upper_left[2, v, i, k, mortar] = flux_viscous_y[v,
                                                                                        i,
                                                                                        1,
                                                                                        k,
                                                                                        upper_left_element]
                        cache.mortars.u_upper_right[2, v, i, k, mortar] = flux_viscous_y[v,
                                                                                         i,
                                                                                         1,
                                                                                         k,
                                                                                         upper_right_element]
                        cache.mortars.u_lower_left[2, v, i, k, mortar] = flux_viscous_y[v,
                                                                                        i,
                                                                                        1,
                                                                                        k,
                                                                                        lower_left_element]
                        cache.mortars.u_lower_right[2, v, i, k, mortar] = flux_viscous_y[v,
                                                                                         i,
                                                                                         1,
                                                                                         k,
                                                                                         lower_right_element]
                    end
                end
            else # orientations[mortar] == 3
                # L2 mortars in z-direction
                for j in eachnode(dg), i in eachnode(dg)
                    for v in eachvariable(equations_parabolic)
                        cache.mortars.u_upper_left[2, v, i, j, mortar] = flux_viscous_z[v,
                                                                                        i,
                                                                                        j,
                                                                                        1,
                                                                                        upper_left_element]
                        cache.mortars.u_upper_right[2, v, i, j, mortar] = flux_viscous_z[v,
                                                                                         i,
                                                                                         j,
                                                                                         1,
                                                                                         upper_right_element]
                        cache.mortars.u_lower_left[2, v, i, j, mortar] = flux_viscous_z[v,
                                                                                        i,
                                                                                        j,
                                                                                        1,
                                                                                        lower_left_element]
                        cache.mortars.u_lower_right[2, v, i, j, mortar] = flux_viscous_z[v,
                                                                                         i,
                                                                                         j,
                                                                                         1,
                                                                                         lower_right_element]
                    end
                end
            end
        else # large_sides[mortar] == 2 -> small elements on left side
            if cache.mortars.orientations[mortar] == 1
                # L2 mortars in x-direction
                for k in eachnode(dg), j in eachnode(dg)
                    for v in eachvariable(equations_parabolic)
                        cache.mortars.u_upper_left[1, v, j, k, mortar] = flux_viscous_x[v,
                                                                                        nnodes(dg),
                                                                                        j,
                                                                                        k,
                                                                                        upper_left_element]
                        cache.mortars.u_upper_right[1, v, j, k, mortar] = flux_viscous_x[v,
                                                                                         nnodes(dg),
                                                                                         j,
                                                                                         k,
                                                                                         upper_right_element]
                        cache.mortars.u_lower_left[1, v, j, k, mortar] = flux_viscous_x[v,
                                                                                        nnodes(dg),
                                                                                        j,
                                                                                        k,
                                                                                        lower_left_element]
                        cache.mortars.u_lower_right[1, v, j, k, mortar] = flux_viscous_x[v,
                                                                                         nnodes(dg),
                                                                                         j,
                                                                                         k,
                                                                                         lower_right_element]
                    end
                end
            elseif cache.mortars.orientations[mortar] == 2
                # L2 mortars in y-direction
                for k in eachnode(dg), i in eachnode(dg)
                    for v in eachvariable(equations_parabolic)
                        cache.mortars.u_upper_left[1, v, i, k, mortar] = flux_viscous_y[v,
                                                                                        i,
                                                                                        nnodes(dg),
                                                                                        k,
                                                                                        upper_left_element]
                        cache.mortars.u_upper_right[1, v, i, k, mortar] = flux_viscous_y[v,
                                                                                         i,
                                                                                         nnodes(dg),
                                                                                         k,
                                                                                         upper_right_element]
                        cache.mortars.u_lower_left[1, v, i, k, mortar] = flux_viscous_y[v,
                                                                                        i,
                                                                                        nnodes(dg),
                                                                                        k,
                                                                                        lower_left_element]
                        cache.mortars.u_lower_right[1, v, i, k, mortar] = flux_viscous_y[v,
                                                                                         i,
                                                                                         nnodes(dg),
                                                                                         k,
                                                                                         lower_right_element]
                    end
                end
            else # if cache.mortars.orientations[mortar] == 3
                # L2 mortars in z-direction
                for j in eachnode(dg), i in eachnode(dg)
                    for v in eachvariable(equations_parabolic)
                        cache.mortars.u_upper_left[1, v, i, j, mortar] = flux_viscous_z[v,
                                                                                        i,
                                                                                        j,
                                                                                        nnodes(dg),
                                                                                        upper_left_element]
                        cache.mortars.u_upper_right[1, v, i, j, mortar] = flux_viscous_z[v,
                                                                                         i,
                                                                                         j,
                                                                                         nnodes(dg),
                                                                                         upper_right_element]
                        cache.mortars.u_lower_left[1, v, i, j, mortar] = flux_viscous_z[v,
                                                                                        i,
                                                                                        j,
                                                                                        nnodes(dg),
                                                                                        lower_left_element]
                        cache.mortars.u_lower_right[1, v, i, j, mortar] = flux_viscous_z[v,
                                                                                         i,
                                                                                         j,
                                                                                         nnodes(dg),
                                                                                         lower_right_element]
                    end
                end
            end
        end

        # Interpolate large element face data to small interface locations
        if cache.mortars.large_sides[mortar] == 1 # -> large element on left side
            leftright = 1
            if cache.mortars.orientations[mortar] == 1
                # L2 mortars in x-direction
                u_large = view(flux_viscous_x, :, nnodes(dg), :, :, large_element)
                element_solutions_to_mortars!(cache.mortars, mortar_l2, leftright,
                                              mortar, u_large, fstar_tmp1)
            elseif cache.mortars.orientations[mortar] == 2
                # L2 mortars in y-direction
                u_large = view(flux_viscous_y, :, :, nnodes(dg), :, large_element)
                element_solutions_to_mortars!(cache.mortars, mortar_l2, leftright,
                                              mortar, u_large, fstar_tmp1)
            else # cache.mortars.orientations[mortar] == 3
                # L2 mortars in z-direction
                u_large = view(flux_viscous_z, :, :, :, nnodes(dg), large_element)
                element_solutions_to_mortars!(cache.mortars, mortar_l2, leftright,
                                              mortar, u_large, fstar_tmp1)
            end
        else # large_sides[mortar] == 2 -> large element on right side
            leftright = 2
            if cache.mortars.orientations[mortar] == 1
                # L2 mortars in x-direction
                u_large = view(flux_viscous_x, :, 1, :, :, large_element)
                element_solutions_to_mortars!(cache.mortars, mortar_l2, leftright,
                                              mortar, u_large, fstar_tmp1)
            elseif cache.mortars.orientations[mortar] == 2
                # L2 mortars in y-direction
                u_large = view(flux_viscous_y, :, :, 1, :, large_element)
                element_solutions_to_mortars!(cache.mortars, mortar_l2, leftright,
                                              mortar, u_large, fstar_tmp1)
            else # cache.mortars.orientations[mortar] == 3
                # L2 mortars in z-direction
                u_large = view(flux_viscous_z, :, :, :, 1, large_element)
                element_solutions_to_mortars!(cache.mortars, mortar_l2, leftright,
                                              mortar, u_large, fstar_tmp1)
            end
        end
    end

    return nothing
end

# NOTE: Use analogy to "calc_mortar_flux!" for hyperbolic eqs with no nonconservative terms.
# Reasoning: "calc_interface_flux!" for parabolic part is implemented as the version for
# hyperbolic terms with conserved terms only, i.e., no nonconservative terms.
function calc_mortar_flux!(surface_flux_values, mesh::TreeMesh{3},
                           equations_parabolic::AbstractEquationsParabolic,
                           mortar_l2::LobattoLegendreMortarL2, surface_integral,
                           dg::DG, parabolic_scheme, gradient_or_divergence, cache,
                           mortar_indices = eachmortar(dg, cache))
    @unpack surface_flux = surface_integral
    @unpack u_lower_left, u_lower_right, u_upper_left, u_upper_right, orientations = cache.mortars
    @unpack (fstar_primary_upper_left_threaded, fstar_primary_upper_right_threaded,
    fstar_primary_lower_left_threaded, fstar_primary_lower_right_threaded,
    fstar_tmp1_threaded) = cache

    @threaded for mortar in mortar_indices
        # Choose thread-specific pre-allocated container
        fstar_upper_left = fstar_primary_upper_left_threaded[Threads.threadid()]
        fstar_upper_right = fstar_primary_upper_right_threaded[Threads.threadid()]
        fstar_lower_left = fstar_primary_lower_left_threaded[Threads.threadid()]
        fstar_lower_right = fstar_primary_lower_right_threaded[Threads.threadid()]
        fstar_tmp1 = fstar_tmp1_threaded[Threads.threadid()]

        # Calculate fluxes
        orientation = orientations[mortar]
        calc_fstar!(fstar_upper_left, mesh, equations_parabolic,
                    surface_flux, dg,
                    parabolic_scheme, gradient_or_divergence,
                    u_upper_left, mortar, orientation)
        calc_fstar!(fstar_upper_right, mesh, equations_parabolic,
                    surface_flux, dg,
                    parabolic_scheme, gradient_or_divergence,
                    u_upper_right, mortar, orientation)
        calc_fstar!(fstar_lower_left, mesh, equations_parabolic,
                    surface_flux, dg,
                    parabolic_scheme, gradient_or_divergence,
                    u_lower_left, mortar, orientation)
        calc_fstar!(fstar_lower_right, mesh, equations_parabolic,
                    surface_flux, dg,
                    parabolic_scheme, gradient_or_divergence,
                    u_lower_right, mortar, orientation)

        mortar_fluxes_to_elements!(surface_flux_values,
                                   mesh, equations_parabolic, mortar_l2, dg, cache,
                                   mortar, fstar_upper_left, fstar_upper_right,
                                   fstar_lower_left, fstar_lower_right,
                                   fstar_tmp1)
    end

    return nothing
end

@inline function calc_fstar!(destination::AbstractArray{<:Any, 3},
                             mesh, equations_parabolic::AbstractEquationsParabolic,
                             surface_flux, dg::DGSEM,
                             parabolic_scheme, gradient_or_divergence,
                             u_interfaces, interface, orientation)
    for j in eachnode(dg), i in eachnode(dg)
        # Call pointwise two-point numerical flux function
        u_ll, u_rr = get_surface_node_vars(u_interfaces, equations_parabolic, dg,
                                           i, j, interface)

        flux = flux_parabolic(u_ll, u_rr, gradient_or_divergence,
                              equations_parabolic, parabolic_scheme)

        # Copy flux to left and right element storage
        set_node_vars!(destination, flux, equations_parabolic, dg, i, j)
    end

    return nothing
end

@inline function mortar_fluxes_to_elements!(surface_flux_values,
                                            mesh::TreeMesh{3},
                                            equations_parabolic::AbstractEquationsParabolic,
                                            mortar_l2::LobattoLegendreMortarL2,
                                            dg::DGSEM, cache,
                                            mortar,
                                            fstar_upper_left, fstar_upper_right,
                                            fstar_lower_left, fstar_lower_right,
                                            fstar_tmp1)
    lower_left_element = cache.mortars.neighbor_ids[1, mortar]
    lower_right_element = cache.mortars.neighbor_ids[2, mortar]
    upper_left_element = cache.mortars.neighbor_ids[3, mortar]
    upper_right_element = cache.mortars.neighbor_ids[4, mortar]
    large_element = cache.mortars.neighbor_ids[5, mortar]

    # Copy flux small to small
    if cache.mortars.large_sides[mortar] == 1 # -> small elements on right side
        if cache.mortars.orientations[mortar] == 1
            # L2 mortars in x-direction
            direction = 1
        elseif cache.mortars.orientations[mortar] == 2
            # L2 mortars in y-direction
            direction = 3
        else # if cache.mortars.orientations[mortar] == 3
            # L2 mortars in z-direction
            direction = 5
        end
    else # large_sides[mortar] == 2 -> small elements on left side
        if cache.mortars.orientations[mortar] == 1
            # L2 mortars in x-direction
            direction = 2
        elseif cache.mortars.orientations[mortar] == 2
            # L2 mortars in y-direction
            direction = 4
        else # if cache.mortars.orientations[mortar] == 3
            # L2 mortars in z-direction
            direction = 6
        end
    end
    surface_flux_values[:, :, :, direction, upper_left_element] .= fstar_upper_left
    surface_flux_values[:, :, :, direction, upper_right_element] .= fstar_upper_right
    surface_flux_values[:, :, :, direction, lower_left_element] .= fstar_lower_left
    surface_flux_values[:, :, :, direction, lower_right_element] .= fstar_lower_right

    # Project small fluxes to large element
    if cache.mortars.large_sides[mortar] == 1 # -> small elements on right side
        if cache.mortars.orientations[mortar] == 1
            # L2 mortars in x-direction
            direction = 2
        elseif cache.mortars.orientations[mortar] == 2
            # L2 mortars in y-direction
            direction = 4
        else # if cache.mortars.orientations[mortar] == 3
            # L2 mortars in z-direction
            direction = 6
        end
    else # large_sides[mortar] == 2 -> small elements on left side
        if cache.mortars.orientations[mortar] == 1
            # L2 mortars in x-direction
            direction = 1
        elseif cache.mortars.orientations[mortar] == 2
            # L2 mortars in y-direction
            direction = 3
        else # if cache.mortars.orientations[mortar] == 3
            # L2 mortars in z-direction
            direction = 5
        end
    end

    multiply_dimensionwise!(view(surface_flux_values, :, :, :, direction,
                                 large_element),
                            mortar_l2.reverse_lower, mortar_l2.reverse_upper,
                            fstar_upper_left, fstar_tmp1)
    add_multiply_dimensionwise!(view(surface_flux_values, :, :, :, direction,
                                     large_element),
                                mortar_l2.reverse_upper, mortar_l2.reverse_upper,
                                fstar_upper_right, fstar_tmp1)
    add_multiply_dimensionwise!(view(surface_flux_values, :, :, :, direction,
                                     large_element),
                                mortar_l2.reverse_lower, mortar_l2.reverse_lower,
                                fstar_lower_left, fstar_tmp1)
    add_multiply_dimensionwise!(view(surface_flux_values, :, :, :, direction,
                                     large_element),
                                mortar_l2.reverse_upper, mortar_l2.reverse_lower,
                                fstar_lower_right, fstar_tmp1)

    return nothing
end

function calc_gradient_volume_integral!(gradients, u_transformed,
                                        mesh::TreeMesh{3}, # for dispatch only
                                        equations_parabolic::AbstractEquationsParabolic,
                                        dg::DGSEM, cache,
                                        element_indices = eachelement(dg, cache))
    @unpack derivative_dhat = dg.basis
    gradients_x, gradients_y, gradients_z = gradients

    @threaded for element in element_indices
        # Calculate volume terms in one element,
        # corresponds to `kernel` functions for the hyperbolic part of the flux
        for k in eachnode(dg), j in eachnode(dg), i in eachnode(dg)
            u_node = get_node_vars(u_transformed, equations_parabolic, dg,
                                   i, j, k, element)

            for ii in eachnode(dg)
                multiply_add_to_node_vars!(gradients_x, derivative_dhat[ii, i],
                                           u_node, equations_parabolic, dg,
                                           ii, j, k, element)
            end

            for jj in eachnode(dg)
                multiply_add_to_node_vars!(gradients_y, derivative_dhat[jj, j],
                                           u_node, equations_parabolic, dg,
                                           i, jj, k, element)
            end

            for kk in eachnode(dg)
                multiply_add_to_node_vars!(gradients_z, derivative_dhat[kk, k],
                                           u_node, equations_parabolic, dg,
                                           i, j, kk, element)
            end
        end
    end

    return nothing
end

function calc_gradient_interface_flux!(surface_flux_values,
<<<<<<< HEAD
                                       mesh::TreeMesh{3}, equations, dg::DG,
                                       parabolic_scheme,
                                       cache,
                                       interface_indices = eachinterface(dg,
                                                                         cache))
=======
                                       mesh::TreeMesh{3},
                                       equations_parabolic,
                                       dg::DG, parabolic_scheme, cache)
>>>>>>> c5ca8e32
    @unpack neighbor_ids, orientations = cache.interfaces

    @threaded for interface in interface_indices
        # Get neighboring elements
        left_id = neighbor_ids[1, interface]
        right_id = neighbor_ids[2, interface]

        # Determine interface direction with respect to elements:
        # orientation = 1: left -> 2, right -> 1
        # orientation = 2: left -> 4, right -> 3
        # orientation = 3: left -> 6, right -> 5
        left_direction = 2 * orientations[interface]
        right_direction = 2 * orientations[interface] - 1

        for j in eachnode(dg), i in eachnode(dg)
            # Call pointwise Riemann solver
            u_ll, u_rr = get_surface_node_vars(cache.interfaces.u,
                                               equations_parabolic, dg,
                                               i, j, interface)

            flux = flux_parabolic(u_ll, u_rr, Gradient(),
                                  equations_parabolic, parabolic_scheme)

            # Copy flux to left and right element storage
            for v in eachvariable(equations_parabolic)
                surface_flux_values[v, i, j, left_direction, left_id] = flux[v]
                surface_flux_values[v, i, j, right_direction, right_id] = flux[v]
            end
        end
    end

    return nothing
end

function calc_gradient_surface_integral!(gradients,
                                         mesh::TreeMesh{3}, # for dispatch only
                                         equations_parabolic::AbstractEquationsParabolic,
                                         dg::DGSEM, cache,
                                         element_indices = eachelement(dg, cache))
    @unpack boundary_interpolation = dg.basis
    @unpack surface_flux_values = cache.elements

    gradients_x, gradients_y, gradients_z = gradients

    # Note that all fluxes have been computed with outward-pointing normal vectors.
    # Access the factors only once before beginning the loop to increase performance.
    # We also use explicit assignments instead of `+=` to let `@muladd` turn these
    # into FMAs (see comment at the top of the file).
    factor_1 = boundary_interpolation[1, 1]
    factor_2 = boundary_interpolation[nnodes(dg), 2]
    @threaded for element in element_indices
        for m in eachnode(dg), l in eachnode(dg)
            for v in eachvariable(equations_parabolic)
                # surface at -x
                gradients_x[v, 1, l, m, element] = (gradients_x[v,
                                                                1,
                                                                l,
                                                                m,
                                                                element] -
                                                    surface_flux_values[v,
                                                                        l,
                                                                        m,
                                                                        1,
                                                                        element] *
                                                    factor_1)

                # surface at +x
                gradients_x[v, nnodes(dg), l, m, element] = (gradients_x[v,
                                                                         nnodes(dg),
                                                                         l,
                                                                         m,
                                                                         element] +
                                                             surface_flux_values[v,
                                                                                 l,
                                                                                 m,
                                                                                 2,
                                                                                 element] *
                                                             factor_2)

                # surface at -y
                gradients_y[v, l, 1, m, element] = (gradients_y[v,
                                                                l,
                                                                1,
                                                                m,
                                                                element] -
                                                    surface_flux_values[v,
                                                                        l,
                                                                        m,
                                                                        3,
                                                                        element] *
                                                    factor_1)

                # surface at +y
                gradients_y[v, l, nnodes(dg), m, element] = (gradients_y[v,
                                                                         l,
                                                                         nnodes(dg),
                                                                         m,
                                                                         element] +
                                                             surface_flux_values[v,
                                                                                 l,
                                                                                 m,
                                                                                 4,
                                                                                 element] *
                                                             factor_2)

                # surface at -z
                gradients_z[v, l, m, 1, element] = (gradients_z[v,
                                                                l,
                                                                m,
                                                                1,
                                                                element] -
                                                    surface_flux_values[v,
                                                                        l,
                                                                        m,
                                                                        5,
                                                                        element] *
                                                    factor_1)

                # surface at +z
                gradients_z[v, l, m, nnodes(dg), element] = (gradients_z[v,
                                                                         l,
                                                                         m,
                                                                         nnodes(dg),
                                                                         element] +
                                                             surface_flux_values[v,
                                                                                 l,
                                                                                 m,
                                                                                 6,
                                                                                 element] *
                                                             factor_2)
            end
        end
    end

    return nothing
end

# Calculate the gradient of the transformed variables
<<<<<<< HEAD
function calc_gradient!(gradients, u_transformed, t,
                        mesh::TreeMesh{3}, equations_parabolic,
                        boundary_conditions_parabolic, dg::DG, parabolic_scheme,
                        cache,
                        element_indices = eachelement(dg, cache),
                        interface_indices = eachinterface(dg, cache),
                        boundary_indices = eachboundary(dg, cache),
                        mortar_indices = eachmortar(dg, cache))
=======
function calc_gradient!(gradients, u_transformed, t, mesh::TreeMesh{3},
                        equations_parabolic, boundary_conditions_parabolic,
                        dg::DG, parabolic_scheme, cache)
>>>>>>> c5ca8e32
    gradients_x, gradients_y, gradients_z = gradients

    # Reset gradients
    @trixi_timeit timer() "reset gradients" begin
        reset_du!(gradients_x, dg, cache, element_indices)
        reset_du!(gradients_y, dg, cache, element_indices)
        reset_du!(gradients_z, dg, cache, element_indices)
    end

    # Calculate volume integral
    @trixi_timeit timer() "volume integral" begin
        calc_gradient_volume_integral!(gradients, u_transformed,
                                       mesh, equations_parabolic, dg, cache,
                                       element_indices)
    end

    # Prolong solution to interfaces.
    # This reuses `prolong2interfaces` for the purely hyperbolic case.
    @trixi_timeit timer() "prolong2interfaces" begin
        prolong2interfaces!(cache, u_transformed, mesh, equations_parabolic,
                            dg, interface_indices)
    end

    # Calculate interface fluxes
    @trixi_timeit timer() "interface flux" begin
        @unpack surface_flux_values = cache.elements
        calc_gradient_interface_flux!(surface_flux_values, mesh, equations_parabolic,
                                      dg, parabolic_scheme,
                                      cache, interface_indices)
    end

    # Prolong solution to boundaries
    # This reuses `prolong2boundaries` for the purely hyperbolic case.
    @trixi_timeit timer() "prolong2boundaries" begin
        prolong2boundaries!(cache, u_transformed, mesh, equations_parabolic,
                            dg, boundary_indices)
    end

    # Calculate boundary fluxes
    @trixi_timeit timer() "boundary flux" begin
        calc_gradient_boundary_flux!(cache, t, boundary_conditions_parabolic,
                                     mesh, equations_parabolic,
                                     dg.surface_integral, dg)
    end

    # Prolong solution to mortars
    # This reuses `prolong2mortars` for the purely hyperbolic case.
    @trixi_timeit timer() "prolong2mortars" begin
        prolong2mortars!(cache, u_transformed, mesh, equations_parabolic,
                         dg.mortar, dg, mortar_indices)
    end

    # Calculate mortar fluxes
    @trixi_timeit timer() "mortar flux" begin
        calc_mortar_flux!(surface_flux_values,
                          mesh, equations_parabolic,
                          dg.mortar, dg.surface_integral, dg,
<<<<<<< HEAD
                          parabolic_scheme, Gradient(),
                          cache, mortar_indices)
=======
                          parabolic_scheme, Gradient(), cache)
>>>>>>> c5ca8e32
    end

    # Calculate surface integrals
    @trixi_timeit timer() "surface integral" begin
        calc_gradient_surface_integral!(gradients, mesh, equations_parabolic,
                                        dg, cache,
                                        element_indices)
    end

    # Apply Jacobian from mapping to reference element
    @trixi_timeit timer() "Jacobian" begin
        apply_jacobian_parabolic!(gradients_x, mesh, equations_parabolic, dg,
                                  cache, element_indices)
        apply_jacobian_parabolic!(gradients_y, mesh, equations_parabolic, dg,
                                  cache, element_indices)
        apply_jacobian_parabolic!(gradients_z, mesh, equations_parabolic, dg,
                                  cache, element_indices)
    end

    return nothing
end

# Needed to *not* flip the sign of the inverse Jacobian.
# This is because the parabolic fluxes are assumed to be of the form
#   `du/dt + df/dx = dg/dx + source(x,t)`,
# where f(u) is the inviscid flux and g(u) is the viscous flux.
function apply_jacobian_parabolic!(du, mesh::TreeMesh{3},
                                   equations::AbstractEquationsParabolic,
                                   dg::DG, cache,
                                   element_indices = eachelement(dg, cache))
    @unpack inverse_jacobian = cache.elements

    @threaded for element in element_indices
        factor = inverse_jacobian[element]

        for k in eachnode(dg), j in eachnode(dg), i in eachnode(dg)
            for v in eachvariable(equations)
                du[v, i, j, k, element] *= factor
            end
        end
    end

    return nothing
end
end # @muladd<|MERGE_RESOLUTION|>--- conflicted
+++ resolved
@@ -25,12 +25,8 @@
 # TODO: can we avoid copying data?
 function transform_variables!(u_transformed, u, mesh::Union{TreeMesh{3}, P4estMesh{3}},
                               equations_parabolic::AbstractEquationsParabolic,
-<<<<<<< HEAD
-                              dg::DG, parabolic_scheme, cache,
+                              dg::DG, cache,
                               element_indices = eachelement(dg, cache))
-=======
-                              dg::DG, cache)
->>>>>>> c5ca8e32
     transformation = gradient_variable_transformation(equations_parabolic)
 
     @threaded for element in element_indices
@@ -150,14 +146,8 @@
 
 # This is the version used when calculating the divergence of the viscous fluxes
 function calc_interface_flux!(surface_flux_values, mesh::TreeMesh{3},
-<<<<<<< HEAD
-                              equations_parabolic,
-                              dg::DG, parabolic_scheme, cache,
-                              interface_indices = eachinterface(dg, cache))
-=======
                               equations_parabolic, dg::DG, parabolic_scheme,
-                              cache)
->>>>>>> c5ca8e32
+                              cache, interface_indices = eachinterface(dg, cache))
     @unpack neighbor_ids, orientations = cache.interfaces
 
     @threaded for interface in interface_indices
@@ -979,17 +969,10 @@
 end
 
 function calc_gradient_interface_flux!(surface_flux_values,
-<<<<<<< HEAD
-                                       mesh::TreeMesh{3}, equations, dg::DG,
-                                       parabolic_scheme,
-                                       cache,
-                                       interface_indices = eachinterface(dg,
-                                                                         cache))
-=======
                                        mesh::TreeMesh{3},
                                        equations_parabolic,
-                                       dg::DG, parabolic_scheme, cache)
->>>>>>> c5ca8e32
+                                       dg::DG, parabolic_scheme, cache,
+                                       interface_indices = eachinterface(dg, cache))
     @unpack neighbor_ids, orientations = cache.interfaces
 
     @threaded for interface in interface_indices
@@ -1128,20 +1111,14 @@
 end
 
 # Calculate the gradient of the transformed variables
-<<<<<<< HEAD
 function calc_gradient!(gradients, u_transformed, t,
                         mesh::TreeMesh{3}, equations_parabolic,
-                        boundary_conditions_parabolic, dg::DG, parabolic_scheme,
-                        cache,
+                        boundary_conditions_parabolic,
+                        dg::DG, parabolic_scheme, cache,
                         element_indices = eachelement(dg, cache),
                         interface_indices = eachinterface(dg, cache),
                         boundary_indices = eachboundary(dg, cache),
                         mortar_indices = eachmortar(dg, cache))
-=======
-function calc_gradient!(gradients, u_transformed, t, mesh::TreeMesh{3},
-                        equations_parabolic, boundary_conditions_parabolic,
-                        dg::DG, parabolic_scheme, cache)
->>>>>>> c5ca8e32
     gradients_x, gradients_y, gradients_z = gradients
 
     # Reset gradients
@@ -1199,12 +1176,8 @@
         calc_mortar_flux!(surface_flux_values,
                           mesh, equations_parabolic,
                           dg.mortar, dg.surface_integral, dg,
-<<<<<<< HEAD
                           parabolic_scheme, Gradient(),
                           cache, mortar_indices)
-=======
-                          parabolic_scheme, Gradient(), cache)
->>>>>>> c5ca8e32
     end
 
     # Calculate surface integrals
