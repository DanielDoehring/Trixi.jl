--- conflicted
+++ resolved
@@ -100,11 +100,7 @@
     # Prolong solution to mortars
     @trixi_timeit timer() "prolong2mortars" begin
         prolong2mortars!(cache, flux_viscous, mesh, equations_parabolic,
-<<<<<<< HEAD
-                         dg.mortar, dg.surface_integral, dg, mortar_indices)
-=======
                          dg.mortar, dg)
->>>>>>> a255fc00
     end
 
     # Calculate mortar fluxes
@@ -543,15 +539,10 @@
 function prolong2mortars!(cache, flux_viscous::Vector{Array{uEltype, 4}},
                           mesh::TreeMesh{2},
                           equations_parabolic::AbstractEquationsParabolic,
-<<<<<<< HEAD
-                          mortar_l2::LobattoLegendreMortarL2, surface_integral,
+                          mortar_l2::LobattoLegendreMortarL2,
                           dg::DGSEM,
                           mortar_indices = eachmortar(dg, cache)) where {uEltype <:
                                                                          Real}
-=======
-                          mortar_l2::LobattoLegendreMortarL2,
-                          dg::DGSEM) where {uEltype <: Real}
->>>>>>> a255fc00
     flux_viscous_x, flux_viscous_y = flux_viscous
     @threaded for mortar in mortar_indices
         large_element = cache.mortars.neighbor_ids[3, mortar]
@@ -867,11 +858,7 @@
     # NOTE: This re-uses the implementation for hyperbolic terms in "dg_2d.jl"
     @trixi_timeit timer() "prolong2mortars" begin
         prolong2mortars!(cache, u_transformed, mesh, equations_parabolic,
-<<<<<<< HEAD
-                         dg.mortar, dg.surface_integral, dg, mortar_indices)
-=======
                          dg.mortar, dg)
->>>>>>> a255fc00
     end
 
     # Calculate mortar fluxes
