# By default, Julia/LLVM does not use fused multiply-add operations (FMAs).
# Since these FMAs can increase the performance of many numerical algorithms,
# we need to opt-in explicitly.
# See https://ranocha.de/blog/Optimizing_EC_Trixi for further details.
@muladd begin
#! format: noindent

# This file collects all methods that have been updated to work with parabolic systems of equations
#
# assumptions: parabolic terms are of the form div(f(u, grad(u))) and
# will be discretized first order form as follows:
#               1. compute grad(u)
#               2. compute f(u, grad(u))
#               3. compute div(f(u, grad(u))) (i.e., the "regular" rhs! call)
# boundary conditions will be applied to both grad(u) and div(f(u, grad(u))).
function rhs_parabolic!(du, u, t, mesh::Union{TreeMesh{2}, TreeMesh{3}},
                        equations_parabolic::AbstractEquationsParabolic,
                        boundary_conditions_parabolic, source_terms,
                        dg::DG, parabolic_scheme, cache, cache_parabolic,
                        element_indices = eachelement(dg, cache),
                        interface_indices = eachinterface(dg, cache),
                        boundary_indices = eachboundary(dg, cache),
                        mortar_indices = eachmortar(dg, cache))
    @unpack viscous_container = cache_parabolic
    @unpack u_transformed, gradients, flux_viscous = viscous_container

    # Convert conservative variables to a form more suitable for viscous flux calculations
    @trixi_timeit timer() "transform variables" begin
        transform_variables!(u_transformed, u, mesh, equations_parabolic,
                             dg, parabolic_scheme, cache, cache_parabolic,
                             element_indices)
    end

    # Compute the gradients of the transformed variables
    @trixi_timeit timer() "calculate gradient" begin
        calc_gradient!(gradients, u_transformed, t, mesh,
                       equations_parabolic, boundary_conditions_parabolic,
                       dg, parabolic_scheme, cache, cache_parabolic,
                       element_indices, interface_indices, boundary_indices,
                       mortar_indices)
    end

    # Compute and store the viscous fluxes
    @trixi_timeit timer() "calculate viscous fluxes" begin
        calc_viscous_fluxes!(flux_viscous, gradients, u_transformed, mesh,
                             equations_parabolic, dg, cache, cache_parabolic,
                             element_indices)
    end

    # The remainder of this function is essentially a regular rhs! for parabolic
    # equations (i.e., it computes the divergence of the viscous fluxes)
    #
    # OBS! In `calc_viscous_fluxes!`, the viscous flux values at the volume nodes of each element have
    # been computed and stored in `fluxes_viscous`. In the following, we *reuse* (abuse) the
    # `interfaces` and `boundaries` containers in `cache_parabolic` to interpolate and store the
    # *fluxes* at the element surfaces, as opposed to interpolating and storing the *solution* (as it
    # is done in the hyperbolic operator). That is, `interfaces.u`/`boundaries.u` store *viscous flux values*
    # and *not the solution*.  The advantage is that a) we do not need to allocate more storage, b) we
    # do not need to recreate the existing data structure only with a different name, and c) we do not
    # need to interpolate solutions *and* gradients to the surfaces.

    # TODO: parabolic; reconsider current data structure reuse strategy

    # Reset du
    @trixi_timeit timer() "reset ∂u/∂t" reset_du!(du, dg, cache, element_indices)

    # Calculate volume integral
    @trixi_timeit timer() "volume integral" begin
        calc_volume_integral!(du, flux_viscous, mesh, equations_parabolic, dg, cache,
                              element_indices, interface_indices, mortar_indices)
    end

    # Prolong solution to interfaces
    @trixi_timeit timer() "prolong2interfaces" begin
        prolong2interfaces!(cache_parabolic, flux_viscous, mesh, equations_parabolic,
                            dg, cache, interface_indices)
    end

    # Calculate interface fluxes
    @trixi_timeit timer() "interface flux" begin
        calc_interface_flux!(cache_parabolic.elements.surface_flux_values,
                             mesh, equations_parabolic,
                             dg, parabolic_scheme, cache_parabolic,
                             interface_indices)
    end

    # Prolong solution to boundaries
    @trixi_timeit timer() "prolong2boundaries" begin
        prolong2boundaries!(cache_parabolic, flux_viscous, mesh, equations_parabolic,
                            dg.surface_integral, dg, cache, boundary_indices)
    end

    # Calculate boundary fluxes
    @trixi_timeit timer() "boundary flux" begin
        calc_boundary_flux_divergence!(cache_parabolic, t,
                                       boundary_conditions_parabolic, mesh,
                                       equations_parabolic,
                                       dg.surface_integral, dg)
    end

    # Prolong solution to mortars
    @trixi_timeit timer() "prolong2mortars" begin
        prolong2mortars!(cache, flux_viscous, mesh, equations_parabolic,
                         dg.mortar, dg, mortar_indices)
    end

    # Calculate mortar fluxes
    @trixi_timeit timer() "mortar flux" begin
        calc_mortar_flux!(cache_parabolic.elements.surface_flux_values,
                          mesh, equations_parabolic, dg.mortar, dg.surface_integral,
                          dg, parabolic_scheme, Divergence(), cache,
                          mortar_indices)
    end

    # Calculate surface integrals
    @trixi_timeit timer() "surface integral" begin
        calc_surface_integral!(du, u, mesh, equations_parabolic,
                               dg.surface_integral, dg, cache_parabolic,
                               element_indices)
    end

    # Apply Jacobian from mapping to reference element
    @trixi_timeit timer() "Jacobian" begin
        apply_jacobian_parabolic!(du, mesh, equations_parabolic, dg, cache_parabolic,
                                  element_indices)
    end

    return nothing
end

# Transform solution variables prior to taking the gradient
# (e.g., conservative to primitive variables). Defaults to doing nothing.
# TODO: can we avoid copying data?
function transform_variables!(u_transformed, u, mesh::Union{TreeMesh{2}, P4estMesh{2}},
                              equations_parabolic::AbstractEquationsParabolic,
                              dg::DG, parabolic_scheme, cache, cache_parabolic,
                              element_indices = eachelement(dg, cache))
    transformation = gradient_variable_transformation(equations_parabolic)

    @threaded for element in element_indices
        # Calculate volume terms in one element
        for j in eachnode(dg), i in eachnode(dg)
            u_node = get_node_vars(u, equations_parabolic, dg, i, j, element)
            u_transformed_node = transformation(u_node, equations_parabolic)
            set_node_vars!(u_transformed, u_transformed_node, equations_parabolic, dg,
                           i, j, element)
        end
    end

    return nothing
end

# This is the version used when calculating the divergence of the viscous fluxes
function calc_volume_integral!(du, flux_viscous,
                               mesh::TreeMesh{2},
                               equations_parabolic::AbstractEquationsParabolic,
                               dg::DGSEM, cache,
                               element_indices = eachelement(dg, cache),
                               interface_indices = nothing,
                               mortar_indices = nothing)
    @unpack derivative_dhat = dg.basis
    flux_viscous_x, flux_viscous_y = flux_viscous

    @threaded for element in element_indices
        # Calculate volume terms in one element
        for j in eachnode(dg), i in eachnode(dg)
            flux_1_node = get_node_vars(flux_viscous_x, equations_parabolic, dg,
                                        i, j, element)
            flux_2_node = get_node_vars(flux_viscous_y, equations_parabolic, dg,
                                        i, j, element)

            for ii in eachnode(dg)
                multiply_add_to_node_vars!(du, derivative_dhat[ii, i], flux_1_node,
                                           equations_parabolic, dg, ii, j, element)
            end

            for jj in eachnode(dg)
                multiply_add_to_node_vars!(du, derivative_dhat[jj, j], flux_2_node,
                                           equations_parabolic, dg, i, jj, element)
            end
        end
    end

    return nothing
end

# This is the version used when calculating the divergence of the viscous fluxes
function prolong2interfaces!(cache_parabolic, flux_viscous,
                             mesh::TreeMesh{2},
                             equations_parabolic::AbstractEquationsParabolic,
                             dg::DG, cache::NamedTuple,
                             interface_indices = eachinterface(dg,
                                                               cache))
    @unpack interfaces = cache_parabolic
    @unpack orientations, neighbor_ids = interfaces
    interfaces_u = interfaces.u

    flux_viscous_x, flux_viscous_y = flux_viscous

    @threaded for interface in interface_indices
        left_element = neighbor_ids[1, interface]
        right_element = neighbor_ids[2, interface]

        if orientations[interface] == 1
            # interface in x-direction
            for j in eachnode(dg), v in eachvariable(equations_parabolic)
                # OBS! `interfaces_u` stores the interpolated *fluxes* and *not the solution*!
                interfaces_u[1, v, j, interface] = flux_viscous_x[v, nnodes(dg), j,
                                                                  left_element]
                interfaces_u[2, v, j, interface] = flux_viscous_x[v, 1, j,
                                                                  right_element]
            end
        else # if orientations[interface] == 2
            # interface in y-direction
            for i in eachnode(dg), v in eachvariable(equations_parabolic)
                # OBS! `interfaces_u` stores the interpolated *fluxes* and *not the solution*!
                interfaces_u[1, v, i, interface] = flux_viscous_y[v, i, nnodes(dg),
                                                                  left_element]
                interfaces_u[2, v, i, interface] = flux_viscous_y[v, i, 1,
                                                                  right_element]
            end
        end
    end

    return nothing
end

# This is the version used when calculating the divergence of the viscous fluxes
function calc_interface_flux!(surface_flux_values, mesh::TreeMesh{2},
                              equations_parabolic,
                              dg::DG,
                              parabolic_scheme,
                              cache_parabolic,
                              interface_indices = eachinterface(dg, cache_parabolic))
    @unpack neighbor_ids, orientations = cache_parabolic.interfaces

    @threaded for interface in interface_indices
        # Get neighboring elements
        left_id = neighbor_ids[1, interface]
        right_id = neighbor_ids[2, interface]

        # Determine interface direction with respect to elements:
        # orientation = 1: left -> 2, right -> 1
        # orientation = 2: left -> 4, right -> 3
        left_direction = 2 * orientations[interface]
        right_direction = 2 * orientations[interface] - 1

        for i in eachnode(dg)
            # Get precomputed fluxes at interfaces
            flux_ll, flux_rr = get_surface_node_vars(cache_parabolic.interfaces.u,
                                                     equations_parabolic,
                                                     dg, i, interface)

            # Compute interface flux as mean of left and right viscous fluxes
            flux = flux_parabolic(flux_ll, flux_rr, Divergence(),
                                  mesh, equations_parabolic, parabolic_scheme)

            # Copy flux to left and right element storage
            for v in eachvariable(equations_parabolic)
                surface_flux_values[v, i, left_direction, left_id] = flux[v]
                surface_flux_values[v, i, right_direction, right_id] = flux[v]
            end
        end
    end

    return nothing
end

# This is the version used when calculating the divergence of the viscous fluxes
function prolong2boundaries!(cache_parabolic, flux_viscous,
                             mesh::TreeMesh{2},
                             equations_parabolic::AbstractEquationsParabolic,
                             surface_integral, dg::DG, cache::NamedTuple,
                             boundary_indices = eachboundary(dg, cache))
    @unpack boundaries = cache_parabolic
    @unpack orientations, neighbor_sides, neighbor_ids = boundaries
    boundaries_u = boundaries.u
    flux_viscous_x, flux_viscous_y = flux_viscous

    @threaded for boundary in boundary_indices
        element = neighbor_ids[boundary]

        if orientations[boundary] == 1
            # boundary in x-direction
            if neighbor_sides[boundary] == 1
                # element in -x direction of boundary
                for l in eachnode(dg), v in eachvariable(equations_parabolic)
                    # OBS! `boundaries_u` stores the interpolated *fluxes* and *not the solution*!
                    boundaries_u[1, v, l, boundary] = flux_viscous_x[v, nnodes(dg), l,
                                                                     element]
                end
            else # Element in +x direction of boundary
                for l in eachnode(dg), v in eachvariable(equations_parabolic)
                    # OBS! `boundaries_u` stores the interpolated *fluxes* and *not the solution*!
                    boundaries_u[2, v, l, boundary] = flux_viscous_x[v, 1, l,
                                                                     element]
                end
            end
        else # if orientations[boundary] == 2
            # boundary in y-direction
            if neighbor_sides[boundary] == 1
                # element in -y direction of boundary
                for l in eachnode(dg), v in eachvariable(equations_parabolic)
                    # OBS! `boundaries_u` stores the interpolated *fluxes* and *not the solution*!
                    boundaries_u[1, v, l, boundary] = flux_viscous_y[v, l, nnodes(dg),
                                                                     element]
                end
            else
                # element in +y direction of boundary
                for l in eachnode(dg), v in eachvariable(equations_parabolic)
                    # OBS! `boundaries_u` stores the interpolated *fluxes* and *not the solution*!
                    boundaries_u[2, v, l, boundary] = flux_viscous_y[v, l, 1,
                                                                     element]
                end
            end
        end
    end

    return nothing
end

function calc_viscous_fluxes!(flux_viscous,
                              gradients, u_transformed,
                              mesh::Union{TreeMesh{2}, P4estMesh{2}},
                              equations_parabolic::AbstractEquationsParabolic,
                              dg::DG, cache, cache_parabolic,
                              element_indices = eachelement(dg, cache))
    gradients_x, gradients_y = gradients
    flux_viscous_x, flux_viscous_y = flux_viscous # output arrays

    @threaded for element in element_indices
        for j in eachnode(dg), i in eachnode(dg)
            # Get solution and gradients
            u_node = get_node_vars(u_transformed, equations_parabolic, dg,
                                   i, j, element)
            gradients_1_node = get_node_vars(gradients_x, equations_parabolic, dg,
                                             i, j, element)
            gradients_2_node = get_node_vars(gradients_y, equations_parabolic, dg,
                                             i, j, element)

            # Calculate viscous flux and store each component for later use
            flux_viscous_node_x = flux(u_node, (gradients_1_node, gradients_2_node), 1,
                                       equations_parabolic)
            flux_viscous_node_y = flux(u_node, (gradients_1_node, gradients_2_node), 2,
                                       equations_parabolic)
            set_node_vars!(flux_viscous_x, flux_viscous_node_x, equations_parabolic, dg,
                           i, j, element)
            set_node_vars!(flux_viscous_y, flux_viscous_node_y, equations_parabolic, dg,
                           i, j, element)
        end
    end

    return nothing
end

# TODO: parabolic; decide if we should keep this, and if so, extend to 3D.
function get_unsigned_normal_vector_2d(direction)
    if direction > 4 || direction < 1
        error("Direction = $direction; in 2D, direction should be 1, 2, 3, or 4.")
    end
    if direction == 1 || direction == 2
        return SVector(1.0, 0.0)
    else
        return SVector(0.0, 1.0)
    end
end

function calc_gradient_boundary_flux!(cache, t,
                                      boundary_conditions_parabolic::BoundaryConditionPeriodic,
                                      mesh::Union{TreeMesh{2}, P4estMesh{2}},
                                      equations_parabolic::AbstractEquationsParabolic,
                                      surface_integral, dg::DG)
    return nothing
end

function calc_boundary_flux_divergence!(cache, t,
                                        boundary_conditions_parabolic::BoundaryConditionPeriodic,
                                        mesh::Union{TreeMesh{2}, P4estMesh{2}},
                                        equations_parabolic::AbstractEquationsParabolic,
                                        surface_integral, dg::DG)
    return nothing
end

function calc_gradient_boundary_flux!(cache, t,
                                      boundary_conditions_parabolic::NamedTuple,
                                      mesh::TreeMesh{2}, # for dispatch only
                                      equations_parabolic::AbstractEquationsParabolic,
                                      surface_integral, dg::DG)
    @unpack surface_flux_values = cache.elements
    @unpack n_boundaries_per_direction = cache.boundaries

    # Calculate indices
    lasts = accumulate(+, n_boundaries_per_direction)
    firsts = lasts - n_boundaries_per_direction .+ 1

    # Calc boundary fluxes in each direction
    calc_gradient_boundary_flux_by_direction!(surface_flux_values, t,
                                              boundary_conditions_parabolic[1],
                                              equations_parabolic, surface_integral, dg,
                                              cache,
                                              1, firsts[1], lasts[1])
    calc_gradient_boundary_flux_by_direction!(surface_flux_values, t,
                                              boundary_conditions_parabolic[2],
                                              equations_parabolic, surface_integral, dg,
                                              cache,
                                              2, firsts[2], lasts[2])
    calc_gradient_boundary_flux_by_direction!(surface_flux_values, t,
                                              boundary_conditions_parabolic[3],
                                              equations_parabolic, surface_integral, dg,
                                              cache,
                                              3, firsts[3], lasts[3])
    calc_gradient_boundary_flux_by_direction!(surface_flux_values, t,
                                              boundary_conditions_parabolic[4],
                                              equations_parabolic, surface_integral, dg,
                                              cache,
                                              4, firsts[4], lasts[4])

    return nothing
end

function calc_gradient_boundary_flux_by_direction!(surface_flux_values::AbstractArray{<:Any,
                                                                                      4},
                                                   t,
                                                   boundary_condition,
                                                   equations_parabolic::AbstractEquationsParabolic,
                                                   surface_integral, dg::DG, cache,
                                                   direction, first_boundary,
                                                   last_boundary)
    @unpack surface_flux = surface_integral
    @unpack u, neighbor_ids, neighbor_sides, node_coordinates, orientations = cache.boundaries

    @threaded for boundary in first_boundary:last_boundary
        # Get neighboring element
        neighbor = neighbor_ids[boundary]

        for i in eachnode(dg)
            # Get boundary flux
            u_ll, u_rr = get_surface_node_vars(u, equations_parabolic, dg, i, boundary)
            if neighbor_sides[boundary] == 1 # Element is on the left, boundary on the right
                u_inner = u_ll
            else # Element is on the right, boundary on the left
                u_inner = u_rr
            end

            # TODO: revisit if we want more general boundary treatments.
            # This assumes the gradient numerical flux at the boundary is the gradient variable,
            # which is consistent with BR1, LDG.
            flux_inner = u_inner

            x = get_node_coords(node_coordinates, equations_parabolic, dg, i, boundary)
            flux = boundary_condition(flux_inner, u_inner,
                                      get_unsigned_normal_vector_2d(direction),
                                      x, t, Gradient(), equations_parabolic)

            # Copy flux to left and right element storage
            for v in eachvariable(equations_parabolic)
                surface_flux_values[v, i, direction, neighbor] = flux[v]
            end
        end
    end

    return nothing
end

function calc_boundary_flux_divergence!(cache, t,
                                        boundary_conditions_parabolic::NamedTuple,
                                        mesh::TreeMesh{2},
                                        equations_parabolic::AbstractEquationsParabolic,
                                        surface_integral, dg::DG)
    @unpack surface_flux_values = cache.elements
    @unpack n_boundaries_per_direction = cache.boundaries

    # Calculate indices
    lasts = accumulate(+, n_boundaries_per_direction)
    firsts = lasts - n_boundaries_per_direction .+ 1

    # Calc boundary fluxes in each direction
    calc_boundary_flux_by_direction_divergence!(surface_flux_values, t,
                                                boundary_conditions_parabolic[1],
                                                equations_parabolic, surface_integral,
                                                dg, cache,
                                                1, firsts[1], lasts[1])
    calc_boundary_flux_by_direction_divergence!(surface_flux_values, t,
                                                boundary_conditions_parabolic[2],
                                                equations_parabolic, surface_integral,
                                                dg, cache,
                                                2, firsts[2], lasts[2])
    calc_boundary_flux_by_direction_divergence!(surface_flux_values, t,
                                                boundary_conditions_parabolic[3],
                                                equations_parabolic, surface_integral,
                                                dg, cache,
                                                3, firsts[3], lasts[3])
    calc_boundary_flux_by_direction_divergence!(surface_flux_values, t,
                                                boundary_conditions_parabolic[4],
                                                equations_parabolic, surface_integral,
                                                dg, cache,
                                                4, firsts[4], lasts[4])

    return nothing
end
function calc_boundary_flux_by_direction_divergence!(surface_flux_values::AbstractArray{<:Any,
                                                                                        4},
                                                     t,
                                                     boundary_condition,
                                                     equations_parabolic::AbstractEquationsParabolic,
                                                     surface_integral, dg::DG, cache,
                                                     direction, first_boundary,
                                                     last_boundary)
    @unpack surface_flux = surface_integral

    # Note: cache.boundaries.u contains the unsigned normal component (using "orientation", not "direction")
    # of the viscous flux, as computed in `prolong2boundaries!`
    @unpack u, neighbor_ids, neighbor_sides, node_coordinates, orientations = cache.boundaries

    @threaded for boundary in first_boundary:last_boundary
        # Get neighboring element
        neighbor = neighbor_ids[boundary]

        for i in eachnode(dg)
            # Get viscous boundary fluxes
            flux_ll, flux_rr = get_surface_node_vars(u, equations_parabolic, dg, i,
                                                     boundary)
            if neighbor_sides[boundary] == 1 # Element is on the left, boundary on the right
                flux_inner = flux_ll
            else # Element is on the right, boundary on the left
                flux_inner = flux_rr
            end

            x = get_node_coords(node_coordinates, equations_parabolic, dg, i, boundary)

            # TODO: add a field in `cache.boundaries` for gradient information.
            # Here, we pass in `u_inner = nothing` since we overwrite cache.boundaries.u with gradient information.
            # This currently works with Dirichlet/Neuman boundary conditions for LaplaceDiffusion2D and
            # NoSlipWall/Adiabatic boundary conditions for CompressibleNavierStokesDiffusion2D as of 2022-6-27.
            # It will not work with implementations which utilize `u_inner` to impose boundary conditions, such as
            # the `Slip` boundary condition, which can be imposed to realize reflective or symmetric boundaries.
            flux = boundary_condition(flux_inner, nothing,
                                      get_unsigned_normal_vector_2d(direction),
                                      x, t, Divergence(), equations_parabolic)

            # Copy flux to left and right element storage
            for v in eachvariable(equations_parabolic)
                surface_flux_values[v, i, direction, neighbor] = flux[v]
            end
        end
    end

    return nothing
end

# `cache` is the hyperbolic cache, i.e., in particular not `cache_parabolic`.
# This is because mortar handling is done in the (hyperbolic) `cache`.
# Specialization `flux_viscous::Vector{Array{uEltype, 4}}` needed since
#`prolong2mortars!` in dg_2d.jl is used for both purely hyperbolic and
# hyperbolic-parabolic systems.
function prolong2mortars!(cache, flux_viscous::Vector{Array{uEltype, 4}},
                          mesh::TreeMesh{2},
                          equations_parabolic::AbstractEquationsParabolic,
                          mortar_l2::LobattoLegendreMortarL2, dg::DGSEM,
                          mortar_indices = eachmortar(dg, cache)) where {uEltype <:
                                                                         Real}
    flux_viscous_x, flux_viscous_y = flux_viscous
    @threaded for mortar in mortar_indices
        large_element = cache.mortars.neighbor_ids[3, mortar]
        upper_element = cache.mortars.neighbor_ids[2, mortar]
        lower_element = cache.mortars.neighbor_ids[1, mortar]

        # Copy solution small to small
        if cache.mortars.large_sides[mortar] == 1 # -> small elements on right side
            if cache.mortars.orientations[mortar] == 1
                # L2 mortars in x-direction
                for l in eachnode(dg)
                    for v in eachvariable(equations_parabolic)
                        cache.mortars.u_upper[2, v, l, mortar] = flux_viscous_x[v,
                                                                                1,
                                                                                l,
                                                                                upper_element]
                        cache.mortars.u_lower[2, v, l, mortar] = flux_viscous_x[v,
                                                                                1,
                                                                                l,
                                                                                lower_element]
                    end
                end
            else
                # L2 mortars in y-direction
                for l in eachnode(dg)
                    for v in eachvariable(equations_parabolic)
                        cache.mortars.u_upper[2, v, l, mortar] = flux_viscous_y[v,
                                                                                l,
                                                                                1,
                                                                                upper_element]
                        cache.mortars.u_lower[2, v, l, mortar] = flux_viscous_y[v,
                                                                                l,
                                                                                1,
                                                                                lower_element]
                    end
                end
            end
        else # large_sides[mortar] == 2 -> small elements on left side
            if cache.mortars.orientations[mortar] == 1
                # L2 mortars in x-direction
                for l in eachnode(dg)
                    for v in eachvariable(equations_parabolic)
                        cache.mortars.u_upper[1, v, l, mortar] = flux_viscous_x[v,
                                                                                nnodes(dg),
                                                                                l,
                                                                                upper_element]
                        cache.mortars.u_lower[1, v, l, mortar] = flux_viscous_x[v,
                                                                                nnodes(dg),
                                                                                l,
                                                                                lower_element]
                    end
                end
            else
                # L2 mortars in y-direction
                for l in eachnode(dg)
                    for v in eachvariable(equations_parabolic)
                        cache.mortars.u_upper[1, v, l, mortar] = flux_viscous_y[v,
                                                                                l,
                                                                                nnodes(dg),
                                                                                upper_element]
                        cache.mortars.u_lower[1, v, l, mortar] = flux_viscous_y[v,
                                                                                l,
                                                                                nnodes(dg),
                                                                                lower_element]
                    end
                end
            end
        end

        # Interpolate large element face data to small interface locations
        if cache.mortars.large_sides[mortar] == 1 # -> large element on left side
            leftright = 1
            if cache.mortars.orientations[mortar] == 1
                # L2 mortars in x-direction
                u_large = view(flux_viscous_x, :, nnodes(dg), :, large_element)
                element_solutions_to_mortars!(cache.mortars, mortar_l2, leftright,
                                              mortar, u_large)
            else
                # L2 mortars in y-direction
                u_large = view(flux_viscous_y, :, :, nnodes(dg), large_element)
                element_solutions_to_mortars!(cache.mortars, mortar_l2, leftright,
                                              mortar, u_large)
            end
        else # large_sides[mortar] == 2 -> large element on right side
            leftright = 2
            if cache.mortars.orientations[mortar] == 1
                # L2 mortars in x-direction
                u_large = view(flux_viscous_x, :, 1, :, large_element)
                element_solutions_to_mortars!(cache.mortars, mortar_l2, leftright,
                                              mortar, u_large)
            else
                # L2 mortars in y-direction
                u_large = view(flux_viscous_y, :, :, 1, large_element)
                element_solutions_to_mortars!(cache.mortars, mortar_l2, leftright,
                                              mortar, u_large)
            end
        end
    end

    return nothing
end

# NOTE: Use analogy to "calc_mortar_flux!" for hyperbolic eqs with no nonconservative terms.
# Reasoning: "calc_interface_flux!" for parabolic part is implemented as the version for
# hyperbolic terms with conserved terms only, i.e., no nonconservative terms.
function calc_mortar_flux!(surface_flux_values,
                           mesh::TreeMesh{2},
                           equations_parabolic::AbstractEquationsParabolic,
                           mortar_l2::LobattoLegendreMortarL2,
                           surface_integral, dg::DG,
                           parabolic_scheme, gradient_or_divergence,
                           cache, mortar_indices = eachmortar(dg, cache))
    @unpack surface_flux = surface_integral
    @unpack u_lower, u_upper, orientations = cache.mortars
    @unpack fstar_primary_upper_threaded, fstar_primary_lower_threaded = cache

    @threaded for mortar in mortar_indices
        # Choose thread-specific pre-allocated container
        fstar_upper = fstar_primary_upper_threaded[Threads.threadid()]
        fstar_lower = fstar_primary_lower_threaded[Threads.threadid()]

        # Calculate fluxes
        orientation = orientations[mortar]
        calc_fstar!(fstar_upper, mesh, equations_parabolic, surface_flux,
                    dg, parabolic_scheme, gradient_or_divergence,
                    u_upper, mortar, orientation)
        calc_fstar!(fstar_lower, mesh, equations_parabolic, surface_flux,
                    dg, parabolic_scheme, gradient_or_divergence,
                    u_lower, mortar, orientation)

        mortar_fluxes_to_elements!(surface_flux_values,
                                   mesh, equations_parabolic, mortar_l2, dg, cache,
                                   mortar, fstar_upper, fstar_lower)
    end

    return nothing
end

@inline function calc_fstar!(destination::AbstractArray{<:Any, 2},
                             mesh, equations_parabolic::AbstractEquationsParabolic,
                             surface_flux, dg::DGSEM,
                             parabolic_scheme, gradient_or_divergence,
                             u_interfaces, interface, orientation)
    for i in eachnode(dg)
        # Call pointwise two-point numerical flux function
        u_ll, u_rr = get_surface_node_vars(u_interfaces, equations_parabolic, dg, i,
                                           interface)

        flux = flux_parabolic(u_ll, u_rr, gradient_or_divergence,
                              mesh, equations_parabolic, parabolic_scheme)

        # Copy flux to left and right element storage
        set_node_vars!(destination, flux, equations_parabolic, dg, i)
    end

    return nothing
end

@inline function mortar_fluxes_to_elements!(surface_flux_values,
                                            mesh::TreeMesh{2},
                                            equations_parabolic::AbstractEquationsParabolic,
                                            mortar_l2::LobattoLegendreMortarL2,
                                            dg::DGSEM, cache,
                                            mortar, fstar_upper, fstar_lower)
    large_element = cache.mortars.neighbor_ids[3, mortar]
    upper_element = cache.mortars.neighbor_ids[2, mortar]
    lower_element = cache.mortars.neighbor_ids[1, mortar]

    # Copy flux small to small
    if cache.mortars.large_sides[mortar] == 1 # -> small elements on right side
        if cache.mortars.orientations[mortar] == 1
            # L2 mortars in x-direction
            direction = 1
        else
            # L2 mortars in y-direction
            direction = 3
        end
    else # large_sides[mortar] == 2 -> small elements on left side
        if cache.mortars.orientations[mortar] == 1
            # L2 mortars in x-direction
            direction = 2
        else
            # L2 mortars in y-direction
            direction = 4
        end
    end
    surface_flux_values[:, :, direction, upper_element] .= fstar_upper
    surface_flux_values[:, :, direction, lower_element] .= fstar_lower

    # Project small fluxes to large element
    if cache.mortars.large_sides[mortar] == 1 # -> large element on left side
        if cache.mortars.orientations[mortar] == 1
            # L2 mortars in x-direction
            direction = 2
        else
            # L2 mortars in y-direction
            direction = 4
        end
    else # large_sides[mortar] == 2 -> large element on right side
        if cache.mortars.orientations[mortar] == 1
            # L2 mortars in x-direction
            direction = 1
        else
            # L2 mortars in y-direction
            direction = 3
        end
    end

    # TODO: Taal performance
    # for v in eachvariable(equations)
    #   # The code below is semantically equivalent to
    #   # surface_flux_values[v, :, direction, large_element] .=
    #   #   (mortar_l2.reverse_upper * fstar_upper[v, :] + mortar_l2.reverse_lower * fstar_lower[v, :])
    #   # but faster and does not allocate.
    #   # Note that `true * some_float == some_float` in Julia, i.e. `true` acts as
    #   # a universal `one`. Hence, the second `mul!` means "add the matrix-vector
    #   # product to the current value of the destination".
    #   @views mul!(surface_flux_values[v, :, direction, large_element],
    #               mortar_l2.reverse_upper, fstar_upper[v, :])
    #   @views mul!(surface_flux_values[v, :, direction, large_element],
    #               mortar_l2.reverse_lower, fstar_lower[v, :], true, true)
    # end
    # The code above could be replaced by the following code. However, the relative efficiency
    # depends on the types of fstar_upper/fstar_lower and dg.l2mortar_reverse_upper.
    # Using StaticArrays for both makes the code above faster for common test cases.
    multiply_dimensionwise!(view(surface_flux_values, :, :, direction, large_element),
                            mortar_l2.reverse_upper, fstar_upper,
                            mortar_l2.reverse_lower, fstar_lower)

    return nothing
end

function calc_gradient_volume_integral!(gradients, u_transformed,
                                        mesh::TreeMesh{2}, # for dispatch only
                                        equations_parabolic::AbstractEquationsParabolic,
                                        dg::DGSEM, cache)
    @unpack derivative_dhat = dg.basis
    gradients_x, gradients_y = gradients

    @threaded for element in eachelement(dg, cache)
        # Calculate volume terms in one element,
        # corresponds to `kernel` functions for the hyperbolic part of the flux
        for j in eachnode(dg), i in eachnode(dg)
            u_node = get_node_vars(u_transformed, equations_parabolic, dg,
                                   i, j, element)

            for ii in eachnode(dg)
                multiply_add_to_node_vars!(gradients_x, derivative_dhat[ii, i],
                                           u_node, equations_parabolic, dg,
                                           ii, j, element)
            end

            for jj in eachnode(dg)
                multiply_add_to_node_vars!(gradients_y, derivative_dhat[jj, j],
                                           u_node, equations_parabolic, dg,
                                           i, jj, element)
            end
        end
    end

    return nothing
end

function calc_gradient_interface_flux!(surface_flux_values,
                                       mesh::TreeMesh{2}, equations, dg::DG,
                                       parabolic_scheme,
                                       cache, cache_parabolic,
                                       interface_indices = eachinterface(dg,
                                                                         cache_parabolic))
    @unpack neighbor_ids, orientations = cache_parabolic.interfaces

    @threaded for interface in interface_indices
        # Get neighboring elements
        left_id = neighbor_ids[1, interface]
        right_id = neighbor_ids[2, interface]

        # Determine interface direction with respect to elements:
        # orientation = 1: left -> 2, right -> 1
        # orientation = 2: left -> 4, right -> 3
        left_direction = 2 * orientations[interface]
        right_direction = 2 * orientations[interface] - 1

        for i in eachnode(dg)
            # Call pointwise Riemann solver
            u_ll, u_rr = get_surface_node_vars(cache_parabolic.interfaces.u,
                                               equations, dg, i,
                                               interface)

            flux = flux_parabolic(u_ll, u_rr, Gradient(),
                                  mesh, equations, parabolic_scheme)

            # Copy flux to left and right element storage
            for v in eachvariable(equations)
                surface_flux_values[v, i, left_direction, left_id] = flux[v]
                surface_flux_values[v, i, right_direction, right_id] = flux[v]
            end
        end
    end

    return nothing
end

function calc_gradient_surface_integral!(gradients,
                                         mesh::TreeMesh{2}, # for dispatch only
                                         equations_parabolic::AbstractEquationsParabolic,
                                         dg::DGSEM, cache, cache_parabolic)
    @unpack boundary_interpolation = dg.basis
    @unpack surface_flux_values = cache_parabolic.elements

    gradients_x, gradients_y = gradients

    # Note that all fluxes have been computed with outward-pointing normal vectors.
    # Access the factors only once before beginning the loop to increase performance.
    # We also use explicit assignments instead of `+=` to let `@muladd` turn these
    # into FMAs (see comment at the top of the file).
    factor_1 = boundary_interpolation[1, 1]
    factor_2 = boundary_interpolation[nnodes(dg), 2]

    @threaded for element in eachelement(dg, cache)
        for l in eachnode(dg)
            for v in eachvariable(equations_parabolic)
                # surface at -x
                gradients_x[v, 1, l, element] = (gradients_x[v,
                                                             1, l,
                                                             element] -
                                                 surface_flux_values[v,
                                                                     l, 1,
                                                                     element] *
                                                 factor_1)

                # surface at +x
                gradients_x[v, nnodes(dg), l, element] = (gradients_x[v,
                                                                      nnodes(dg), l,
                                                                      element] +
                                                          surface_flux_values[v,
                                                                              l, 2,
                                                                              element] *
                                                          factor_2)

                # surface at -y
                gradients_y[v, l, 1, element] = (gradients_y[v,
                                                             l, 1,
                                                             element] -
                                                 surface_flux_values[v,
                                                                     l, 3,
                                                                     element] *
                                                 factor_1)

                # surface at +y
                gradients_y[v, l, nnodes(dg), element] = (gradients_y[v,
                                                                      l, nnodes(dg),
                                                                      element] +
                                                          surface_flux_values[v,
                                                                              l, 4,
                                                                              element] *
                                                          factor_2)
            end
        end
    end

    return nothing
end

# Calculate the gradient of the transformed variables
function calc_gradient!(gradients, u_transformed, t,
                        mesh::TreeMesh{2}, equations_parabolic,
                        boundary_conditions_parabolic, dg::DG, parabolic_scheme,
                        cache, cache_parabolic,
                        element_indices = eachelement(dg, cache),
                        interface_indices = eachinterface(dg, cache),
                        boundary_indices = eachboundary(dg, cache),
                        mortar_indices = eachmortar(dg, cache))
    gradients_x, gradients_y = gradients

    # Reset du
    @trixi_timeit timer() "reset gradients" begin
        reset_du!(gradients_x, dg, cache, element_indices)
        reset_du!(gradients_y, dg, cache, element_indices)
    end

    # Calculate volume integral
    @trixi_timeit timer() "volume integral" begin
<<<<<<< HEAD
        @unpack derivative_dhat = dg.basis
        @threaded for element in element_indices

            # Calculate volume terms in one element
            for j in eachnode(dg), i in eachnode(dg)
                u_node = get_node_vars(u_transformed, equations_parabolic, dg,
                                       i, j, element)

                for ii in eachnode(dg)
                    multiply_add_to_node_vars!(gradients_x, derivative_dhat[ii, i],
                                               u_node, equations_parabolic, dg,
                                               ii, j, element)
                end

                for jj in eachnode(dg)
                    multiply_add_to_node_vars!(gradients_y, derivative_dhat[jj, j],
                                               u_node, equations_parabolic, dg,
                                               i, jj, element)
                end
            end
        end
=======
        calc_gradient_volume_integral!(gradients, u_transformed,
                                       mesh, equations_parabolic, dg, cache)
>>>>>>> 6f722ecf
    end

    # Prolong solution to interfaces
    @trixi_timeit timer() "prolong2interfaces" begin
        prolong2interfaces!(cache_parabolic, u_transformed, mesh, equations_parabolic,
                            dg, interface_indices)
    end

    # Calculate interface fluxes
    @trixi_timeit timer() "interface flux" begin
        @unpack surface_flux_values = cache_parabolic.elements
        calc_gradient_interface_flux!(surface_flux_values, mesh, equations_parabolic,
                                      dg, parabolic_scheme,
                                      cache, cache_parabolic,
                                      interface_indices)
    end

    # Prolong solution to boundaries
    @trixi_timeit timer() "prolong2boundaries" begin
        prolong2boundaries!(cache_parabolic, u_transformed, mesh, equations_parabolic,
                            dg.surface_integral, dg, boundary_indices)
    end

    # Calculate boundary fluxes
    @trixi_timeit timer() "boundary flux" begin
        calc_gradient_boundary_flux!(cache_parabolic, t,
                                     boundary_conditions_parabolic, mesh,
                                     equations_parabolic,
                                     dg.surface_integral, dg)
    end

    # Prolong solution to mortars
    # NOTE: This re-uses the implementation for hyperbolic terms in "dg_2d.jl"
    @trixi_timeit timer() "prolong2mortars" begin
        prolong2mortars!(cache, u_transformed, mesh, equations_parabolic,
                         dg.mortar, dg, mortar_indices)
    end

    # Calculate mortar fluxes
    @trixi_timeit timer() "mortar flux" begin
        calc_mortar_flux!(surface_flux_values, mesh, equations_parabolic,
                          dg.mortar, dg.surface_integral, dg,
                          parabolic_scheme, Gradient(), cache,
                          mortar_indices)
    end

    # Calculate surface integrals
    @trixi_timeit timer() "surface integral" begin
<<<<<<< HEAD
        @unpack boundary_interpolation = dg.basis
        @unpack surface_flux_values = cache_parabolic.elements

        # Note that all fluxes have been computed with outward-pointing normal vectors.
        # Access the factors only once before beginning the loop to increase performance.
        # We also use explicit assignments instead of `+=` to let `@muladd` turn these
        # into FMAs (see comment at the top of the file).
        factor_1 = boundary_interpolation[1, 1]
        factor_2 = boundary_interpolation[nnodes(dg), 2]
        @threaded for element in element_indices
            for l in eachnode(dg)
                for v in eachvariable(equations_parabolic)
                    # surface at -x
                    gradients_x[v, 1, l, element] = (gradients_x[v,
                                                                 1, l,
                                                                 element] -
                                                     surface_flux_values[v,
                                                                         l, 1,
                                                                         element] *
                                                     factor_1)

                    # surface at +x
                    gradients_x[v, nnodes(dg), l, element] = (gradients_x[v,
                                                                          nnodes(dg), l,
                                                                          element] +
                                                              surface_flux_values[v,
                                                                                  l, 2,
                                                                                  element] *
                                                              factor_2)

                    # surface at -y
                    gradients_y[v, l, 1, element] = (gradients_y[v,
                                                                 l, 1,
                                                                 element] -
                                                     surface_flux_values[v,
                                                                         l, 3,
                                                                         element] *
                                                     factor_1)

                    # surface at +y
                    gradients_y[v, l, nnodes(dg), element] = (gradients_y[v,
                                                                          l, nnodes(dg),
                                                                          element] +
                                                              surface_flux_values[v,
                                                                                  l, 4,
                                                                                  element] *
                                                              factor_2)
                end
            end
        end
=======
        calc_gradient_surface_integral!(gradients, mesh, equations_parabolic,
                                        dg, cache, cache_parabolic)
>>>>>>> 6f722ecf
    end

    # Apply Jacobian from mapping to reference element
    @trixi_timeit timer() "Jacobian" begin
        apply_jacobian_parabolic!(gradients_x, mesh, equations_parabolic, dg,
                                  cache_parabolic, element_indices)
        apply_jacobian_parabolic!(gradients_y, mesh, equations_parabolic, dg,
                                  cache_parabolic, element_indices)
    end

    return nothing
end

# This method is called when a SemidiscretizationHyperbolic is constructed.
# It constructs the basic `cache` used throughout the simulation to compute
# the RHS etc.
function create_cache_parabolic(mesh::TreeMesh{2},
                                equations_hyperbolic::AbstractEquations,
                                equations_parabolic::AbstractEquationsParabolic,
                                dg::DG, parabolic_scheme, RealT, uEltype)
    # Get cells for which an element needs to be created (i.e. all leaf cells)
    leaf_cell_ids = local_leaf_cells(mesh.tree)

    elements = init_elements(leaf_cell_ids, mesh, equations_hyperbolic, dg.basis, RealT,
                             uEltype)

    interfaces = init_interfaces(leaf_cell_ids, mesh, elements)

    boundaries = init_boundaries(leaf_cell_ids, mesh, elements)

    # mortars = init_mortars(leaf_cell_ids, mesh, elements, dg.mortar)

    viscous_container = init_viscous_container_2d(nvariables(equations_hyperbolic),
                                                  nnodes(elements), nelements(elements),
                                                  uEltype)

    # cache = (; elements, interfaces, boundaries, mortars)
    cache = (; elements, interfaces, boundaries, viscous_container)

    # Add specialized parts of the cache required to compute the mortars etc.
    # cache = (;cache..., create_cache(mesh, equations_parabolic, dg.mortar, uEltype)...)

    return cache
end

# Needed to *not* flip the sign of the inverse Jacobian.
# This is because the parabolic fluxes are assumed to be of the form
#   `du/dt + df/dx = dg/dx + source(x,t)`,
# where f(u) is the inviscid flux and g(u) is the viscous flux.
function apply_jacobian_parabolic!(du, mesh::TreeMesh{2},
                                   equations::AbstractEquationsParabolic, dg::DG, cache,
                                   element_indices = eachelement(dg, cache))
    @unpack inverse_jacobian = cache.elements

    @threaded for element in element_indices
        factor = inverse_jacobian[element]

        for j in eachnode(dg), i in eachnode(dg)
            for v in eachvariable(equations)
                du[v, i, j, element] *= factor
            end
        end
    end

    return nothing
end
end # @muladd<|MERGE_RESOLUTION|>--- conflicted
+++ resolved
@@ -794,11 +794,12 @@
 function calc_gradient_volume_integral!(gradients, u_transformed,
                                         mesh::TreeMesh{2}, # for dispatch only
                                         equations_parabolic::AbstractEquationsParabolic,
-                                        dg::DGSEM, cache)
+                                        dg::DGSEM, cache,
+                                        element_indices = eachelement(dg, cache))
     @unpack derivative_dhat = dg.basis
     gradients_x, gradients_y = gradients
 
-    @threaded for element in eachelement(dg, cache)
+    @threaded for element in element_indices
         # Calculate volume terms in one element,
         # corresponds to `kernel` functions for the hyperbolic part of the flux
         for j in eachnode(dg), i in eachnode(dg)
@@ -864,7 +865,8 @@
 function calc_gradient_surface_integral!(gradients,
                                          mesh::TreeMesh{2}, # for dispatch only
                                          equations_parabolic::AbstractEquationsParabolic,
-                                         dg::DGSEM, cache, cache_parabolic)
+                                         dg::DGSEM, cache, cache_parabolic,
+                                         element_indices = eachelement(dg, cache))
     @unpack boundary_interpolation = dg.basis
     @unpack surface_flux_values = cache_parabolic.elements
 
@@ -877,7 +879,7 @@
     factor_1 = boundary_interpolation[1, 1]
     factor_2 = boundary_interpolation[nnodes(dg), 2]
 
-    @threaded for element in eachelement(dg, cache)
+    @threaded for element in element_indices
         for l in eachnode(dg)
             for v in eachvariable(equations_parabolic)
                 # surface at -x
@@ -941,32 +943,9 @@
 
     # Calculate volume integral
     @trixi_timeit timer() "volume integral" begin
-<<<<<<< HEAD
-        @unpack derivative_dhat = dg.basis
-        @threaded for element in element_indices
-
-            # Calculate volume terms in one element
-            for j in eachnode(dg), i in eachnode(dg)
-                u_node = get_node_vars(u_transformed, equations_parabolic, dg,
-                                       i, j, element)
-
-                for ii in eachnode(dg)
-                    multiply_add_to_node_vars!(gradients_x, derivative_dhat[ii, i],
-                                               u_node, equations_parabolic, dg,
-                                               ii, j, element)
-                end
-
-                for jj in eachnode(dg)
-                    multiply_add_to_node_vars!(gradients_y, derivative_dhat[jj, j],
-                                               u_node, equations_parabolic, dg,
-                                               i, jj, element)
-                end
-            end
-        end
-=======
         calc_gradient_volume_integral!(gradients, u_transformed,
-                                       mesh, equations_parabolic, dg, cache)
->>>>>>> 6f722ecf
+                                       mesh, equations_parabolic, dg, cache,
+                                       element_indices)
     end
 
     # Prolong solution to interfaces
@@ -1015,61 +994,8 @@
 
     # Calculate surface integrals
     @trixi_timeit timer() "surface integral" begin
-<<<<<<< HEAD
-        @unpack boundary_interpolation = dg.basis
-        @unpack surface_flux_values = cache_parabolic.elements
-
-        # Note that all fluxes have been computed with outward-pointing normal vectors.
-        # Access the factors only once before beginning the loop to increase performance.
-        # We also use explicit assignments instead of `+=` to let `@muladd` turn these
-        # into FMAs (see comment at the top of the file).
-        factor_1 = boundary_interpolation[1, 1]
-        factor_2 = boundary_interpolation[nnodes(dg), 2]
-        @threaded for element in element_indices
-            for l in eachnode(dg)
-                for v in eachvariable(equations_parabolic)
-                    # surface at -x
-                    gradients_x[v, 1, l, element] = (gradients_x[v,
-                                                                 1, l,
-                                                                 element] -
-                                                     surface_flux_values[v,
-                                                                         l, 1,
-                                                                         element] *
-                                                     factor_1)
-
-                    # surface at +x
-                    gradients_x[v, nnodes(dg), l, element] = (gradients_x[v,
-                                                                          nnodes(dg), l,
-                                                                          element] +
-                                                              surface_flux_values[v,
-                                                                                  l, 2,
-                                                                                  element] *
-                                                              factor_2)
-
-                    # surface at -y
-                    gradients_y[v, l, 1, element] = (gradients_y[v,
-                                                                 l, 1,
-                                                                 element] -
-                                                     surface_flux_values[v,
-                                                                         l, 3,
-                                                                         element] *
-                                                     factor_1)
-
-                    # surface at +y
-                    gradients_y[v, l, nnodes(dg), element] = (gradients_y[v,
-                                                                          l, nnodes(dg),
-                                                                          element] +
-                                                              surface_flux_values[v,
-                                                                                  l, 4,
-                                                                                  element] *
-                                                              factor_2)
-                end
-            end
-        end
-=======
         calc_gradient_surface_integral!(gradients, mesh, equations_parabolic,
                                         dg, cache, cache_parabolic)
->>>>>>> 6f722ecf
     end
 
     # Apply Jacobian from mapping to reference element
