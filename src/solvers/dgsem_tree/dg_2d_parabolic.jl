--- conflicted
+++ resolved
@@ -109,11 +109,8 @@
     @trixi_timeit timer() "mortar flux" begin
         calc_mortar_flux!(cache_parabolic.elements.surface_flux_values,
                           mesh, equations_parabolic, dg.mortar, dg.surface_integral,
-<<<<<<< HEAD
-                          dg, parabolic_scheme, cache, mortar_indices)
-=======
-                          dg, parabolic_scheme, Divergence(), cache)
->>>>>>> f37de85f
+                          dg, parabolic_scheme, Divergence(), cache,
+                          mortar_indices)
     end
 
     # Calculate surface integrals
@@ -649,15 +646,9 @@
                            mesh::TreeMesh{2},
                            equations_parabolic::AbstractEquationsParabolic,
                            mortar_l2::LobattoLegendreMortarL2,
-<<<<<<< HEAD
-                           surface_integral, dg::DG, parabolic_scheme,
-                           cache,
-                           mortar_indices = eachmortar(dg, cache))
-=======
                            surface_integral, dg::DG,
                            parabolic_scheme, gradient_or_divergence,
-                           cache)
->>>>>>> f37de85f
+                           cache, mortar_indices = eachmortar(dg, cache))
     @unpack surface_flux = surface_integral
     @unpack u_lower, u_upper, orientations = cache.mortars
     @unpack fstar_primary_upper_threaded, fstar_primary_lower_threaded = cache
@@ -897,13 +888,9 @@
     # Calculate mortar fluxes
     @trixi_timeit timer() "mortar flux" begin
         calc_mortar_flux!(surface_flux_values, mesh, equations_parabolic,
-<<<<<<< HEAD
-                          dg.mortar, dg.surface_integral, dg, parabolic_scheme,
-                          cache, mortar_indices)
-=======
                           dg.mortar, dg.surface_integral, dg,
-                          parabolic_scheme, Gradient(), cache)
->>>>>>> f37de85f
+                          parabolic_scheme, Gradient(), cache,
+                          mortar_indices)
     end
 
     # Calculate surface integrals
