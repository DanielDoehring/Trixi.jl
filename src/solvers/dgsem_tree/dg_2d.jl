# By default, Julia/LLVM does not use fused multiply-add operations (FMAs).
# Since these FMAs can increase the performance of many numerical algorithms,
# we need to opt-in explicitly.
# See https://ranocha.de/blog/Optimizing_EC_Trixi for further details.
@muladd begin
#! format: noindent

# everything related to a DG semidiscretization in 2D,
# currently limited to Lobatto-Legendre nodes

# This method is called when a SemidiscretizationHyperbolic is constructed.
# It constructs the basic `cache` used throughout the simulation to compute
# the RHS etc.
function create_cache(mesh::Union{TreeMesh{2}, TreeMesh{3}}, equations,
                      dg::DG, RealT, uEltype)
    # Get cells for which an element needs to be created (i.e. all leaf cells)
    leaf_cell_ids = local_leaf_cells(mesh.tree)

    elements = init_elements(leaf_cell_ids, mesh, equations, dg.basis, RealT, uEltype)

    interfaces = init_interfaces(leaf_cell_ids, mesh, elements)

    boundaries = init_boundaries(leaf_cell_ids, mesh, elements)

    mortars = init_mortars(leaf_cell_ids, mesh, elements, dg.mortar)

    cache = (; elements, interfaces, boundaries, mortars)

    # Add specialized parts of the cache required to compute the volume integral etc.
    cache = (; cache...,
             create_cache(mesh, equations, dg.volume_integral, dg, uEltype)...)
    cache = (; cache..., create_cache(mesh, equations, dg.mortar, uEltype)...)

    return cache
end

function create_cache(mesh::Union{TreeMesh{2}, StructuredMesh{2}, UnstructuredMesh2D,
                                  P4estMesh{2}, T8codeMesh{2}}, equations,
                      volume_integral::Union{AbstractVolumeIntegralPureLGLFiniteVolume,
                                             VolumeIntegralShockCapturingHG}, dg::DG,
                      uEltype)
    A3d = Array{uEltype, 3}

    fstar1_L_threaded = A3d[A3d(undef, nvariables(equations),
                                nnodes(dg) + 1, nnodes(dg))
                            for _ in 1:Threads.maxthreadid()]
    fstar1_R_threaded = A3d[A3d(undef, nvariables(equations),
                                nnodes(dg) + 1, nnodes(dg))
                            for _ in 1:Threads.maxthreadid()]
    fstar2_L_threaded = A3d[A3d(undef, nvariables(equations),
                                nnodes(dg), nnodes(dg) + 1)
                            for _ in 1:Threads.maxthreadid()]
    fstar2_R_threaded = A3d[A3d(undef, nvariables(equations),
                                nnodes(dg), nnodes(dg) + 1)
                            for _ in 1:Threads.maxthreadid()]

    @threaded for t in eachindex(fstar1_L_threaded)
        fstar1_L_threaded[t][:, 1, :] .= zero(uEltype)
        fstar1_R_threaded[t][:, 1, :] .= zero(uEltype)
        fstar1_L_threaded[t][:, nnodes(dg) + 1, :] .= zero(uEltype)
        fstar1_R_threaded[t][:, nnodes(dg) + 1, :] .= zero(uEltype)

        fstar2_L_threaded[t][:, :, 1] .= zero(uEltype)
        fstar2_R_threaded[t][:, :, 1] .= zero(uEltype)
        fstar2_L_threaded[t][:, :, nnodes(dg) + 1] .= zero(uEltype)
        fstar2_R_threaded[t][:, :, nnodes(dg) + 1] .= zero(uEltype)
    end

    return (; fstar1_L_threaded, fstar1_R_threaded,
            fstar2_L_threaded, fstar2_R_threaded)
end

# The methods below are specialized on the mortar type
# and called from the basic `create_cache` method at the top.
function create_cache(mesh::TreeMesh{2}, equations,
                      mortar_l2::LobattoLegendreMortarL2, uEltype)
    # TODO: Taal performance using different types
    MA2d = MArray{Tuple{nvariables(equations), nnodes(mortar_l2)},
                  uEltype, 2,
                  nvariables(equations) * nnodes(mortar_l2)}
    fstar_primary_upper_threaded = MA2d[MA2d(undef) for _ in 1:Threads.maxthreadid()]
    fstar_primary_lower_threaded = MA2d[MA2d(undef) for _ in 1:Threads.maxthreadid()]
    fstar_secondary_upper_threaded = MA2d[MA2d(undef) for _ in 1:Threads.maxthreadid()]
    fstar_secondary_lower_threaded = MA2d[MA2d(undef) for _ in 1:Threads.maxthreadid()]

    cache = (; fstar_primary_upper_threaded, fstar_primary_lower_threaded,
             fstar_secondary_upper_threaded, fstar_secondary_lower_threaded)

    return cache
end

# TODO: Taal discuss/refactor timer, allowing users to pass a custom timer?

function rhs!(du, u, t,
              mesh::Union{TreeMesh{2}, P4estMesh{2}, P4estMeshView{2}, T8codeMesh{2},
                          TreeMesh{3}, P4estMesh{3}, T8codeMesh{3}},
              equations,
              boundary_conditions, source_terms::Source,
              dg::DG, cache,
              element_indices = eachelement(dg, cache),
              interface_indices = eachinterface(dg, cache),
              boundary_indices = eachboundary(dg, cache),
              mortar_indices = eachmortar(dg, cache)) where {Source}
    # Reset du
    @trixi_timeit timer() "reset ∂u/∂t" reset_du!(du, dg, cache, element_indices)

    # Calculate volume integral
    @trixi_timeit timer() "volume integral" begin
        calc_volume_integral!(du, u, mesh,
                              have_nonconservative_terms(equations), equations,
                              dg.volume_integral, dg, cache,
                              element_indices, interface_indices, mortar_indices)
    end

    # Prolong solution to interfaces
    @trixi_timeit timer() "prolong2interfaces" begin
        prolong2interfaces!(cache, u, mesh, equations, dg, interface_indices)
    end

    # Calculate interface fluxes
    @trixi_timeit timer() "interface flux" begin
        calc_interface_flux!(cache.elements.surface_flux_values, mesh,
                             have_nonconservative_terms(equations), equations,
                             dg.surface_integral, dg, cache, interface_indices)
    end

    # Prolong solution to boundaries
    @trixi_timeit timer() "prolong2boundaries" begin
        prolong2boundaries!(cache, u, mesh, equations,
                            dg, boundary_indices)
    end

    # Calculate boundary fluxes
    @trixi_timeit timer() "boundary flux" begin
        calc_boundary_flux!(cache, t, boundary_conditions, mesh, equations,
                            dg.surface_integral, dg)
    end

    # Prolong solution to mortars
    @trixi_timeit timer() "prolong2mortars" begin
        prolong2mortars!(cache, u, mesh, equations,
                         dg.mortar, dg, mortar_indices)
    end

    # Calculate mortar fluxes
    @trixi_timeit timer() "mortar flux" begin
        calc_mortar_flux!(cache.elements.surface_flux_values, mesh,
                          have_nonconservative_terms(equations), equations,
                          dg.mortar, dg.surface_integral, dg, cache, mortar_indices)
    end

    # Calculate surface integrals
    @trixi_timeit timer() "surface integral" begin
        calc_surface_integral!(du, u, mesh, equations,
                               dg.surface_integral, dg, cache, element_indices)
    end

    # Apply Jacobian from mapping to reference element
    @trixi_timeit timer() "Jacobian" apply_jacobian!(du, mesh, equations, dg, cache,
                                                     element_indices)

    # Calculate source terms
    @trixi_timeit timer() "source terms" begin
        calc_sources!(du, u, t, source_terms, equations, dg, cache, element_indices)
    end

    return nothing
end

#=
`weak_form_kernel!` is only implemented for conserved terms as
non-conservative terms should always be discretized in conjunction with a flux-splitting scheme,
see `flux_differencing_kernel!`.
This treatment is required to achieve, e.g., entropy-stability or well-balancedness.
See also https://github.com/trixi-framework/Trixi.jl/issues/1671#issuecomment-1765644064
=#
@inline function weak_form_kernel!(du, u,
                                   element, mesh::TreeMesh{2},
                                   have_nonconservative_terms::False, equations,
                                   dg::DGSEM, cache, alpha = true)
    # true * [some floating point value] == [exactly the same floating point value]
    # This can (hopefully) be optimized away due to constant propagation.
    @unpack derivative_dhat = dg.basis

    # Calculate volume terms in one element
    for j in eachnode(dg), i in eachnode(dg)
        u_node = get_node_vars(u, equations, dg, i, j, element)

        flux1 = flux(u_node, 1, equations)
        for ii in eachnode(dg)
            multiply_add_to_node_vars!(du, alpha * derivative_dhat[ii, i], flux1,
                                       equations, dg, ii, j, element)
        end

        flux2 = flux(u_node, 2, equations)
        for jj in eachnode(dg)
            multiply_add_to_node_vars!(du, alpha * derivative_dhat[jj, j], flux2,
                                       equations, dg, i, jj, element)
        end
    end

    return nothing
end

@inline function flux_differencing_kernel!(du, u,
                                           element, mesh::TreeMesh{2},
                                           have_nonconservative_terms::False, equations,
                                           volume_flux, dg::DGSEM, cache, alpha = true)
    # true * [some floating point value] == [exactly the same floating point value]
    # This can (hopefully) be optimized away due to constant propagation.
    @unpack derivative_split = dg.basis

    # Calculate volume integral in one element
    for j in eachnode(dg), i in eachnode(dg)
        u_node = get_node_vars(u, equations, dg, i, j, element)

        # All diagonal entries of `derivative_split` are zero. Thus, we can skip
        # the computation of the diagonal terms. In addition, we use the symmetry
        # of the `volume_flux` to save half of the possible two-point flux
        # computations.

        # x direction
        for ii in (i + 1):nnodes(dg)
            u_node_ii = get_node_vars(u, equations, dg, ii, j, element)
            flux1 = volume_flux(u_node, u_node_ii, 1, equations)
            multiply_add_to_node_vars!(du, alpha * derivative_split[i, ii], flux1,
                                       equations, dg, i, j, element)
            multiply_add_to_node_vars!(du, alpha * derivative_split[ii, i], flux1,
                                       equations, dg, ii, j, element)
        end

        # y direction
        for jj in (j + 1):nnodes(dg)
            u_node_jj = get_node_vars(u, equations, dg, i, jj, element)
            flux2 = volume_flux(u_node, u_node_jj, 2, equations)
            multiply_add_to_node_vars!(du, alpha * derivative_split[j, jj], flux2,
                                       equations, dg, i, j, element)
            multiply_add_to_node_vars!(du, alpha * derivative_split[jj, j], flux2,
                                       equations, dg, i, jj, element)
        end
    end
end

@inline function flux_differencing_kernel!(du, u,
                                           element, mesh::TreeMesh{2},
                                           have_nonconservative_terms::True, equations,
                                           volume_flux, dg::DGSEM, cache, alpha = true)
    # true * [some floating point value] == [exactly the same floating point value]
    # This can (hopefully) be optimized away due to constant propagation.
    @unpack derivative_split = dg.basis
    symmetric_flux, nonconservative_flux = volume_flux

    # Apply the symmetric flux as usual
    flux_differencing_kernel!(du, u, element, mesh, False(), equations, symmetric_flux,
                              dg, cache, alpha)

    # Calculate the remaining volume terms using the nonsymmetric generalized flux
    for j in eachnode(dg), i in eachnode(dg)
        u_node = get_node_vars(u, equations, dg, i, j, element)

        # The diagonal terms are zero since the diagonal of `derivative_split`
        # is zero. We ignore this for now.

        # x direction
        integral_contribution = zero(u_node)
        for ii in eachnode(dg)
            u_node_ii = get_node_vars(u, equations, dg, ii, j, element)
            noncons_flux1 = nonconservative_flux(u_node, u_node_ii, 1, equations)
            integral_contribution = integral_contribution +
                                    derivative_split[i, ii] * noncons_flux1
        end

        # y direction
        for jj in eachnode(dg)
            u_node_jj = get_node_vars(u, equations, dg, i, jj, element)
            noncons_flux2 = nonconservative_flux(u_node, u_node_jj, 2, equations)
            integral_contribution = integral_contribution +
                                    derivative_split[j, jj] * noncons_flux2
        end

        # The factor 0.5 cancels the factor 2 in the flux differencing form
        multiply_add_to_node_vars!(du, alpha * 0.5f0, integral_contribution, equations,
                                   dg, i, j, element)
    end
end

<<<<<<< HEAD
function calc_volume_integral!(du, u,
                               mesh::Union{TreeMesh{2},
                                           P4estMesh{2},
                                           T8codeMesh{2},
                                           TreeMesh{3},
                                           P4estMesh{3},
                                           T8codeMesh{3}},
                               nonconservative_terms, equations,
                               volume_integral::VolumeIntegralShockCapturingHG,
                               dg::DGSEM, cache,
                               element_indices = eachelement(dg, cache),
                               interface_indices = eachinterface(dg, cache),
                               mortar_indices = eachmortar(dg, cache))
    @unpack volume_flux_dg, volume_flux_fv, indicator = volume_integral

    # Calculate blending factors α: u = u_DG * (1 - α) + u_FV * α
    alpha = @trixi_timeit timer() "blending factors" indicator(u, mesh, equations, dg,
                                                               cache, element_indices,
                                                               interface_indices,
                                                               mortar_indices)

    # For `Float64`, this gives 1.8189894035458565e-12
    # For `Float32`, this gives 1.1920929f-5
    RealT = eltype(alpha)
    atol = max(100 * eps(RealT), eps(RealT)^convert(RealT, 0.75f0))
    @threaded for element in element_indices
        alpha_element = alpha[element]
        # Clip blending factor for values close to zero (-> pure DG)
        dg_only = isapprox(alpha_element, 0, atol = atol)

        if dg_only
            flux_differencing_kernel!(du, u, element, mesh,
                                      nonconservative_terms, equations,
                                      volume_flux_dg, dg, cache)
        else
            # Calculate DG volume integral contribution
            flux_differencing_kernel!(du, u, element, mesh,
                                      nonconservative_terms, equations,
                                      volume_flux_dg, dg, cache, 1 - alpha_element)

            # Calculate FV volume integral contribution
            fv_kernel!(du, u, mesh, nonconservative_terms, equations, volume_flux_fv,
                       dg, cache, element, alpha_element)
=======
@inline function fvO2_kernel!(du, u,
                              mesh::Union{TreeMesh{2}, StructuredMesh{2},
                                          UnstructuredMesh2D, P4estMesh{2},
                                          T8codeMesh{2}},
                              have_nonconservative_terms, equations,
                              volume_flux_fv, dg::DGSEM, cache, element,
                              x_interfaces, reconstruction_mode, slope_limiter,
                              alpha = true)
    @unpack fstar1_L_threaded, fstar1_R_threaded, fstar2_L_threaded, fstar2_R_threaded = cache
    @unpack inverse_weights = dg.basis # Plays role of inverse DG-subcell sizes

    # Calculate FV two-point fluxes
    fstar1_L = fstar1_L_threaded[Threads.threadid()]
    fstar2_L = fstar2_L_threaded[Threads.threadid()]
    fstar1_R = fstar1_R_threaded[Threads.threadid()]
    fstar2_R = fstar2_R_threaded[Threads.threadid()]
    calcflux_fvO2!(fstar1_L, fstar1_R, fstar2_L, fstar2_R, u, mesh,
                   have_nonconservative_terms, equations,
                   volume_flux_fv, dg, element, cache,
                   x_interfaces, reconstruction_mode, slope_limiter)

    # Calculate FV volume integral contribution
    for j in eachnode(dg), i in eachnode(dg)
        for v in eachvariable(equations)
            du[v, i, j, element] += (alpha *
                                     (inverse_weights[i] *
                                      (fstar1_L[v, i + 1, j] - fstar1_R[v, i, j]) +
                                      inverse_weights[j] *
                                      (fstar2_L[v, i, j + 1] - fstar2_R[v, i, j])))
>>>>>>> 2c93bdf4
        end
    end

    return nothing
end

<<<<<<< HEAD
=======
@inline function calcflux_fvO2!(fstar1_L, fstar1_R, fstar2_L, fstar2_R, u,
                                mesh::TreeMesh{2},
                                have_nonconservative_terms::False,
                                equations, volume_flux_fv, dg::DGSEM, element, cache,
                                x_interfaces, reconstruction_mode, slope_limiter)
    for j in eachnode(dg), i in 2:nnodes(dg)
        # We compute FV02 fluxes at the (nnodes(dg) - 1) subcell boundaries
        # See `calcflux_fvO2!` in dg_1d.jl for a schematic of how it works

        # The left subcell node values are labelled `_ll` (left-left) and `_lr` (left-right), while
        # the right subcell node values are labelled `_rl` (right-left) and `_rr` (right-right).

        ## Obtain unlimited values in primitive variables ##

        # Note: If i - 2 = 0 we do not go to neighbor element, as one would do in a finite volume scheme.
        # Here, we keep it purely cell-local, thus overshoots between elements are not strictly ruled out,
        # **unless** `reconstruction_mode` is set to `reconstruction_O2_inner`
        u_ll = cons2prim(get_node_vars(u, equations, dg, max(1, i - 2), j, element),
                         equations)
        u_lr = cons2prim(get_node_vars(u, equations, dg, i - 1, j, element),
                         equations)
        u_rl = cons2prim(get_node_vars(u, equations, dg, i, j, element),
                         equations)
        # Note: If i + 1 > nnodes(dg) we do not go to neighbor element, as one would do in a finite volume scheme.
        # Here, we keep it purely cell-local, thus overshoots between elements are not strictly ruled out,
        # **unless** `reconstruction_mode` is set to `reconstruction_O2_inner`
        u_rr = cons2prim(get_node_vars(u, equations, dg, min(nnodes(dg), i + 1), j,
                                       element), equations)

        ## Reconstruct values at interfaces with limiting ##
        u_l, u_r = reconstruction_mode(u_ll, u_lr, u_rl, u_rr,
                                       x_interfaces, i,
                                       slope_limiter, dg)

        ## Convert primitive variables back to conservative variables ##
        flux = volume_flux_fv(prim2cons(u_l, equations), prim2cons(u_r, equations),
                              1, equations) # orientation 1: x direction

        set_node_vars!(fstar1_L, flux, equations, dg, i, j)
        set_node_vars!(fstar1_R, flux, equations, dg, i, j)
    end

    for j in 2:nnodes(dg), i in eachnode(dg)
        u_ll = cons2prim(get_node_vars(u, equations, dg, i, max(1, j - 2), element),
                         equations)
        u_lr = cons2prim(get_node_vars(u, equations, dg, i, j - 1, element),
                         equations)
        u_rl = cons2prim(get_node_vars(u, equations, dg, i, j, element),
                         equations)
        u_rr = cons2prim(get_node_vars(u, equations, dg, i, min(nnodes(dg), j + 1),
                                       element), equations)

        u_l, u_r = reconstruction_mode(u_ll, u_lr, u_rl, u_rr,
                                       x_interfaces, j,
                                       slope_limiter, dg)

        flux = volume_flux_fv(prim2cons(u_l, equations), prim2cons(u_r, equations),
                              2, equations) # orientation 2: y direction

        set_node_vars!(fstar2_L, flux, equations, dg, i, j)
        set_node_vars!(fstar2_R, flux, equations, dg, i, j)
    end

    return nothing
end

>>>>>>> 2c93bdf4
@inline function fv_kernel!(du, u,
                            mesh::Union{TreeMesh{2}, StructuredMesh{2},
                                        UnstructuredMesh2D, P4estMesh{2},
                                        T8codeMesh{2}},
                            have_nonconservative_terms, equations,
                            volume_flux_fv, dg::DGSEM, cache, element, alpha = true)
    @unpack fstar1_L_threaded, fstar1_R_threaded, fstar2_L_threaded, fstar2_R_threaded = cache
    @unpack inverse_weights = dg.basis # Plays role of inverse DG-subcell sizes

    # Calculate FV two-point fluxes
    fstar1_L = fstar1_L_threaded[Threads.threadid()]
    fstar2_L = fstar2_L_threaded[Threads.threadid()]
    fstar1_R = fstar1_R_threaded[Threads.threadid()]
    fstar2_R = fstar2_R_threaded[Threads.threadid()]
    calcflux_fv!(fstar1_L, fstar1_R, fstar2_L, fstar2_R, u, mesh,
                 have_nonconservative_terms, equations, volume_flux_fv, dg, element,
                 cache)

    # Calculate FV volume integral contribution
    for j in eachnode(dg), i in eachnode(dg)
        for v in eachvariable(equations)
            du[v, i, j, element] += (alpha *
                                     (inverse_weights[i] *
                                      (fstar1_L[v, i + 1, j] - fstar1_R[v, i, j]) +
                                      inverse_weights[j] *
                                      (fstar2_L[v, i, j + 1] - fstar2_R[v, i, j])))
        end
    end

    return nothing
end

# Compute the normal flux for the FV method on cartesian subcells, see
# Hennemann, Rueda-Ramírez, Hindenlang, Gassner (2020)
# "A provably entropy stable subcell shock capturing approach for high order split form DG for the compressible Euler equations"
# [arXiv: 2008.12044v2](https://arxiv.org/pdf/2008.12044)
@inline function calcflux_fv!(fstar1_L, fstar1_R, fstar2_L, fstar2_R, u,
                              mesh::TreeMesh{2},
                              have_nonconservative_terms::False, equations,
                              volume_flux_fv, dg::DGSEM, element, cache)
    for j in eachnode(dg), i in 2:nnodes(dg)
        u_ll = get_node_vars(u, equations, dg, i - 1, j, element)
        u_rr = get_node_vars(u, equations, dg, i, j, element)
        flux = volume_flux_fv(u_ll, u_rr, 1, equations) # orientation 1: x direction
        set_node_vars!(fstar1_L, flux, equations, dg, i, j)
        set_node_vars!(fstar1_R, flux, equations, dg, i, j)
    end

    for j in 2:nnodes(dg), i in eachnode(dg)
        u_ll = get_node_vars(u, equations, dg, i, j - 1, element)
        u_rr = get_node_vars(u, equations, dg, i, j, element)
        flux = volume_flux_fv(u_ll, u_rr, 2, equations) # orientation 2: y direction
        set_node_vars!(fstar2_L, flux, equations, dg, i, j)
        set_node_vars!(fstar2_R, flux, equations, dg, i, j)
    end

    return nothing
end

@inline function calcflux_fv!(fstar1_L, fstar1_R, fstar2_L, fstar2_R, u,
                              mesh::TreeMesh{2},
                              have_nonconservative_terms::True, equations,
                              volume_flux_fv, dg::DGSEM, element, cache)
    volume_flux, nonconservative_flux = volume_flux_fv

    # Fluxes in x-direction
    for j in eachnode(dg), i in 2:nnodes(dg)
        u_ll = get_node_vars(u, equations, dg, i - 1, j, element)
        u_rr = get_node_vars(u, equations, dg, i, j, element)

        # Compute conservative part
        f1 = volume_flux(u_ll, u_rr, 1, equations) # orientation 1: x direction

        # Compute nonconservative part
        # Note the factor 0.5 necessary for the nonconservative fluxes based on
        # the interpretation of global SBP operators coupled discontinuously via
        # central fluxes/SATs
        f1_L = f1 + 0.5f0 * nonconservative_flux(u_ll, u_rr, 1, equations)
        f1_R = f1 + 0.5f0 * nonconservative_flux(u_rr, u_ll, 1, equations)

        # Copy to temporary storage
        set_node_vars!(fstar1_L, f1_L, equations, dg, i, j)
        set_node_vars!(fstar1_R, f1_R, equations, dg, i, j)
    end

    # Fluxes in y-direction
    for j in 2:nnodes(dg), i in eachnode(dg)
        u_ll = get_node_vars(u, equations, dg, i, j - 1, element)
        u_rr = get_node_vars(u, equations, dg, i, j, element)

        # Compute conservative part
        f2 = volume_flux(u_ll, u_rr, 2, equations) # orientation 2: y direction

        # Compute nonconservative part
        # Note the factor 0.5 necessary for the nonconservative fluxes based on
        # the interpretation of global SBP operators coupled discontinuously via
        # central fluxes/SATs
        f2_L = f2 + 0.5f0 * nonconservative_flux(u_ll, u_rr, 2, equations)
        f2_R = f2 + 0.5f0 * nonconservative_flux(u_rr, u_ll, 2, equations)

        # Copy to temporary storage
        set_node_vars!(fstar2_L, f2_L, equations, dg, i, j)
        set_node_vars!(fstar2_R, f2_R, equations, dg, i, j)
    end

    return nothing
end

function prolong2interfaces!(cache, u,
                             mesh::TreeMesh{2}, equations, dg::DG,
                             interface_indices = eachinterface(dg, cache))
    @unpack interfaces = cache
    @unpack orientations, neighbor_ids = interfaces
    interfaces_u = interfaces.u

    @threaded for interface in interface_indices
        left_element = neighbor_ids[1, interface]
        right_element = neighbor_ids[2, interface]

        if orientations[interface] == 1
            # interface in x-direction
            for j in eachnode(dg), v in eachvariable(equations)
                interfaces_u[1, v, j, interface] = u[v, nnodes(dg), j, left_element]
                interfaces_u[2, v, j, interface] = u[v, 1, j, right_element]
            end
        else # if orientations[interface] == 2
            # interface in y-direction
            for i in eachnode(dg), v in eachvariable(equations)
                interfaces_u[1, v, i, interface] = u[v, i, nnodes(dg), left_element]
                interfaces_u[2, v, i, interface] = u[v, i, 1, right_element]
            end
        end
    end

    return nothing
end

function calc_interface_flux!(surface_flux_values,
                              mesh::TreeMesh{2},
                              have_nonconservative_terms::False, equations,
                              surface_integral, dg::DG, cache,
                              interface_indices = eachinterface(dg, cache))
    @unpack surface_flux = surface_integral
    @unpack u, neighbor_ids, orientations = cache.interfaces

    @threaded for interface in interface_indices
        # Get neighboring elements
        left_id = neighbor_ids[1, interface]
        right_id = neighbor_ids[2, interface]

        # Determine interface direction with respect to elements:
        # orientation = 1: left -> 2, right -> 1
        # orientation = 2: left -> 4, right -> 3
        left_direction = 2 * orientations[interface]
        right_direction = 2 * orientations[interface] - 1

        for i in eachnode(dg)
            # Call pointwise Riemann solver
            u_ll, u_rr = get_surface_node_vars(u, equations, dg, i, interface)
            flux = surface_flux(u_ll, u_rr, orientations[interface], equations)

            # Copy flux to left and right element storage
            for v in eachvariable(equations)
                surface_flux_values[v, i, left_direction, left_id] = flux[v]
                surface_flux_values[v, i, right_direction, right_id] = flux[v]
            end
        end
    end

    return nothing
end

function calc_interface_flux!(surface_flux_values,
                              mesh::TreeMesh{2},
                              have_nonconservative_terms::True, equations,
                              surface_integral, dg::DG, cache,
                              interface_indices = eachinterface(dg, cache))
    surface_flux, nonconservative_flux = surface_integral.surface_flux
    @unpack u, neighbor_ids, orientations = cache.interfaces

    @threaded for interface in interface_indices
        # Get neighboring elements
        left_id = neighbor_ids[1, interface]
        right_id = neighbor_ids[2, interface]

        # Determine interface direction with respect to elements:
        # orientation = 1: left -> 2, right -> 1
        # orientation = 2: left -> 4, right -> 3
        left_direction = 2 * orientations[interface]
        right_direction = 2 * orientations[interface] - 1

        for i in eachnode(dg)
            # Call pointwise Riemann solver
            orientation = orientations[interface]
            u_ll, u_rr = get_surface_node_vars(u, equations, dg, i, interface)
            flux = surface_flux(u_ll, u_rr, orientation, equations)

            # Compute both nonconservative fluxes
            noncons_left = nonconservative_flux(u_ll, u_rr, orientation, equations)
            noncons_right = nonconservative_flux(u_rr, u_ll, orientation, equations)

            # Copy flux to left and right element storage
            for v in eachvariable(equations)
                # Note the factor 0.5 necessary for the nonconservative fluxes based on
                # the interpretation of global SBP operators coupled discontinuously via
                # central fluxes/SATs
                surface_flux_values[v, i, left_direction, left_id] = flux[v] +
                                                                     0.5f0 *
                                                                     noncons_left[v]
                surface_flux_values[v, i, right_direction, right_id] = flux[v] +
                                                                       0.5f0 *
                                                                       noncons_right[v]
            end
        end
    end

    return nothing
end

function prolong2boundaries!(cache, u,
                             mesh::TreeMesh{2}, equations, dg::DG,
                             boundary_indices = eachboundary(dg, cache))
    @unpack boundaries = cache
    @unpack orientations, neighbor_sides = boundaries

    @threaded for boundary in boundary_indices
        element = boundaries.neighbor_ids[boundary]

        if orientations[boundary] == 1
            # boundary in x-direction
            if neighbor_sides[boundary] == 1
                # element in -x direction of boundary
                for l in eachnode(dg), v in eachvariable(equations)
                    boundaries.u[1, v, l, boundary] = u[v, nnodes(dg), l, element]
                end
            else # Element in +x direction of boundary
                for l in eachnode(dg), v in eachvariable(equations)
                    boundaries.u[2, v, l, boundary] = u[v, 1, l, element]
                end
            end
        else # if orientations[boundary] == 2
            # boundary in y-direction
            if neighbor_sides[boundary] == 1
                # element in -y direction of boundary
                for l in eachnode(dg), v in eachvariable(equations)
                    boundaries.u[1, v, l, boundary] = u[v, l, nnodes(dg), element]
                end
            else
                # element in +y direction of boundary
                for l in eachnode(dg), v in eachvariable(equations)
                    boundaries.u[2, v, l, boundary] = u[v, l, 1, element]
                end
            end
        end
    end

    return nothing
end

function calc_boundary_flux!(cache, t, boundary_conditions::NamedTuple,
                             mesh::TreeMesh{2}, equations, surface_integral, dg::DG)
    @unpack surface_flux_values = cache.elements
    @unpack n_boundaries_per_direction = cache.boundaries

    # Calculate indices
    lasts = accumulate(+, n_boundaries_per_direction)
    firsts = lasts - n_boundaries_per_direction .+ 1

    # Calc boundary fluxes in each direction
    calc_boundary_flux_by_direction!(surface_flux_values, t, boundary_conditions[1],
                                     have_nonconservative_terms(equations),
                                     equations, surface_integral, dg, cache,
                                     1, firsts[1], lasts[1])
    calc_boundary_flux_by_direction!(surface_flux_values, t, boundary_conditions[2],
                                     have_nonconservative_terms(equations),
                                     equations, surface_integral, dg, cache,
                                     2, firsts[2], lasts[2])
    calc_boundary_flux_by_direction!(surface_flux_values, t, boundary_conditions[3],
                                     have_nonconservative_terms(equations),
                                     equations, surface_integral, dg, cache,
                                     3, firsts[3], lasts[3])
    calc_boundary_flux_by_direction!(surface_flux_values, t, boundary_conditions[4],
                                     have_nonconservative_terms(equations),
                                     equations, surface_integral, dg, cache,
                                     4, firsts[4], lasts[4])

    return nothing
end

function calc_boundary_flux_by_direction!(surface_flux_values::AbstractArray{<:Any, 4},
                                          t,
                                          boundary_condition,
                                          have_nonconservative_terms::False, equations,
                                          surface_integral, dg::DG, cache,
                                          direction, first_boundary, last_boundary)
    @unpack surface_flux = surface_integral
    @unpack u, neighbor_ids, neighbor_sides, node_coordinates, orientations = cache.boundaries

    @threaded for boundary in first_boundary:last_boundary
        # Get neighboring element
        neighbor = neighbor_ids[boundary]

        for i in eachnode(dg)
            # Get boundary flux
            u_ll, u_rr = get_surface_node_vars(u, equations, dg, i, boundary)
            if neighbor_sides[boundary] == 1 # Element is on the left, boundary on the right
                u_inner = u_ll
            else # Element is on the right, boundary on the left
                u_inner = u_rr
            end
            x = get_node_coords(node_coordinates, equations, dg, i, boundary)
            flux = boundary_condition(u_inner, orientations[boundary], direction, x, t,
                                      surface_flux,
                                      equations)

            # Copy flux to left and right element storage
            for v in eachvariable(equations)
                surface_flux_values[v, i, direction, neighbor] = flux[v]
            end
        end
    end

    return nothing
end

function calc_boundary_flux_by_direction!(surface_flux_values::AbstractArray{<:Any, 4},
                                          t,
                                          boundary_condition,
                                          have_nonconservative_terms::True, equations,
                                          surface_integral, dg::DG, cache,
                                          direction, first_boundary, last_boundary)
    @unpack u, neighbor_ids, neighbor_sides, node_coordinates, orientations = cache.boundaries

    @threaded for boundary in first_boundary:last_boundary
        # Get neighboring element
        neighbor = neighbor_ids[boundary]

        for i in eachnode(dg)
            # Get boundary flux
            u_ll, u_rr = get_surface_node_vars(u, equations, dg, i, boundary)
            if neighbor_sides[boundary] == 1 # Element is on the left, boundary on the right
                u_inner = u_ll
            else # Element is on the right, boundary on the left
                u_inner = u_rr
            end
            x = get_node_coords(node_coordinates, equations, dg, i, boundary)
            flux, noncons_flux = boundary_condition(u_inner, orientations[boundary],
                                                    direction, x, t,
                                                    surface_integral.surface_flux,
                                                    equations)

            # Copy flux to left and right element storage
            for v in eachvariable(equations)
                surface_flux_values[v, i, direction, neighbor] = flux[v] +
                                                                 0.5f0 * noncons_flux[v]
            end
        end
    end

    return nothing
end

function prolong2mortars!(cache, u,
                          mesh::TreeMesh{2}, equations,
                          mortar_l2::LobattoLegendreMortarL2, dg::DGSEM,
                          mortar_indices = eachmortar(dg, cache))
    @threaded for mortar in mortar_indices
        large_element = cache.mortars.neighbor_ids[3, mortar]
        upper_element = cache.mortars.neighbor_ids[2, mortar]
        lower_element = cache.mortars.neighbor_ids[1, mortar]

        # Copy solution small to small
        if cache.mortars.large_sides[mortar] == 1 # -> small elements on right side
            if cache.mortars.orientations[mortar] == 1
                # L2 mortars in x-direction
                for l in eachnode(dg)
                    for v in eachvariable(equations)
                        cache.mortars.u_upper[2, v, l, mortar] = u[v, 1, l,
                                                                   upper_element]
                        cache.mortars.u_lower[2, v, l, mortar] = u[v, 1, l,
                                                                   lower_element]
                    end
                end
            else
                # L2 mortars in y-direction
                for l in eachnode(dg)
                    for v in eachvariable(equations)
                        cache.mortars.u_upper[2, v, l, mortar] = u[v, l, 1,
                                                                   upper_element]
                        cache.mortars.u_lower[2, v, l, mortar] = u[v, l, 1,
                                                                   lower_element]
                    end
                end
            end
        else # large_sides[mortar] == 2 -> small elements on left side
            if cache.mortars.orientations[mortar] == 1
                # L2 mortars in x-direction
                for l in eachnode(dg)
                    for v in eachvariable(equations)
                        cache.mortars.u_upper[1, v, l, mortar] = u[v, nnodes(dg), l,
                                                                   upper_element]
                        cache.mortars.u_lower[1, v, l, mortar] = u[v, nnodes(dg), l,
                                                                   lower_element]
                    end
                end
            else
                # L2 mortars in y-direction
                for l in eachnode(dg)
                    for v in eachvariable(equations)
                        cache.mortars.u_upper[1, v, l, mortar] = u[v, l, nnodes(dg),
                                                                   upper_element]
                        cache.mortars.u_lower[1, v, l, mortar] = u[v, l, nnodes(dg),
                                                                   lower_element]
                    end
                end
            end
        end

        # Interpolate large element face data to small interface locations
        if cache.mortars.large_sides[mortar] == 1 # -> large element on left side
            leftright = 1
            if cache.mortars.orientations[mortar] == 1
                # L2 mortars in x-direction
                u_large = view(u, :, nnodes(dg), :, large_element)
                element_solutions_to_mortars!(cache.mortars, mortar_l2, leftright,
                                              mortar, u_large)
            else
                # L2 mortars in y-direction
                u_large = view(u, :, :, nnodes(dg), large_element)
                element_solutions_to_mortars!(cache.mortars, mortar_l2, leftright,
                                              mortar, u_large)
            end
        else # large_sides[mortar] == 2 -> large element on right side
            leftright = 2
            if cache.mortars.orientations[mortar] == 1
                # L2 mortars in x-direction
                u_large = view(u, :, 1, :, large_element)
                element_solutions_to_mortars!(cache.mortars, mortar_l2, leftright,
                                              mortar, u_large)
            else
                # L2 mortars in y-direction
                u_large = view(u, :, :, 1, large_element)
                element_solutions_to_mortars!(cache.mortars, mortar_l2, leftright,
                                              mortar, u_large)
            end
        end
    end

    return nothing
end

@inline function element_solutions_to_mortars!(mortars,
                                               mortar_l2::LobattoLegendreMortarL2,
                                               leftright, mortar,
                                               u_large::AbstractArray{<:Any, 2})
    multiply_dimensionwise!(view(mortars.u_upper, leftright, :, :, mortar),
                            mortar_l2.forward_upper, u_large)
    multiply_dimensionwise!(view(mortars.u_lower, leftright, :, :, mortar),
                            mortar_l2.forward_lower, u_large)
    return nothing
end

function calc_mortar_flux!(surface_flux_values,
                           mesh::TreeMesh{2},
                           have_nonconservative_terms::False, equations,
                           mortar_l2::LobattoLegendreMortarL2,
                           surface_integral, dg::DG, cache,
                           mortar_indices = eachmortar(dg, cache))
    @unpack surface_flux = surface_integral
    @unpack u_lower, u_upper, orientations = cache.mortars
    @unpack (fstar_primary_upper_threaded, fstar_primary_lower_threaded,
    fstar_secondary_upper_threaded, fstar_secondary_lower_threaded) = cache

    @threaded for mortar in mortar_indices
        # Choose thread-specific pre-allocated container
        fstar_primary_upper = fstar_primary_upper_threaded[Threads.threadid()]
        fstar_primary_lower = fstar_primary_lower_threaded[Threads.threadid()]
        fstar_secondary_upper = fstar_secondary_upper_threaded[Threads.threadid()]
        fstar_secondary_lower = fstar_secondary_lower_threaded[Threads.threadid()]

        # Calculate fluxes
        orientation = orientations[mortar]
        calc_fstar!(fstar_primary_upper, equations, surface_flux, dg, u_upper, mortar,
                    orientation)
        calc_fstar!(fstar_primary_lower, equations, surface_flux, dg, u_lower, mortar,
                    orientation)
        calc_fstar!(fstar_secondary_upper, equations, surface_flux, dg, u_upper, mortar,
                    orientation)
        calc_fstar!(fstar_secondary_lower, equations, surface_flux, dg, u_lower, mortar,
                    orientation)

        mortar_fluxes_to_elements!(surface_flux_values,
                                   mesh, equations, mortar_l2, dg, cache,
                                   mortar, fstar_primary_upper, fstar_primary_lower,
                                   fstar_secondary_upper, fstar_secondary_lower)
    end

    return nothing
end

function calc_mortar_flux!(surface_flux_values,
                           mesh::TreeMesh{2},
                           have_nonconservative_terms::True, equations,
                           mortar_l2::LobattoLegendreMortarL2,
                           surface_integral, dg::DG, cache,
                           mortar_indices = eachmortar(dg, cache))
    surface_flux, nonconservative_flux = surface_integral.surface_flux
    @unpack u_lower, u_upper, orientations, large_sides = cache.mortars
    @unpack (fstar_primary_upper_threaded, fstar_primary_lower_threaded,
    fstar_secondary_upper_threaded, fstar_secondary_lower_threaded) = cache

    @threaded for mortar in mortar_indices
        # Choose thread-specific pre-allocated container
        fstar_primary_upper = fstar_primary_upper_threaded[Threads.threadid()]
        fstar_primary_lower = fstar_primary_lower_threaded[Threads.threadid()]
        fstar_secondary_upper = fstar_secondary_upper_threaded[Threads.threadid()]
        fstar_secondary_lower = fstar_secondary_lower_threaded[Threads.threadid()]

        # Calculate fluxes
        orientation = orientations[mortar]
        calc_fstar!(fstar_primary_upper, equations, surface_flux, dg, u_upper, mortar,
                    orientation)
        calc_fstar!(fstar_primary_lower, equations, surface_flux, dg, u_lower, mortar,
                    orientation)
        calc_fstar!(fstar_secondary_upper, equations, surface_flux, dg, u_upper, mortar,
                    orientation)
        calc_fstar!(fstar_secondary_lower, equations, surface_flux, dg, u_lower, mortar,
                    orientation)

        # Add nonconservative fluxes.
        # These need to be adapted on the geometry (left/right) since the order of
        # the arguments matters, based on the global SBP operator interpretation.
        # The same interpretation (global SBP operators coupled discontinuously via
        # central fluxes/SATs) explains why we need the factor 0.5.
        # Alternatively, you can also follow the argumentation of Bohm et al. 2018
        # ("nonconservative diamond flux")
        if large_sides[mortar] == 1 # -> small elements on right side
            for i in eachnode(dg)
                # Pull the left and right solutions
                u_upper_ll, u_upper_rr = get_surface_node_vars(u_upper, equations, dg,
                                                               i, mortar)
                u_lower_ll, u_lower_rr = get_surface_node_vars(u_lower, equations, dg,
                                                               i, mortar)
                # Call pointwise nonconservative term
                noncons_primary_upper = nonconservative_flux(u_upper_ll, u_upper_rr,
                                                             orientation, equations)
                noncons_primary_lower = nonconservative_flux(u_lower_ll, u_lower_rr,
                                                             orientation, equations)
                noncons_secondary_upper = nonconservative_flux(u_upper_rr, u_upper_ll,
                                                               orientation, equations)
                noncons_secondary_lower = nonconservative_flux(u_lower_rr, u_lower_ll,
                                                               orientation, equations)
                # Add to primary and secondary temporary storage
                multiply_add_to_node_vars!(fstar_primary_upper, 0.5f0,
                                           noncons_primary_upper, equations,
                                           dg, i)
                multiply_add_to_node_vars!(fstar_primary_lower, 0.5f0,
                                           noncons_primary_lower, equations,
                                           dg, i)
                multiply_add_to_node_vars!(fstar_secondary_upper, 0.5f0,
                                           noncons_secondary_upper, equations,
                                           dg, i)
                multiply_add_to_node_vars!(fstar_secondary_lower, 0.5f0,
                                           noncons_secondary_lower, equations,
                                           dg, i)
            end
        else # large_sides[mortar] == 2 -> small elements on the left
            for i in eachnode(dg)
                # Pull the left and right solutions
                u_upper_ll, u_upper_rr = get_surface_node_vars(u_upper, equations, dg,
                                                               i, mortar)
                u_lower_ll, u_lower_rr = get_surface_node_vars(u_lower, equations, dg,
                                                               i, mortar)
                # Call pointwise nonconservative term
                noncons_primary_upper = nonconservative_flux(u_upper_rr, u_upper_ll,
                                                             orientation, equations)
                noncons_primary_lower = nonconservative_flux(u_lower_rr, u_lower_ll,
                                                             orientation, equations)
                noncons_secondary_upper = nonconservative_flux(u_upper_ll, u_upper_rr,
                                                               orientation, equations)
                noncons_secondary_lower = nonconservative_flux(u_lower_ll, u_lower_rr,
                                                               orientation, equations)
                # Add to primary and secondary temporary storage
                multiply_add_to_node_vars!(fstar_primary_upper, 0.5f0,
                                           noncons_primary_upper, equations,
                                           dg, i)
                multiply_add_to_node_vars!(fstar_primary_lower, 0.5f0,
                                           noncons_primary_lower, equations,
                                           dg, i)
                multiply_add_to_node_vars!(fstar_secondary_upper, 0.5f0,
                                           noncons_secondary_upper, equations,
                                           dg, i)
                multiply_add_to_node_vars!(fstar_secondary_lower, 0.5f0,
                                           noncons_secondary_lower, equations,
                                           dg, i)
            end
        end

        mortar_fluxes_to_elements!(surface_flux_values,
                                   mesh, equations, mortar_l2, dg, cache,
                                   mortar, fstar_primary_upper, fstar_primary_lower,
                                   fstar_secondary_upper, fstar_secondary_lower)
    end

    return nothing
end

@inline function calc_fstar!(destination::AbstractArray{<:Any, 2}, equations,
                             surface_flux, dg::DGSEM,
                             u_interfaces, interface, orientation)
    for i in eachnode(dg)
        # Call pointwise two-point numerical flux function
        u_ll, u_rr = get_surface_node_vars(u_interfaces, equations, dg, i, interface)
        flux = surface_flux(u_ll, u_rr, orientation, equations)

        # Copy flux to left and right element storage
        set_node_vars!(destination, flux, equations, dg, i)
    end

    return nothing
end

@inline function mortar_fluxes_to_elements!(surface_flux_values,
                                            mesh::TreeMesh{2}, equations,
                                            mortar_l2::LobattoLegendreMortarL2,
                                            dg::DGSEM, cache,
                                            mortar, fstar_primary_upper,
                                            fstar_primary_lower,
                                            fstar_secondary_upper,
                                            fstar_secondary_lower)
    large_element = cache.mortars.neighbor_ids[3, mortar]
    upper_element = cache.mortars.neighbor_ids[2, mortar]
    lower_element = cache.mortars.neighbor_ids[1, mortar]

    # Copy flux small to small
    if cache.mortars.large_sides[mortar] == 1 # -> small elements on right side
        if cache.mortars.orientations[mortar] == 1
            # L2 mortars in x-direction
            direction = 1
        else
            # L2 mortars in y-direction
            direction = 3
        end
    else # large_sides[mortar] == 2 -> small elements on left side
        if cache.mortars.orientations[mortar] == 1
            # L2 mortars in x-direction
            direction = 2
        else
            # L2 mortars in y-direction
            direction = 4
        end
    end
    surface_flux_values[:, :, direction, upper_element] .= fstar_primary_upper
    surface_flux_values[:, :, direction, lower_element] .= fstar_primary_lower

    # Project small fluxes to large element
    if cache.mortars.large_sides[mortar] == 1 # -> large element on left side
        if cache.mortars.orientations[mortar] == 1
            # L2 mortars in x-direction
            direction = 2
        else
            # L2 mortars in y-direction
            direction = 4
        end
    else # large_sides[mortar] == 2 -> large element on right side
        if cache.mortars.orientations[mortar] == 1
            # L2 mortars in x-direction
            direction = 1
        else
            # L2 mortars in y-direction
            direction = 3
        end
    end

    # TODO: Taal performance
    # for v in eachvariable(equations)
    #   # The code below is semantically equivalent to
    #   # surface_flux_values[v, :, direction, large_element] .=
    #   #   (mortar_l2.reverse_upper * fstar_upper[v, :] + mortar_l2.reverse_lower * fstar_lower[v, :])
    #   # but faster and does not allocate.
    #   # Note that `true * some_float == some_float` in Julia, i.e. `true` acts as
    #   # a universal `one`. Hence, the second `mul!` means "add the matrix-vector
    #   # product to the current value of the destination".
    #   @views mul!(surface_flux_values[v, :, direction, large_element],
    #               mortar_l2.reverse_upper, fstar_upper[v, :])
    #   @views mul!(surface_flux_values[v, :, direction, large_element],
    #               mortar_l2.reverse_lower, fstar_lower[v, :], true, true)
    # end
    # The code above could be replaced by the following code. However, the relative efficiency
    # depends on the types of fstar_upper/fstar_lower and dg.l2mortar_reverse_upper.
    # Using StaticArrays for both makes the code above faster for common test cases.
    multiply_dimensionwise!(view(surface_flux_values, :, :, direction, large_element),
                            mortar_l2.reverse_upper, fstar_secondary_upper,
                            mortar_l2.reverse_lower, fstar_secondary_lower)

    return nothing
end

function calc_surface_integral!(du, u,
                                mesh::Union{TreeMesh{2}, StructuredMesh{2},
                                            StructuredMeshView{2}},
                                equations, surface_integral::SurfaceIntegralWeakForm,
                                dg::DG, cache,
                                element_indices = eachelement(dg, cache))
    @unpack boundary_interpolation = dg.basis
    @unpack surface_flux_values = cache.elements

    # During sparsity detection
    #=
    # Check if any entry in surface_flux_values is undef, and fill with zeros if so
    for i in eachindex(surface_flux_values)
        if !isassigned(surface_flux_values, i)
            surface_flux_values[i] = zero(eltype(du))
        end
    end
    =#

    # Note that all fluxes have been computed with outward-pointing normal vectors.
    # Access the factors only once before beginning the loop to increase performance.
    # We also use explicit assignments instead of `+=` to let `@muladd` turn these
    # into FMAs (see comment at the top of the file).
    factor_1 = boundary_interpolation[1, 1]
    factor_2 = boundary_interpolation[nnodes(dg), 2]
    @threaded for element in element_indices
        for l in eachnode(dg)
            for v in eachvariable(equations)
                # surface at -x
                du[v, 1, l, element] = (du[v, 1, l, element] -
                                        surface_flux_values[v, l, 1, element] *
                                        factor_1)

                # surface at +x
                du[v, nnodes(dg), l, element] = (du[v, nnodes(dg), l, element] +
                                                 surface_flux_values[v, l, 2, element] *
                                                 factor_2)

                # surface at -y
                du[v, l, 1, element] = (du[v, l, 1, element] -
                                        surface_flux_values[v, l, 3, element] *
                                        factor_1)

                # surface at +y
                du[v, l, nnodes(dg), element] = (du[v, l, nnodes(dg), element] +
                                                 surface_flux_values[v, l, 4, element] *
                                                 factor_2)
            end
        end
    end

    return nothing
end

function apply_jacobian!(du, mesh::TreeMesh{2},
                         equations, dg::DG, cache,
                         element_indices = eachelement(dg, cache))
    @unpack inverse_jacobian = cache.elements

    @threaded for element in element_indices
        factor = -inverse_jacobian[element]

        for j in eachnode(dg), i in eachnode(dg)
            for v in eachvariable(equations)
                du[v, i, j, element] *= factor
            end
        end
    end

    return nothing
end

# Need dimension specific version to avoid error at dispatching
function calc_sources!(du, u, t, source_terms::Nothing,
                       equations::AbstractEquations{2}, dg::DG, cache,
                       element_indices = eachelement(dg, cache))
    return nothing
end

function calc_sources!(du, u, t, source_terms,
                       equations::AbstractEquations{2}, dg::DG, cache,
                       element_indices = eachelement(dg, cache))
    @unpack node_coordinates = cache.elements

    @threaded for element in element_indices
        for j in eachnode(dg), i in eachnode(dg)
            u_local = get_node_vars(u, equations, dg, i, j, element)
            x_local = get_node_coords(node_coordinates, equations, dg,
                                      i, j, element)
            du_local = source_terms(u_local, x_local, t, equations)
            add_to_node_vars!(du, du_local, equations, dg, i, j, element)
        end
    end

    return nothing
end
end # @muladd<|MERGE_RESOLUTION|>--- conflicted
+++ resolved
@@ -284,7 +284,6 @@
     end
 end
 
-<<<<<<< HEAD
 function calc_volume_integral!(du, u,
                                mesh::Union{TreeMesh{2},
                                            P4estMesh{2},
@@ -328,7 +327,12 @@
             # Calculate FV volume integral contribution
             fv_kernel!(du, u, mesh, nonconservative_terms, equations, volume_flux_fv,
                        dg, cache, element, alpha_element)
-=======
+        end
+    end
+    
+    return nothing
+end
+
 @inline function fvO2_kernel!(du, u,
                               mesh::Union{TreeMesh{2}, StructuredMesh{2},
                                           UnstructuredMesh2D, P4estMesh{2},
@@ -358,15 +362,12 @@
                                       (fstar1_L[v, i + 1, j] - fstar1_R[v, i, j]) +
                                       inverse_weights[j] *
                                       (fstar2_L[v, i, j + 1] - fstar2_R[v, i, j])))
->>>>>>> 2c93bdf4
-        end
-    end
-
-    return nothing
-end
-
-<<<<<<< HEAD
-=======
+        end
+    end
+
+    return nothing
+end
+
 @inline function calcflux_fvO2!(fstar1_L, fstar1_R, fstar2_L, fstar2_R, u,
                                 mesh::TreeMesh{2},
                                 have_nonconservative_terms::False,
@@ -433,7 +434,6 @@
     return nothing
 end
 
->>>>>>> 2c93bdf4
 @inline function fv_kernel!(du, u,
                             mesh::Union{TreeMesh{2}, StructuredMesh{2},
                                         UnstructuredMesh2D, P4estMesh{2},
