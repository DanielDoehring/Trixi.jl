--- conflicted
+++ resolved
@@ -818,12 +818,8 @@
 
 function prolong2mortars!(cache, u,
                           mesh::TreeMesh{2}, equations,
-<<<<<<< HEAD
                           mortar_type::Union{LobattoLegendreMortarL2,
                                              LobattoLegendreMortarEC}, surface_integral,
-=======
-                          mortar_l2::LobattoLegendreMortarL2,
->>>>>>> 95ba9175
                           dg::DGSEM)
     @threaded for mortar in eachmortar(dg, cache)
         large_element = cache.mortars.neighbor_ids[3, mortar]
@@ -1342,13 +1338,8 @@
     # depends on the types of fstar_upper/fstar_lower and dg.l2mortar_reverse_upper.
     # Using StaticArrays for both makes the code above faster for common test cases.
     multiply_dimensionwise!(view(surface_flux_values, :, :, direction, large_element),
-<<<<<<< HEAD
                             mortar_type.reverse_upper, fstar_upper,
                             mortar_type.reverse_lower, fstar_lower)
-=======
-                            mortar_l2.reverse_upper, fstar_secondary_upper,
-                            mortar_l2.reverse_lower, fstar_secondary_lower)
->>>>>>> 95ba9175
 
     return nothing
 end
