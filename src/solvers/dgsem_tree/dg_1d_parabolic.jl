# By default, Julia/LLVM does not use fused multiply-add operations (FMAs).
# Since these FMAs can increase the performance of many numerical algorithms,
# we need to opt-in explicitly.
# See https://ranocha.de/blog/Optimizing_EC_Trixi for further details.
@muladd begin
#! format: noindent

# This file collects all methods that have been updated to work with parabolic systems of equations
#
# assumptions: parabolic terms are of the form div(f(u, grad(u))) and
# will be discretized first order form as follows:
#               1. compute grad(u)
#               2. compute f(u, grad(u))
#               3. compute div(f(u, grad(u))) (i.e., the "regular" rhs! call)
# boundary conditions will be applied to both grad(u) and div(f(u, grad(u))).
function rhs_parabolic!(du, u, t, mesh::TreeMesh{1},
                        equations_parabolic::AbstractEquationsParabolic,
                        boundary_conditions_parabolic, source_terms,
                        dg::DG, parabolic_scheme, cache, cache_parabolic,
                        element_indices = eachelement(dg, cache),
                        interface_indices = eachinterface(dg, cache),
                        boundary_indices = eachboundary(dg, cache),
                        mortar_indices = nothing)
    @unpack viscous_container = cache_parabolic
    @unpack u_transformed, gradients, flux_viscous = viscous_container

    # Convert conservative variables to a form more suitable for viscous flux calculations
    @trixi_timeit timer() "transform variables" begin
        transform_variables!(u_transformed, u, mesh, equations_parabolic,
                             dg, parabolic_scheme, cache, cache_parabolic,
                             element_indices)
    end

    # Compute the gradients of the transformed variables
    @trixi_timeit timer() "calculate gradient" begin
        calc_gradient!(gradients, u_transformed, t, mesh, equations_parabolic,
                       boundary_conditions_parabolic, dg, parabolic_scheme,
                       cache, cache_parabolic,
                       element_indices, interface_indices, boundary_indices)
    end

    # Compute and store the viscous fluxes
    @trixi_timeit timer() "calculate viscous fluxes" begin
        calc_viscous_fluxes!(flux_viscous, gradients, u_transformed, mesh,
                             equations_parabolic, dg, cache, cache_parabolic,
                             element_indices)
    end

    # The remainder of this function is essentially a regular rhs! for
    # parabolic equations (i.e., it computes the divergence of the viscous fluxes)
    #
    # OBS! In `calc_viscous_fluxes!`, the viscous flux values at the volume nodes of each element have
    # been computed and stored in `fluxes_viscous`. In the following, we *reuse* (abuse) the
    # `interfaces` and `boundaries` containers in `cache_parabolic` to interpolate and store the
    # *fluxes* at the element surfaces, as opposed to interpolating and storing the *solution* (as it
    # is done in the hyperbolic operator). That is, `interfaces.u`/`boundaries.u` store *viscous flux values*
    # and *not the solution*.  The advantage is that a) we do not need to allocate more storage, b) we
    # do not need to recreate the existing data structure only with a different name, and c) we do not
    # need to interpolate solutions *and* gradients to the surfaces.

    # TODO: parabolic; reconsider current data structure reuse strategy

    # Reset du
    @trixi_timeit timer() "reset ∂u/∂t" reset_du!(du, dg, cache, element_indices)

    # Calculate volume integral
    @trixi_timeit timer() "volume integral" begin
        calc_volume_integral!(du, flux_viscous, mesh, equations_parabolic, dg, cache,
                              element_indices, interface_indices)
    end

    # Prolong solution to interfaces
    @trixi_timeit timer() "prolong2interfaces" begin
        prolong2interfaces!(cache_parabolic, flux_viscous, mesh, equations_parabolic,
                            dg, cache, interface_indices)
    end

    # Calculate interface fluxes
    @trixi_timeit timer() "interface flux" begin
        calc_interface_flux!(cache_parabolic.elements.surface_flux_values,
                             mesh, equations_parabolic, dg, parabolic_scheme,
                             cache_parabolic, interface_indices)
    end

    # Prolong solution to boundaries
    @trixi_timeit timer() "prolong2boundaries" begin
        prolong2boundaries!(cache_parabolic, flux_viscous, mesh, equations_parabolic,
                            dg.surface_integral, dg, cache, boundary_indices)
    end

    # Calculate boundary fluxes
    @trixi_timeit timer() "boundary flux" begin
        calc_boundary_flux_divergence!(cache_parabolic, t,
                                       boundary_conditions_parabolic, mesh,
                                       equations_parabolic,
                                       dg.surface_integral, dg)
    end

    # Calculate surface integrals
    @trixi_timeit timer() "surface integral" begin
        calc_surface_integral!(du, u, mesh, equations_parabolic,
                               dg.surface_integral, dg, cache_parabolic,
                               element_indices)
    end

    # Apply Jacobian from mapping to reference element
    @trixi_timeit timer() "Jacobian" begin
        apply_jacobian_parabolic!(du, mesh, equations_parabolic, dg, cache_parabolic,
                                  element_indices)
    end

    return nothing
end

# Transform solution variables prior to taking the gradient
# (e.g., conservative to primitive variables). Defaults to doing nothing.
# TODO: can we avoid copying data?
function transform_variables!(u_transformed, u, mesh::TreeMesh{1},
                              equations_parabolic::AbstractEquationsParabolic,
                              dg::DG, parabolic_scheme, cache, cache_parabolic,
                              element_indices = eachelement(dg, cache))
    transformation = gradient_variable_transformation(equations_parabolic)

    @threaded for element in element_indices
        # Calculate volume terms in one element
        for i in eachnode(dg)
            u_node = get_node_vars(u, equations_parabolic, dg, i, element)
            u_transformed_node = transformation(u_node, equations_parabolic)
            set_node_vars!(u_transformed, u_transformed_node, equations_parabolic, dg,
                           i, element)
        end
    end

    return nothing
end

# This is the version used when calculating the divergence of the viscous fluxes
function calc_volume_integral!(du, flux_viscous,
                               mesh::TreeMesh{1},
                               equations_parabolic::AbstractEquationsParabolic,
                               dg::DGSEM, cache,
                               element_indices = eachelement(dg, cache),
                               interface_indices = nothing)
    @unpack derivative_dhat = dg.basis

    @threaded for element in element_indices
        # Calculate volume terms in one element
        for i in eachnode(dg)
            flux_1_node = get_node_vars(flux_viscous, equations_parabolic, dg, i,
                                        element)

            for ii in eachnode(dg)
                multiply_add_to_node_vars!(du, derivative_dhat[ii, i], flux_1_node,
                                           equations_parabolic, dg, ii, element)
            end
        end
    end

    return nothing
end

# This is the version used when calculating the divergence of the viscous fluxes
function prolong2interfaces!(cache_parabolic, flux_viscous,
                             mesh::TreeMesh{1},
                             equations_parabolic::AbstractEquationsParabolic,
                             dg::DG, cache::NamedTuple,
                             interface_indices = eachinterface(dg, cache))
    @unpack interfaces = cache_parabolic
    @unpack neighbor_ids = interfaces
    interfaces_u = interfaces.u

    @threaded for interface in interface_indices
        left_element = neighbor_ids[1, interface]
        right_element = neighbor_ids[2, interface]

        # interface in x-direction
        for v in eachvariable(equations_parabolic)
            # OBS! `interfaces_u` stores the interpolated *fluxes* and *not the solution*!
            interfaces_u[1, v, interface] = flux_viscous[v, nnodes(dg), left_element]
            interfaces_u[2, v, interface] = flux_viscous[v, 1, right_element]
        end
    end

    return nothing
end

# This is the version used when calculating the divergence of the viscous fluxes
function calc_interface_flux!(surface_flux_values,
                              mesh::TreeMesh{1}, equations_parabolic,
                              dg::DG, parabolic_scheme,
                              cache_parabolic,
                              interface_indices = eachinterface(dg, cache_parabolic))
    @unpack neighbor_ids, orientations = cache_parabolic.interfaces

    @threaded for interface in interface_indices
        # Get neighboring elements
        left_id = neighbor_ids[1, interface]
        right_id = neighbor_ids[2, interface]

        # Determine interface direction with respect to elements:
        # orientation = 1: left -> 2, right -> 1
        left_direction = 2 * orientations[interface]
        right_direction = 2 * orientations[interface] - 1

        # Get precomputed fluxes at interfaces
        flux_ll, flux_rr = get_surface_node_vars(cache_parabolic.interfaces.u,
                                                 equations_parabolic,
                                                 dg, interface)

        # compute interface flux for the DG divergence 
        flux = flux_parabolic(flux_ll, flux_rr, Divergence(),
                              mesh, equations_parabolic, parabolic_scheme)

        # Copy flux to left and right element storage
        for v in eachvariable(equations_parabolic)
            surface_flux_values[v, left_direction, left_id] = flux[v]
            surface_flux_values[v, right_direction, right_id] = flux[v]
        end
    end

    return nothing
end

# This is the version used when calculating the divergence of the viscous fluxes
function prolong2boundaries!(cache_parabolic, flux_viscous,
                             mesh::TreeMesh{1},
                             equations_parabolic::AbstractEquationsParabolic,
                             surface_integral, dg::DG, cache::NamedTuple,
                             boundary_indices = eachboundary(dg, cache))
    @unpack boundaries = cache_parabolic
    @unpack neighbor_sides, neighbor_ids = boundaries
    boundaries_u = boundaries.u

    @threaded for boundary in boundary_indices
        element = neighbor_ids[boundary]

        if neighbor_sides[boundary] == 1
            # element in -x direction of boundary
            for v in eachvariable(equations_parabolic)
                # OBS! `boundaries_u` stores the interpolated *fluxes* and *not the solution*!
                boundaries_u[1, v, boundary] = flux_viscous[v, nnodes(dg), element]
            end
        else # Element in +x direction of boundary
            for v in eachvariable(equations_parabolic)
                # OBS! `boundaries_u` stores the interpolated *fluxes* and *not the solution*!
                boundaries_u[2, v, boundary] = flux_viscous[v, 1, element]
            end
        end
    end

    return nothing
end

function calc_viscous_fluxes!(flux_viscous, gradients, u_transformed, mesh::TreeMesh{1},
                              equations_parabolic::AbstractEquationsParabolic,
                              dg::DG, cache, cache_parabolic,
                              element_indices = eachelement(dg, cache))
    @threaded for element in element_indices
        for i in eachnode(dg)
            # Get solution and gradients
            u_node = get_node_vars(u_transformed, equations_parabolic, dg, i, element)
            gradients_1_node = get_node_vars(gradients, equations_parabolic, dg,
                                             i, element)

            # Calculate viscous flux and store each component for later use
            flux_viscous_node = flux(u_node, gradients_1_node, 1, equations_parabolic)
            set_node_vars!(flux_viscous, flux_viscous_node, equations_parabolic, dg,
                           i, element)
        end
    end

    return nothing
end

function calc_gradient_boundary_flux!(cache, t,
                                      boundary_conditions_parabolic::BoundaryConditionPeriodic,
                                      mesh::TreeMesh{1},
                                      equations_parabolic::AbstractEquationsParabolic,
                                      surface_integral, dg::DG)
    return nothing
end

function calc_boundary_flux_divergence!(cache, t,
                                        boundary_conditions_parabolic::BoundaryConditionPeriodic,
                                        mesh::TreeMesh{1},
                                        equations_parabolic::AbstractEquationsParabolic,
                                        surface_integral, dg::DG)
    return nothing
end

function calc_gradient_boundary_flux!(cache, t,
                                      boundary_conditions_parabolic::NamedTuple,
                                      mesh::TreeMesh{1}, # for dispatch only
                                      equations_parabolic::AbstractEquationsParabolic,
                                      surface_integral, dg::DG)
    @unpack surface_flux_values = cache.elements
    @unpack n_boundaries_per_direction = cache.boundaries

    # Calculate indices
    lasts = accumulate(+, n_boundaries_per_direction)
    firsts = lasts - n_boundaries_per_direction .+ 1

    # Calc boundary fluxes in each direction
    calc_gradient_boundary_flux_by_direction!(surface_flux_values, t,
                                              boundary_conditions_parabolic[1],
                                              equations_parabolic, surface_integral, dg,
                                              cache,
                                              1, firsts[1], lasts[1])
    calc_gradient_boundary_flux_by_direction!(surface_flux_values, t,
                                              boundary_conditions_parabolic[2],
                                              equations_parabolic, surface_integral, dg,
                                              cache,
                                              2, firsts[2], lasts[2])

    return nothing
end

function calc_gradient_boundary_flux_by_direction!(surface_flux_values::AbstractArray{<:Any,
                                                                                      3},
                                                   t,
                                                   boundary_condition,
                                                   equations_parabolic::AbstractEquationsParabolic,
                                                   surface_integral, dg::DG, cache,
                                                   direction, first_boundary,
                                                   last_boundary)
    @unpack surface_flux = surface_integral
    @unpack u, neighbor_ids, neighbor_sides, node_coordinates, orientations = cache.boundaries

    @threaded for boundary in first_boundary:last_boundary
        # Get neighboring element
        neighbor = neighbor_ids[boundary]

        # Get boundary flux
        u_ll, u_rr = get_surface_node_vars(u, equations_parabolic, dg, boundary)
        if neighbor_sides[boundary] == 1 # Element is on the left, boundary on the right
            u_inner = u_ll
        else # Element is on the right, boundary on the left
            u_inner = u_rr
        end

        # TODO: revisit if we want more general boundary treatments.
        # This assumes the gradient numerical flux at the boundary is the gradient variable,
        # which is consistent with BR1, LDG.
        flux_inner = u_inner

        x = get_node_coords(node_coordinates, equations_parabolic, dg, boundary)
        flux = boundary_condition(flux_inner, u_inner, orientations[boundary],
                                  direction,
                                  x, t, Gradient(), equations_parabolic)

        # Copy flux to left and right element storage
        for v in eachvariable(equations_parabolic)
            surface_flux_values[v, direction, neighbor] = flux[v]
        end
    end

    return nothing
end

function calc_boundary_flux_divergence!(cache, t,
                                        boundary_conditions_parabolic::NamedTuple,
                                        mesh::TreeMesh{1},
                                        equations_parabolic::AbstractEquationsParabolic,
                                        surface_integral, dg::DG)
    @unpack surface_flux_values = cache.elements
    @unpack n_boundaries_per_direction = cache.boundaries

    # Calculate indices
    lasts = accumulate(+, n_boundaries_per_direction)
    firsts = lasts - n_boundaries_per_direction .+ 1

    # Calc boundary fluxes in each direction
    calc_boundary_flux_by_direction_divergence!(surface_flux_values, t,
                                                boundary_conditions_parabolic[1],
                                                equations_parabolic, surface_integral,
                                                dg, cache,
                                                1, firsts[1], lasts[1])
    calc_boundary_flux_by_direction_divergence!(surface_flux_values, t,
                                                boundary_conditions_parabolic[2],
                                                equations_parabolic, surface_integral,
                                                dg, cache,
                                                2, firsts[2], lasts[2])

    return nothing
end

function calc_boundary_flux_by_direction_divergence!(surface_flux_values::AbstractArray{<:Any,
                                                                                        3},
                                                     t,
                                                     boundary_condition,
                                                     equations_parabolic::AbstractEquationsParabolic,
                                                     surface_integral, dg::DG, cache,
                                                     direction, first_boundary,
                                                     last_boundary)
    @unpack surface_flux = surface_integral

    # Note: cache.boundaries.u contains the unsigned normal component (using "orientation", not "direction")
    # of the viscous flux, as computed in `prolong2boundaries!`
    @unpack u, neighbor_ids, neighbor_sides, node_coordinates, orientations = cache.boundaries

    @threaded for boundary in first_boundary:last_boundary
        # Get neighboring element
        neighbor = neighbor_ids[boundary]

        # Get viscous boundary fluxes
        flux_ll, flux_rr = get_surface_node_vars(u, equations_parabolic, dg, boundary)
        if neighbor_sides[boundary] == 1 # Element is on the left, boundary on the right
            flux_inner = flux_ll
        else # Element is on the right, boundary on the left
            flux_inner = flux_rr
        end

        x = get_node_coords(node_coordinates, equations_parabolic, dg, boundary)

        # TODO: add a field in `cache.boundaries` for gradient information.
        # Here, we pass in `u_inner = nothing` since we overwrite cache.boundaries.u with gradient information.
        # This currently works with Dirichlet/Neuman boundary conditions for LaplaceDiffusion2D and
        # NoSlipWall/Adiabatic boundary conditions for CompressibleNavierStokesDiffusion2D as of 2022-6-27.
        # It will not work with implementations which utilize `u_inner` to impose boundary conditions.
        flux = boundary_condition(flux_inner, nothing, orientations[boundary],
                                  direction,
                                  x, t, Divergence(), equations_parabolic)

        # Copy flux to left and right element storage
        for v in eachvariable(equations_parabolic)
            surface_flux_values[v, direction, neighbor] = flux[v]
        end
    end

    return nothing
end

function calc_gradient_volume_integral!(gradients, u_transformed,
                                        mesh::TreeMesh{1}, # for dispatch only
                                        equations_parabolic::AbstractEquationsParabolic,
                                        dg::DGSEM, cache)
    @unpack derivative_dhat = dg.basis

    @threaded for element in eachelement(dg, cache)
        # Calculate volume terms in one element,
        # corresponds to `kernel` functions for the hyperbolic part of the flux
        for i in eachnode(dg)
            u_node = get_node_vars(u_transformed, equations_parabolic, dg,
                                   i, element)

            for ii in eachnode(dg)
                multiply_add_to_node_vars!(gradients, derivative_dhat[ii, i],
                                           u_node, equations_parabolic, dg,
                                           ii, element)
            end
        end
    end

    return nothing
end

function calc_gradient_interface_flux!(surface_flux_values,
                                       mesh::TreeMesh{1}, equations_parabolic, dg::DG,
                                       parabolic_scheme,
                                       cache, cache_parabolic,
                                       interface_indices = eachinterface(dg,
                                                                         cache_parabolic))
    @unpack neighbor_ids, orientations = cache_parabolic.interfaces

    @threaded for interface in interface_indices
        # Get neighboring elements
        left_id = neighbor_ids[1, interface]
        right_id = neighbor_ids[2, interface]

        # Determine interface direction with respect to elements:
        # orientation = 1: left -> 2, right -> 1
        left_direction = 2 * orientations[interface]
        right_direction = 2 * orientations[interface] - 1

        # Call pointwise Riemann solver
        u_ll, u_rr = get_surface_node_vars(cache_parabolic.interfaces.u,
                                           equations_parabolic, dg, interface)

        flux = flux_parabolic(u_ll, u_rr, Gradient(),
                              mesh, equations_parabolic, parabolic_scheme)

        # Copy flux to left and right element storage
        for v in eachvariable(equations_parabolic)
            surface_flux_values[v, left_direction, left_id] = flux[v]
            surface_flux_values[v, right_direction, right_id] = flux[v]
        end
    end

    return nothing
end

function calc_gradient_surface_integral!(gradients,
                                         mesh::TreeMesh{1}, # for dispatch only
                                         equations_parabolic::AbstractEquationsParabolic,
                                         dg::DGSEM, cache, cache_parabolic)
    @unpack boundary_interpolation = dg.basis
    @unpack surface_flux_values = cache_parabolic.elements

    # Note that all fluxes have been computed with outward-pointing normal vectors.
    # Access the factors only once before beginning the loop to increase performance.
    # We also use explicit assignments instead of `+=` to let `@muladd` turn these
    # into FMAs (see comment at the top of the file).
    factor_1 = boundary_interpolation[1, 1]
    factor_2 = boundary_interpolation[nnodes(dg), 2]
    @threaded for element in eachelement(dg, cache)
        for v in eachvariable(equations_parabolic)
            # surface at -x
            gradients[v, 1, element] = (gradients[v, 1, element] -
                                        surface_flux_values[v, 1, element] *
                                        factor_1)

            # surface at +x
            gradients[v, nnodes(dg), element] = (gradients[v, nnodes(dg), element] +
                                                 surface_flux_values[v, 2, element] *
                                                 factor_2)
        end
    end

    return nothing
end

# Calculate the gradient of the transformed variables
function calc_gradient!(gradients, u_transformed, t, mesh::TreeMesh{1},
                        equations_parabolic, boundary_conditions_parabolic,
                        dg::DG, parabolic_scheme, cache, cache_parabolic,
                        element_indices = eachelement(dg, cache),
                        interface_indices = eachinterface(dg, cache),
                        boundary_indices = eachboundary(dg, cache))

    # Reset du
    @trixi_timeit timer() "reset gradients" begin
        reset_du!(gradients, dg, cache, element_indices)
    end

    # Calculate volume integral
    @trixi_timeit timer() "volume integral" begin
<<<<<<< HEAD
        @unpack derivative_dhat = dg.basis
        @threaded for element in element_indices

            # Calculate volume terms in one element
            for i in eachnode(dg)
                u_node = get_node_vars(u_transformed, equations_parabolic, dg,
                                       i, element)

                for ii in eachnode(dg)
                    multiply_add_to_node_vars!(gradients, derivative_dhat[ii, i],
                                               u_node, equations_parabolic, dg,
                                               ii, element)
                end
            end
        end
=======
        calc_gradient_volume_integral!(gradients, u_transformed,
                                       mesh, equations_parabolic, dg, cache)
>>>>>>> 6f722ecf
    end

    # Prolong solution to interfaces
    @trixi_timeit timer() "prolong2interfaces" prolong2interfaces!(cache_parabolic,
                                                                   u_transformed, mesh,
                                                                   equations_parabolic,
                                                                   dg, cache,
                                                                   interface_indices)

    # Calculate interface fluxes
    @trixi_timeit timer() "interface flux" begin
        @unpack surface_flux_values = cache_parabolic.elements
        calc_gradient_interface_flux!(surface_flux_values,
                                      mesh, equations_parabolic, dg, parabolic_scheme,
                                      cache, cache_parabolic, interface_indices)
    end

    # Prolong solution to boundaries
    @trixi_timeit timer() "prolong2boundaries" prolong2boundaries!(cache_parabolic,
                                                                   u_transformed, mesh,
                                                                   equations_parabolic,
                                                                   dg.surface_integral,
                                                                   dg, cache,
                                                                   boundary_indices)

    # Calculate boundary fluxes
    @trixi_timeit timer() "boundary flux" calc_gradient_boundary_flux!(cache_parabolic,
                                                                       t,
                                                                       boundary_conditions_parabolic,
                                                                       mesh,
                                                                       equations_parabolic,
                                                                       dg.surface_integral,
                                                                       dg)

    # Calculate surface integrals
    @trixi_timeit timer() "surface integral" begin
<<<<<<< HEAD
        @unpack boundary_interpolation = dg.basis
        @unpack surface_flux_values = cache_parabolic.elements

        # Note that all fluxes have been computed with outward-pointing normal vectors.
        # Access the factors only once before beginning the loop to increase performance.
        # We also use explicit assignments instead of `+=` to let `@muladd` turn these
        # into FMAs (see comment at the top of the file).
        factor_1 = boundary_interpolation[1, 1]
        factor_2 = boundary_interpolation[nnodes(dg), 2]
        @threaded for element in element_indices
            for v in eachvariable(equations_parabolic)
                # surface at -x
                gradients[v, 1, element] = (gradients[v, 1, element] -
                                            surface_flux_values[v, 1, element] *
                                            factor_1)

                # surface at +x
                gradients[v, nnodes(dg), element] = (gradients[v, nnodes(dg), element] +
                                                     surface_flux_values[v, 2,
                                                                         element] *
                                                     factor_2)
            end
        end
=======
        calc_gradient_surface_integral!(gradients, mesh, equations_parabolic,
                                        dg, cache, cache_parabolic)
>>>>>>> 6f722ecf
    end

    # Apply Jacobian from mapping to reference element
    @trixi_timeit timer() "Jacobian" begin
        apply_jacobian_parabolic!(gradients, mesh, equations_parabolic, dg,
                                  cache_parabolic, element_indices)
    end

    return nothing
end

# This method is called when a SemidiscretizationHyperbolic is constructed.
# It constructs the basic `cache` used throughout the simulation to compute
# the RHS etc.
function create_cache_parabolic(mesh::TreeMesh{1},
                                equations_hyperbolic::AbstractEquations,
                                equations_parabolic::AbstractEquationsParabolic,
                                dg::DG, parabolic_scheme, RealT, uEltype)
    # Get cells for which an element needs to be created (i.e. all leaf cells)
    leaf_cell_ids = local_leaf_cells(mesh.tree)

    elements = init_elements(leaf_cell_ids, mesh, equations_hyperbolic, dg.basis, RealT,
                             uEltype)

    interfaces = init_interfaces(leaf_cell_ids, mesh, elements)

    boundaries = init_boundaries(leaf_cell_ids, mesh, elements)

    viscous_container = init_viscous_container_1d(nvariables(equations_hyperbolic),
                                                  nnodes(elements), nelements(elements),
                                                  uEltype)

    cache = (; elements, interfaces, boundaries, viscous_container)

    return cache
end

# Needed to *not* flip the sign of the inverse Jacobian.
# This is because the parabolic fluxes are assumed to be of the form
#   `du/dt + df/dx = dg/dx + source(x,t)`,
# where f(u) is the inviscid flux and g(u) is the viscous flux.
function apply_jacobian_parabolic!(du, mesh::TreeMesh{1},
                                   equations::AbstractEquationsParabolic, dg::DG, cache,
                                   element_indices = eachelement(dg, cache))
    @unpack inverse_jacobian = cache.elements

    @threaded for element in element_indices
        factor = inverse_jacobian[element]

        for i in eachnode(dg)
            for v in eachvariable(equations)
                du[v, i, element] *= factor
            end
        end
    end

    return nothing
end
end # @muladd<|MERGE_RESOLUTION|>--- conflicted
+++ resolved
@@ -433,10 +433,11 @@
 function calc_gradient_volume_integral!(gradients, u_transformed,
                                         mesh::TreeMesh{1}, # for dispatch only
                                         equations_parabolic::AbstractEquationsParabolic,
-                                        dg::DGSEM, cache)
+                                        dg::DGSEM, cache,
+                                        element_indices = eachelement(dg, cache))
     @unpack derivative_dhat = dg.basis
 
-    @threaded for element in eachelement(dg, cache)
+    @threaded for element in element_indices
         # Calculate volume terms in one element,
         # corresponds to `kernel` functions for the hyperbolic part of the flux
         for i in eachnode(dg)
@@ -492,7 +493,8 @@
 function calc_gradient_surface_integral!(gradients,
                                          mesh::TreeMesh{1}, # for dispatch only
                                          equations_parabolic::AbstractEquationsParabolic,
-                                         dg::DGSEM, cache, cache_parabolic)
+                                         dg::DGSEM, cache, cache_parabolic,
+                                         element_indices = eachelement(dg, cache))
     @unpack boundary_interpolation = dg.basis
     @unpack surface_flux_values = cache_parabolic.elements
 
@@ -502,7 +504,7 @@
     # into FMAs (see comment at the top of the file).
     factor_1 = boundary_interpolation[1, 1]
     factor_2 = boundary_interpolation[nnodes(dg), 2]
-    @threaded for element in eachelement(dg, cache)
+    @threaded for element in element_indices
         for v in eachvariable(equations_parabolic)
             # surface at -x
             gradients[v, 1, element] = (gradients[v, 1, element] -
@@ -534,26 +536,9 @@
 
     # Calculate volume integral
     @trixi_timeit timer() "volume integral" begin
-<<<<<<< HEAD
-        @unpack derivative_dhat = dg.basis
-        @threaded for element in element_indices
-
-            # Calculate volume terms in one element
-            for i in eachnode(dg)
-                u_node = get_node_vars(u_transformed, equations_parabolic, dg,
-                                       i, element)
-
-                for ii in eachnode(dg)
-                    multiply_add_to_node_vars!(gradients, derivative_dhat[ii, i],
-                                               u_node, equations_parabolic, dg,
-                                               ii, element)
-                end
-            end
-        end
-=======
         calc_gradient_volume_integral!(gradients, u_transformed,
-                                       mesh, equations_parabolic, dg, cache)
->>>>>>> 6f722ecf
+                                       mesh, equations_parabolic, dg, cache,
+                                       element_indices)
     end
 
     # Prolong solution to interfaces
@@ -590,34 +575,9 @@
 
     # Calculate surface integrals
     @trixi_timeit timer() "surface integral" begin
-<<<<<<< HEAD
-        @unpack boundary_interpolation = dg.basis
-        @unpack surface_flux_values = cache_parabolic.elements
-
-        # Note that all fluxes have been computed with outward-pointing normal vectors.
-        # Access the factors only once before beginning the loop to increase performance.
-        # We also use explicit assignments instead of `+=` to let `@muladd` turn these
-        # into FMAs (see comment at the top of the file).
-        factor_1 = boundary_interpolation[1, 1]
-        factor_2 = boundary_interpolation[nnodes(dg), 2]
-        @threaded for element in element_indices
-            for v in eachvariable(equations_parabolic)
-                # surface at -x
-                gradients[v, 1, element] = (gradients[v, 1, element] -
-                                            surface_flux_values[v, 1, element] *
-                                            factor_1)
-
-                # surface at +x
-                gradients[v, nnodes(dg), element] = (gradients[v, nnodes(dg), element] +
-                                                     surface_flux_values[v, 2,
-                                                                         element] *
-                                                     factor_2)
-            end
-        end
-=======
         calc_gradient_surface_integral!(gradients, mesh, equations_parabolic,
-                                        dg, cache, cache_parabolic)
->>>>>>> 6f722ecf
+                                        dg, cache, cache_parabolic,
+                                        element_indices)
     end
 
     # Apply Jacobian from mapping to reference element
