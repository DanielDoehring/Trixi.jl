--- conflicted
+++ resolved
@@ -26,38 +26,24 @@
 
     # Convert conservative variables to a form more suitable for viscous flux calculations
     @trixi_timeit timer() "transform variables" begin
-<<<<<<< HEAD
         transform_variables!(u_transformed, u, mesh, equations_parabolic,
-                             dg, parabolic_scheme, cache, cache_parabolic,
+                             dg, parabolic_scheme, cache,
                              element_indices)
-=======
-        transform_variables!(u_transformed, u, mesh, equations_parabolic, dg,
-                             parabolic_scheme, cache)
->>>>>>> 01dfdb37
     end
 
     # Compute the gradients of the transformed variables
     @trixi_timeit timer() "calculate gradient" begin
         calc_gradient!(gradients, u_transformed, t, mesh, equations_parabolic,
-<<<<<<< HEAD
                        boundary_conditions_parabolic, dg, parabolic_scheme,
-                       cache, cache_parabolic,
+                       cache,
                        element_indices, interface_indices, boundary_indices)
-=======
-                       boundary_conditions_parabolic, dg,
-                       parabolic_scheme, cache)
->>>>>>> 01dfdb37
     end
 
     # Compute and store the viscous fluxes
     @trixi_timeit timer() "calculate viscous fluxes" begin
         calc_viscous_fluxes!(flux_viscous, gradients, u_transformed, mesh,
-<<<<<<< HEAD
-                             equations_parabolic, dg, cache, cache_parabolic,
+                             equations_parabolic, dg, cache,
                              element_indices)
-=======
-                             equations_parabolic, dg, cache)
->>>>>>> 01dfdb37
     end
 
     # The remainder of this function is essentially a regular rhs! for
@@ -85,38 +71,23 @@
     # Prolong solution to interfaces
     # This reuses `prolong2interfaces!` for the purely hyperbolic case.
     @trixi_timeit timer() "prolong2interfaces" begin
-<<<<<<< HEAD
-        prolong2interfaces!(cache_parabolic, flux_viscous, mesh, equations_parabolic,
+        prolong2interfaces!(cache, flux_viscous, mesh, equations_parabolic,
                             dg, cache, interface_indices)
-=======
-        prolong2interfaces!(cache, flux_viscous, mesh, equations_parabolic, dg)
->>>>>>> 01dfdb37
     end
 
     # Calculate interface fluxes.
     # This calls the specialized version for the viscous flux.
     @trixi_timeit timer() "interface flux" begin
-<<<<<<< HEAD
-        calc_interface_flux!(cache_parabolic.elements.surface_flux_values,
+        calc_interface_flux!(cache.elements.surface_flux_values,
                              mesh, equations_parabolic, dg, parabolic_scheme,
-                             cache_parabolic, interface_indices)
-=======
-        calc_interface_flux!(cache.elements.surface_flux_values,
-                             mesh, equations_parabolic, dg,
-                             parabolic_scheme, cache)
->>>>>>> 01dfdb37
+                             cache, interface_indices)
     end
 
     # Prolong solution to boundaries.
     # This reuses `prolong2boundaries!` for the purely hyperbolic case.
     @trixi_timeit timer() "prolong2boundaries" begin
-<<<<<<< HEAD
-        prolong2boundaries!(cache_parabolic, flux_viscous, mesh, equations_parabolic,
-                            dg.surface_integral, dg, cache, boundary_indices)
-=======
         prolong2boundaries!(cache, flux_viscous, mesh, equations_parabolic,
-                            dg.surface_integral, dg)
->>>>>>> 01dfdb37
+                            dg.surface_integral, dg, boundary_indices)
     end
 
     # Calculate boundary fluxes.
@@ -132,22 +103,14 @@
     # This reuses `calc_surface_integral!` for the purely hyperbolic case.
     @trixi_timeit timer() "surface integral" begin
         calc_surface_integral!(du, u, mesh, equations_parabolic,
-<<<<<<< HEAD
-                               dg.surface_integral, dg, cache_parabolic,
+                               dg.surface_integral, dg, cache,
                                element_indices)
-=======
-                               dg.surface_integral, dg, cache)
->>>>>>> 01dfdb37
     end
 
     # Apply Jacobian from mapping to reference element
     @trixi_timeit timer() "Jacobian" begin
-<<<<<<< HEAD
-        apply_jacobian_parabolic!(du, mesh, equations_parabolic, dg, cache_parabolic,
+        apply_jacobian_parabolic!(du, mesh, equations_parabolic, dg, cache,
                                   element_indices)
-=======
-        apply_jacobian_parabolic!(du, mesh, equations_parabolic, dg, cache)
->>>>>>> 01dfdb37
     end
 
     return nothing
@@ -158,12 +121,8 @@
 # TODO: can we avoid copying data?
 function transform_variables!(u_transformed, u, mesh::TreeMesh{1},
                               equations_parabolic::AbstractEquationsParabolic,
-<<<<<<< HEAD
-                              dg::DG, parabolic_scheme, cache, cache_parabolic,
+                              dg::DG, parabolic_scheme, cache,
                               element_indices = eachelement(dg, cache))
-=======
-                              dg::DG, parabolic_scheme, cache)
->>>>>>> 01dfdb37
     transformation = gradient_variable_transformation(equations_parabolic)
 
     @threaded for element in element_indices
@@ -204,49 +163,13 @@
     return nothing
 end
 
-# This is the version used when calculating the divergence of the viscous fluxes
-<<<<<<< HEAD
-function prolong2interfaces!(cache_parabolic, flux_viscous,
-                             mesh::TreeMesh{1},
-                             equations_parabolic::AbstractEquationsParabolic,
-                             dg::DG, cache::NamedTuple,
-                             interface_indices = eachinterface(dg, cache))
-    @unpack interfaces = cache_parabolic
-    @unpack neighbor_ids = interfaces
-    interfaces_u = interfaces.u
-
-    @threaded for interface in interface_indices
-        left_element = neighbor_ids[1, interface]
-        right_element = neighbor_ids[2, interface]
-
-        # interface in x-direction
-        for v in eachvariable(equations_parabolic)
-            # OBS! `interfaces_u` stores the interpolated *fluxes* and *not the solution*!
-            interfaces_u[1, v, interface] = flux_viscous[v, nnodes(dg), left_element]
-            interfaces_u[2, v, interface] = flux_viscous[v, 1, right_element]
-        end
-    end
-
-    return nothing
-end
-
-# This is the version used when calculating the divergence of the viscous fluxes
 function calc_interface_flux!(surface_flux_values,
                               mesh::TreeMesh{1}, equations_parabolic,
-                              dg::DG, parabolic_scheme,
-                              cache_parabolic,
+                              dg::DG, parabolic_scheme, cache,
                               interface_indices = eachinterface(dg, cache_parabolic))
-    @unpack neighbor_ids, orientations = cache_parabolic.interfaces
+    @unpack neighbor_ids, orientations = cache.interfaces
 
     @threaded for interface in interface_indices
-=======
-function calc_interface_flux!(surface_flux_values,
-                              mesh::TreeMesh{1}, equations_parabolic,
-                              dg::DG, parabolic_scheme, cache)
-    @unpack neighbor_ids, orientations = cache.interfaces
-
-    @threaded for interface in eachinterface(dg, cache)
->>>>>>> 01dfdb37
         # Get neighboring elements
         left_id = neighbor_ids[1, interface]
         right_id = neighbor_ids[2, interface]
@@ -275,48 +198,11 @@
     return nothing
 end
 
-<<<<<<< HEAD
-# This is the version used when calculating the divergence of the viscous fluxes
-function prolong2boundaries!(cache_parabolic, flux_viscous,
-                             mesh::TreeMesh{1},
-                             equations_parabolic::AbstractEquationsParabolic,
-                             surface_integral, dg::DG, cache::NamedTuple,
-                             boundary_indices = eachboundary(dg, cache))
-    @unpack boundaries = cache_parabolic
-    @unpack neighbor_sides, neighbor_ids = boundaries
-    boundaries_u = boundaries.u
-
-    @threaded for boundary in boundary_indices
-        element = neighbor_ids[boundary]
-
-        if neighbor_sides[boundary] == 1
-            # element in -x direction of boundary
-            for v in eachvariable(equations_parabolic)
-                # OBS! `boundaries_u` stores the interpolated *fluxes* and *not the solution*!
-                boundaries_u[1, v, boundary] = flux_viscous[v, nnodes(dg), element]
-            end
-        else # Element in +x direction of boundary
-            for v in eachvariable(equations_parabolic)
-                # OBS! `boundaries_u` stores the interpolated *fluxes* and *not the solution*!
-                boundaries_u[2, v, boundary] = flux_viscous[v, 1, element]
-            end
-        end
-    end
-
-    return nothing
-end
-
 function calc_viscous_fluxes!(flux_viscous, gradients, u_transformed, mesh::TreeMesh{1},
                               equations_parabolic::AbstractEquationsParabolic,
-                              dg::DG, cache, cache_parabolic,
+                              dg::DG, cache,
                               element_indices = eachelement(dg, cache))
     @threaded for element in element_indices
-=======
-function calc_viscous_fluxes!(flux_viscous, gradients, u_transformed, mesh::TreeMesh{1},
-                              equations_parabolic::AbstractEquationsParabolic,
-                              dg::DG, cache)
-    @threaded for element in eachelement(dg, cache)
->>>>>>> 01dfdb37
         for i in eachnode(dg)
             # Get solution and gradients
             u_node = get_node_vars(u_transformed, equations_parabolic, dg, i, element)
@@ -519,20 +405,12 @@
 
 function calc_gradient_interface_flux!(surface_flux_values,
                                        mesh::TreeMesh{1}, equations_parabolic, dg::DG,
-<<<<<<< HEAD
                                        parabolic_scheme,
-                                       cache, cache_parabolic,
-                                       interface_indices = eachinterface(dg,
-                                                                         cache_parabolic))
-    @unpack neighbor_ids, orientations = cache_parabolic.interfaces
+                                       cache,
+                                       interface_indices = eachinterface(dg, cache))
+    @unpack neighbor_ids, orientations = cache.interfaces
 
     @threaded for interface in interface_indices
-=======
-                                       parabolic_scheme, cache)
-    @unpack neighbor_ids, orientations = cache.interfaces
-
-    @threaded for interface in eachinterface(dg, cache)
->>>>>>> 01dfdb37
         # Get neighboring elements
         left_id = neighbor_ids[1, interface]
         right_id = neighbor_ids[2, interface]
@@ -562,12 +440,8 @@
 function calc_gradient_surface_integral!(gradients,
                                          mesh::TreeMesh{1}, # for dispatch only
                                          equations_parabolic::AbstractEquationsParabolic,
-<<<<<<< HEAD
-                                         dg::DGSEM, cache, cache_parabolic,
+                                         dg::DGSEM, cache,
                                          element_indices = eachelement(dg, cache))
-=======
-                                         dg::DGSEM, cache)
->>>>>>> 01dfdb37
     @unpack boundary_interpolation = dg.basis
     @unpack surface_flux_values = cache.elements
 
@@ -597,14 +471,10 @@
 # Calculate the gradient of the transformed variables
 function calc_gradient!(gradients, u_transformed, t, mesh::TreeMesh{1},
                         equations_parabolic, boundary_conditions_parabolic,
-<<<<<<< HEAD
-                        dg::DG, parabolic_scheme, cache, cache_parabolic,
+                        dg::DG, parabolic_scheme, cache,
                         element_indices = eachelement(dg, cache),
                         interface_indices = eachinterface(dg, cache),
                         boundary_indices = eachboundary(dg, cache))
-=======
-                        dg::DG, parabolic_scheme, cache)
->>>>>>> 01dfdb37
 
     # Reset gradients
     @trixi_timeit timer() "reset gradients" begin
@@ -618,51 +488,27 @@
                                        element_indices)
     end
 
-<<<<<<< HEAD
-    # Prolong solution to interfaces
-    @trixi_timeit timer() "prolong2interfaces" prolong2interfaces!(cache_parabolic,
-                                                                   u_transformed, mesh,
-                                                                   equations_parabolic,
-                                                                   dg, cache,
-                                                                   interface_indices)
-
-    # Calculate interface fluxes
-    @trixi_timeit timer() "interface flux" begin
-        @unpack surface_flux_values = cache_parabolic.elements
-        calc_gradient_interface_flux!(surface_flux_values,
-                                      mesh, equations_parabolic, dg, parabolic_scheme,
-                                      cache, cache_parabolic, interface_indices)
-    end
-
-    # Prolong solution to boundaries
-    @trixi_timeit timer() "prolong2boundaries" prolong2boundaries!(cache_parabolic,
-                                                                   u_transformed, mesh,
-                                                                   equations_parabolic,
-                                                                   dg.surface_integral,
-                                                                   dg, cache,
-                                                                   boundary_indices)
-=======
     # Prolong solution to interfaces.
     # This reusues `prolong2interfaces!` for the purely hyperbolic case.
     @trixi_timeit timer() "prolong2interfaces" begin
         prolong2interfaces!(cache, u_transformed, mesh,
-                            equations_parabolic, dg)
+                            equations_parabolic, dg,
+                            interface_indices)
     end
 
     # Calculate interface fluxes
     @trixi_timeit timer() "interface flux" begin
         @unpack surface_flux_values = cache.elements
         calc_gradient_interface_flux!(surface_flux_values, mesh, equations_parabolic,
-                                      dg, parabolic_scheme, cache)
+                                      dg, parabolic_scheme, cache, interface_indices)
     end
 
     # Prolong solution to boundaries.
     # This reuses `prolong2boundaries!` for the purely hyperbolic case.
     @trixi_timeit timer() "prolong2boundaries" begin
         prolong2boundaries!(cache, u_transformed, mesh, equations_parabolic,
-                            dg.surface_integral, dg)
-    end
->>>>>>> 01dfdb37
+                            dg.surface_integral, dg, boundary_indices)
+    end
 
     # Calculate boundary fluxes
     @trixi_timeit timer() "boundary flux" begin
@@ -675,22 +521,13 @@
     # Calculate surface integrals
     @trixi_timeit timer() "surface integral" begin
         calc_gradient_surface_integral!(gradients, mesh, equations_parabolic,
-<<<<<<< HEAD
-                                        dg, cache, cache_parabolic,
-                                        element_indices)
-=======
-                                        dg, cache)
->>>>>>> 01dfdb37
+                                        dg, cache, element_indices)
     end
 
     # Apply Jacobian from mapping to reference element
     @trixi_timeit timer() "Jacobian" begin
         apply_jacobian_parabolic!(gradients, mesh, equations_parabolic, dg,
-<<<<<<< HEAD
-                                  cache_parabolic, element_indices)
-=======
-                                  cache)
->>>>>>> 01dfdb37
+                                  cache, element_indices)
     end
 
     return nothing
