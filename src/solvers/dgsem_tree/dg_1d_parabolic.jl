# By default, Julia/LLVM does not use fused multiply-add operations (FMAs).
# Since these FMAs can increase the performance of many numerical algorithms,
# we need to opt-in explicitly.
# See https://ranocha.de/blog/Optimizing_EC_Trixi for further details.
@muladd begin
#! format: noindent

# This file collects all methods that have been updated to work with parabolic systems of equations
#
# assumptions: parabolic terms are of the form div(f(u, grad(u))) and
# will be discretized first order form as follows:
#               1. compute grad(u)
#               2. compute f(u, grad(u))
#               3. compute div(f(u, grad(u))) (i.e., the "regular" rhs! call)
# boundary conditions will be applied to both grad(u) and div(f(u, grad(u))).
function rhs_parabolic!(du, u, t, mesh::TreeMesh{1},
                        equations_parabolic::AbstractEquationsParabolic,
                        boundary_conditions_parabolic, source_terms,
                        dg::DG, parabolic_scheme, cache, cache_parabolic,
                        element_indices = eachelement(dg, cache),
                        interface_indices = eachinterface(dg, cache),
                        boundary_indices = eachboundary(dg, cache),
                        mortar_indices = nothing)
    @unpack viscous_container = cache_parabolic
    @unpack u_transformed, gradients, flux_viscous = viscous_container

    # Convert conservative variables to a form more suitable for viscous flux calculations
    @trixi_timeit timer() "transform variables" begin
        transform_variables!(u_transformed, u, mesh, equations_parabolic,
                             dg, parabolic_scheme, cache, cache_parabolic,
                             element_indices)
    end

    # Compute the gradients of the transformed variables
    @trixi_timeit timer() "calculate gradient" begin
        calc_gradient!(gradients, u_transformed, t, mesh, equations_parabolic,
<<<<<<< HEAD
                       boundary_conditions_parabolic, dg, cache, cache_parabolic,
                       element_indices, interface_indices, boundary_indices)
=======
                       boundary_conditions_parabolic, dg, parabolic_scheme,
                       cache, cache_parabolic)
>>>>>>> 8c5e3a66
    end

    # Compute and store the viscous fluxes
    @trixi_timeit timer() "calculate viscous fluxes" begin
        calc_viscous_fluxes!(flux_viscous, gradients, u_transformed, mesh,
                             equations_parabolic, dg, cache, cache_parabolic,
                             element_indices)
    end

    # The remainder of this function is essentially a regular rhs! for
    # parabolic equations (i.e., it computes the divergence of the viscous fluxes)
    #
    # OBS! In `calc_viscous_fluxes!`, the viscous flux values at the volume nodes of each element have
    # been computed and stored in `fluxes_viscous`. In the following, we *reuse* (abuse) the
    # `interfaces` and `boundaries` containers in `cache_parabolic` to interpolate and store the
    # *fluxes* at the element surfaces, as opposed to interpolating and storing the *solution* (as it
    # is done in the hyperbolic operator). That is, `interfaces.u`/`boundaries.u` store *viscous flux values*
    # and *not the solution*.  The advantage is that a) we do not need to allocate more storage, b) we
    # do not need to recreate the existing data structure only with a different name, and c) we do not
    # need to interpolate solutions *and* gradients to the surfaces.

    # TODO: parabolic; reconsider current data structure reuse strategy

    # Reset du
    @trixi_timeit timer() "reset ∂u/∂t" reset_du!(du, dg, cache, element_indices)

    # Calculate volume integral
    @trixi_timeit timer() "volume integral" begin
        calc_volume_integral!(du, flux_viscous, mesh, equations_parabolic, dg, cache,
                              element_indices)
    end

    # Prolong solution to interfaces
    @trixi_timeit timer() "prolong2interfaces" begin
        prolong2interfaces!(cache_parabolic, flux_viscous, mesh, equations_parabolic,
<<<<<<< HEAD
                            dg.surface_integral, dg, cache, interface_indices)
=======
                            dg, cache)
>>>>>>> 8c5e3a66
    end

    # Calculate interface fluxes
    @trixi_timeit timer() "interface flux" begin
<<<<<<< HEAD
        calc_interface_flux!(cache_parabolic.elements.surface_flux_values, mesh,
                             equations_parabolic, dg, cache_parabolic,
                             interface_indices)
=======
        calc_interface_flux!(cache_parabolic.elements.surface_flux_values,
                             mesh, equations_parabolic, dg, parabolic_scheme,
                             cache_parabolic)
>>>>>>> 8c5e3a66
    end

    # Prolong solution to boundaries
    @trixi_timeit timer() "prolong2boundaries" begin
        prolong2boundaries!(cache_parabolic, flux_viscous, mesh, equations_parabolic,
                            dg.surface_integral, dg, cache, boundary_indices)
    end

    # Calculate boundary fluxes
    @trixi_timeit timer() "boundary flux" begin
        calc_boundary_flux_divergence!(cache_parabolic, t,
                                       boundary_conditions_parabolic, mesh,
                                       equations_parabolic,
                                       dg.surface_integral, dg)
    end

    # Calculate surface integrals
    @trixi_timeit timer() "surface integral" begin
        calc_surface_integral!(du, u, mesh, equations_parabolic,
                               dg.surface_integral, dg, cache_parabolic,
                               element_indices)
    end

    # Apply Jacobian from mapping to reference element
    @trixi_timeit timer() "Jacobian" begin
        apply_jacobian_parabolic!(du, mesh, equations_parabolic, dg, cache_parabolic,
                                  element_indices)
    end

    return nothing
end

# Transform solution variables prior to taking the gradient
# (e.g., conservative to primitive variables). Defaults to doing nothing.
# TODO: can we avoid copying data?
function transform_variables!(u_transformed, u, mesh::TreeMesh{1},
                              equations_parabolic::AbstractEquationsParabolic,
                              dg::DG, parabolic_scheme, cache, cache_parabolic,
                              element_indices = eachelement(dg, cache))
    transformation = gradient_variable_transformation(equations_parabolic)

    @threaded for element in element_indices
        # Calculate volume terms in one element
        for i in eachnode(dg)
            u_node = get_node_vars(u, equations_parabolic, dg, i, element)
            u_transformed_node = transformation(u_node, equations_parabolic)
            set_node_vars!(u_transformed, u_transformed_node, equations_parabolic, dg,
                           i, element)
        end
    end

    return nothing
end

# This is the version used when calculating the divergence of the viscous fluxes
function calc_volume_integral!(du, flux_viscous,
                               mesh::TreeMesh{1},
                               equations_parabolic::AbstractEquationsParabolic,
                               dg::DGSEM, cache,
                               element_indices = eachelement(dg, cache))
    @unpack derivative_dhat = dg.basis

    @threaded for element in element_indices
        # Calculate volume terms in one element
        for i in eachnode(dg)
            flux_1_node = get_node_vars(flux_viscous, equations_parabolic, dg, i,
                                        element)

            for ii in eachnode(dg)
                multiply_add_to_node_vars!(du, derivative_dhat[ii, i], flux_1_node,
                                           equations_parabolic, dg, ii, element)
            end
        end
    end

    return nothing
end

# This is the version used when calculating the divergence of the viscous fluxes
function prolong2interfaces!(cache_parabolic, flux_viscous,
                             mesh::TreeMesh{1},
                             equations_parabolic::AbstractEquationsParabolic,
<<<<<<< HEAD
                             surface_integral, dg::DG, cache::NamedTuple,
                             interface_indices = eachinterface(dg, cache))
=======
                             dg::DG, cache)
>>>>>>> 8c5e3a66
    @unpack interfaces = cache_parabolic
    @unpack neighbor_ids = interfaces
    interfaces_u = interfaces.u

    @threaded for interface in interface_indices
        left_element = neighbor_ids[1, interface]
        right_element = neighbor_ids[2, interface]

        # interface in x-direction
        for v in eachvariable(equations_parabolic)
            # OBS! `interfaces_u` stores the interpolated *fluxes* and *not the solution*!
            interfaces_u[1, v, interface] = flux_viscous[v, nnodes(dg), left_element]
            interfaces_u[2, v, interface] = flux_viscous[v, 1, right_element]
        end
    end

    return nothing
end

# This is the version used when calculating the divergence of the viscous fluxes
function calc_interface_flux!(surface_flux_values,
                              mesh::TreeMesh{1}, equations_parabolic,
<<<<<<< HEAD
                              dg::DG, cache_parabolic,
                              interface_indices)
=======
                              dg::DG, parabolic_scheme,
                              cache_parabolic)
>>>>>>> 8c5e3a66
    @unpack neighbor_ids, orientations = cache_parabolic.interfaces

    @threaded for interface in interface_indices
        # Get neighboring elements
        left_id = neighbor_ids[1, interface]
        right_id = neighbor_ids[2, interface]

        # Determine interface direction with respect to elements:
        # orientation = 1: left -> 2, right -> 1
        left_direction = 2 * orientations[interface]
        right_direction = 2 * orientations[interface] - 1

        # Get precomputed fluxes at interfaces
        flux_ll, flux_rr = get_surface_node_vars(cache_parabolic.interfaces.u,
                                                 equations_parabolic,
                                                 dg, interface)

        # compute interface flux for the DG divergence 
        flux = flux_parabolic(flux_ll, flux_rr, Divergence(),
                              mesh, equations_parabolic, parabolic_scheme)

        # Copy flux to left and right element storage
        for v in eachvariable(equations_parabolic)
            surface_flux_values[v, left_direction, left_id] = flux[v]
            surface_flux_values[v, right_direction, right_id] = flux[v]
        end
    end

    return nothing
end

# This is the version used when calculating the divergence of the viscous fluxes
function prolong2boundaries!(cache_parabolic, flux_viscous,
                             mesh::TreeMesh{1},
                             equations_parabolic::AbstractEquationsParabolic,
                             surface_integral, dg::DG, cache::NamedTuple,
                             boundary_indices = eachboundary(dg, cache))
    @unpack boundaries = cache_parabolic
    @unpack neighbor_sides, neighbor_ids = boundaries
    boundaries_u = boundaries.u

    @threaded for boundary in boundary_indices
        element = neighbor_ids[boundary]

        if neighbor_sides[boundary] == 1
            # element in -x direction of boundary
            for v in eachvariable(equations_parabolic)
                # OBS! `boundaries_u` stores the interpolated *fluxes* and *not the solution*!
                boundaries_u[1, v, boundary] = flux_viscous[v, nnodes(dg), element]
            end
        else # Element in +x direction of boundary
            for v in eachvariable(equations_parabolic)
                # OBS! `boundaries_u` stores the interpolated *fluxes* and *not the solution*!
                boundaries_u[2, v, boundary] = flux_viscous[v, 1, element]
            end
        end
    end

    return nothing
end

function calc_viscous_fluxes!(flux_viscous, gradients, u_transformed, mesh::TreeMesh{1},
                              equations_parabolic::AbstractEquationsParabolic,
                              dg::DG, cache, cache_parabolic,
                              element_indices = eachelement(dg, cache))
    @threaded for element in element_indices
        for i in eachnode(dg)
            # Get solution and gradients
            u_node = get_node_vars(u_transformed, equations_parabolic, dg, i, element)
            gradients_1_node = get_node_vars(gradients, equations_parabolic, dg,
                                             i, element)

            # Calculate viscous flux and store each component for later use
            flux_viscous_node = flux(u_node, gradients_1_node, 1, equations_parabolic)
            set_node_vars!(flux_viscous, flux_viscous_node, equations_parabolic, dg,
                           i, element)
        end
    end

    return nothing
end

function calc_boundary_flux_gradients!(cache, t,
                                       boundary_conditions_parabolic::BoundaryConditionPeriodic,
                                       mesh::TreeMesh{1},
                                       equations_parabolic::AbstractEquationsParabolic,
                                       surface_integral, dg::DG)
    return nothing
end

function calc_boundary_flux_divergence!(cache, t,
                                        boundary_conditions_parabolic::BoundaryConditionPeriodic,
                                        mesh::TreeMesh{1},
                                        equations_parabolic::AbstractEquationsParabolic,
                                        surface_integral, dg::DG)
    return nothing
end

function calc_boundary_flux_gradients!(cache, t,
                                       boundary_conditions_parabolic::NamedTuple,
                                       mesh::TreeMesh{1},
                                       equations_parabolic::AbstractEquationsParabolic,
                                       surface_integral, dg::DG)
    @unpack surface_flux_values = cache.elements
    @unpack n_boundaries_per_direction = cache.boundaries

    # Calculate indices
    lasts = accumulate(+, n_boundaries_per_direction)
    firsts = lasts - n_boundaries_per_direction .+ 1

    # Calc boundary fluxes in each direction
    calc_boundary_flux_by_direction_gradient!(surface_flux_values, t,
                                              boundary_conditions_parabolic[1],
                                              equations_parabolic, surface_integral, dg,
                                              cache,
                                              1, firsts[1], lasts[1])
    calc_boundary_flux_by_direction_gradient!(surface_flux_values, t,
                                              boundary_conditions_parabolic[2],
                                              equations_parabolic, surface_integral, dg,
                                              cache,
                                              2, firsts[2], lasts[2])

    return nothing
end

function calc_boundary_flux_by_direction_gradient!(surface_flux_values::AbstractArray{<:Any,
                                                                                      3},
                                                   t,
                                                   boundary_condition,
                                                   equations_parabolic::AbstractEquationsParabolic,
                                                   surface_integral, dg::DG, cache,
                                                   direction, first_boundary,
                                                   last_boundary)
    @unpack surface_flux = surface_integral
    @unpack u, neighbor_ids, neighbor_sides, node_coordinates, orientations = cache.boundaries

    @threaded for boundary in first_boundary:last_boundary
        # Get neighboring element
        neighbor = neighbor_ids[boundary]

        # Get boundary flux
        u_ll, u_rr = get_surface_node_vars(u, equations_parabolic, dg, boundary)
        if neighbor_sides[boundary] == 1 # Element is on the left, boundary on the right
            u_inner = u_ll
        else # Element is on the right, boundary on the left
            u_inner = u_rr
        end

        # TODO: revisit if we want more general boundary treatments.
        # This assumes the gradient numerical flux at the boundary is the gradient variable,
        # which is consistent with BR1, LDG.
        flux_inner = u_inner

        x = get_node_coords(node_coordinates, equations_parabolic, dg, boundary)
        flux = boundary_condition(flux_inner, u_inner, orientations[boundary],
                                  direction,
                                  x, t, Gradient(), equations_parabolic)

        # Copy flux to left and right element storage
        for v in eachvariable(equations_parabolic)
            surface_flux_values[v, direction, neighbor] = flux[v]
        end
    end

    return nothing
end

function calc_boundary_flux_divergence!(cache, t,
                                        boundary_conditions_parabolic::NamedTuple,
                                        mesh::TreeMesh{1},
                                        equations_parabolic::AbstractEquationsParabolic,
                                        surface_integral, dg::DG)
    @unpack surface_flux_values = cache.elements
    @unpack n_boundaries_per_direction = cache.boundaries

    # Calculate indices
    lasts = accumulate(+, n_boundaries_per_direction)
    firsts = lasts - n_boundaries_per_direction .+ 1

    # Calc boundary fluxes in each direction
    calc_boundary_flux_by_direction_divergence!(surface_flux_values, t,
                                                boundary_conditions_parabolic[1],
                                                equations_parabolic, surface_integral,
                                                dg, cache,
                                                1, firsts[1], lasts[1])
    calc_boundary_flux_by_direction_divergence!(surface_flux_values, t,
                                                boundary_conditions_parabolic[2],
                                                equations_parabolic, surface_integral,
                                                dg, cache,
                                                2, firsts[2], lasts[2])

    return nothing
end

function calc_boundary_flux_by_direction_divergence!(surface_flux_values::AbstractArray{<:Any,
                                                                                        3},
                                                     t,
                                                     boundary_condition,
                                                     equations_parabolic::AbstractEquationsParabolic,
                                                     surface_integral, dg::DG, cache,
                                                     direction, first_boundary,
                                                     last_boundary)
    @unpack surface_flux = surface_integral

    # Note: cache.boundaries.u contains the unsigned normal component (using "orientation", not "direction")
    # of the viscous flux, as computed in `prolong2boundaries!`
    @unpack u, neighbor_ids, neighbor_sides, node_coordinates, orientations = cache.boundaries

    @threaded for boundary in first_boundary:last_boundary
        # Get neighboring element
        neighbor = neighbor_ids[boundary]

        # Get viscous boundary fluxes
        flux_ll, flux_rr = get_surface_node_vars(u, equations_parabolic, dg, boundary)
        if neighbor_sides[boundary] == 1 # Element is on the left, boundary on the right
            flux_inner = flux_ll
        else # Element is on the right, boundary on the left
            flux_inner = flux_rr
        end

        x = get_node_coords(node_coordinates, equations_parabolic, dg, boundary)

        # TODO: add a field in `cache.boundaries` for gradient information.
        # Here, we pass in `u_inner = nothing` since we overwrite cache.boundaries.u with gradient information.
        # This currently works with Dirichlet/Neuman boundary conditions for LaplaceDiffusion2D and
        # NoSlipWall/Adiabatic boundary conditions for CompressibleNavierStokesDiffusion2D as of 2022-6-27.
        # It will not work with implementations which utilize `u_inner` to impose boundary conditions.
        flux = boundary_condition(flux_inner, nothing, orientations[boundary],
                                  direction,
                                  x, t, Divergence(), equations_parabolic)

        # Copy flux to left and right element storage
        for v in eachvariable(equations_parabolic)
            surface_flux_values[v, direction, neighbor] = flux[v]
        end
    end

    return nothing
end

function calc_gradient_interface_flux!(surface_flux_values,
                                       mesh::TreeMesh{1}, equations_parabolic, dg::DG,
                                       parabolic_scheme,
                                       cache, cache_parabolic)
    @unpack neighbor_ids, orientations = cache_parabolic.interfaces

    @threaded for interface in eachinterface(dg, cache_parabolic)
        # Get neighboring elements
        left_id = neighbor_ids[1, interface]
        right_id = neighbor_ids[2, interface]

        # Determine interface direction with respect to elements:
        # orientation = 1: left -> 2, right -> 1
        left_direction = 2 * orientations[interface]
        right_direction = 2 * orientations[interface] - 1

        # Call pointwise Riemann solver
        u_ll, u_rr = get_surface_node_vars(cache_parabolic.interfaces.u,
                                           equations_parabolic, dg, interface)

        flux = flux_parabolic(u_ll, u_rr, Gradient(),
                              mesh, equations_parabolic, parabolic_scheme)

        # Copy flux to left and right element storage
        for v in eachvariable(equations_parabolic)
            surface_flux_values[v, left_direction, left_id] = flux[v]
            surface_flux_values[v, right_direction, right_id] = flux[v]
        end
    end

    return nothing
end

# Calculate the gradient of the transformed variables
<<<<<<< HEAD
function calc_gradient!(gradients, u_transformed, t,
                        mesh::TreeMesh{1}, equations_parabolic,
                        boundary_conditions_parabolic, dg::DG, cache, cache_parabolic,
                        element_indices = eachelement(dg, cache),
                        interface_indices = eachinterface(dg, cache),
                        boundary_indices = eachboundary(dg, cache))
=======
function calc_gradient!(gradients, u_transformed, t, mesh::TreeMesh{1},
                        equations_parabolic, boundary_conditions_parabolic,
                        dg::DG, parabolic_scheme, cache, cache_parabolic)
>>>>>>> 8c5e3a66

    # Reset du
    @trixi_timeit timer() "reset gradients" begin
        reset_du!(gradients, dg, cache, element_indices)
    end

    # Calculate volume integral
    @trixi_timeit timer() "volume integral" begin
        @unpack derivative_dhat = dg.basis
        @threaded for element in element_indices

            # Calculate volume terms in one element
            for i in eachnode(dg)
                u_node = get_node_vars(u_transformed, equations_parabolic, dg,
                                       i, element)

                for ii in eachnode(dg)
                    multiply_add_to_node_vars!(gradients, derivative_dhat[ii, i],
                                               u_node, equations_parabolic, dg,
                                               ii, element)
                end
            end
        end
    end

    # Prolong solution to interfaces
    @trixi_timeit timer() "prolong2interfaces" prolong2interfaces!(cache_parabolic,
                                                                   u_transformed, mesh,
                                                                   equations_parabolic,
<<<<<<< HEAD
                                                                   dg.surface_integral,
                                                                   dg, cache,
                                                                   interface_indices)
=======
                                                                   dg)
>>>>>>> 8c5e3a66

    # Calculate interface fluxes
    @trixi_timeit timer() "interface flux" begin
        @unpack surface_flux_values = cache_parabolic.elements
<<<<<<< HEAD
        @unpack neighbor_ids, orientations = cache_parabolic.interfaces

        @threaded for interface in interface_indices
            # Get neighboring elements
            left_id = neighbor_ids[1, interface]
            right_id = neighbor_ids[2, interface]

            # Determine interface direction with respect to elements:
            # orientation = 1: left -> 2, right -> 1
            left_direction = 2 * orientations[interface]
            right_direction = 2 * orientations[interface] - 1

            # Call pointwise Riemann solver
            u_ll, u_rr = get_surface_node_vars(cache_parabolic.interfaces.u,
                                               equations_parabolic, dg, interface)
            flux = 0.5f0 * (u_ll + u_rr)

            # Copy flux to left and right element storage
            for v in eachvariable(equations_parabolic)
                surface_flux_values[v, left_direction, left_id] = flux[v]
                surface_flux_values[v, right_direction, right_id] = flux[v]
            end
        end
=======
        calc_gradient_interface_flux!(surface_flux_values,
                                      mesh, equations_parabolic, dg, parabolic_scheme,
                                      cache, cache_parabolic)
>>>>>>> 8c5e3a66
    end

    # Prolong solution to boundaries
    @trixi_timeit timer() "prolong2boundaries" prolong2boundaries!(cache_parabolic,
                                                                   u_transformed, mesh,
                                                                   equations_parabolic,
                                                                   dg.surface_integral,
                                                                   dg, cache,
                                                                   boundary_indices)

    # Calculate boundary fluxes
    @trixi_timeit timer() "boundary flux" calc_boundary_flux_gradients!(cache_parabolic,
                                                                        t,
                                                                        boundary_conditions_parabolic,
                                                                        mesh,
                                                                        equations_parabolic,
                                                                        dg.surface_integral,
                                                                        dg)

    # Calculate surface integrals
    @trixi_timeit timer() "surface integral" begin
        @unpack boundary_interpolation = dg.basis
        @unpack surface_flux_values = cache_parabolic.elements

        # Note that all fluxes have been computed with outward-pointing normal vectors.
        # Access the factors only once before beginning the loop to increase performance.
        # We also use explicit assignments instead of `+=` to let `@muladd` turn these
        # into FMAs (see comment at the top of the file).
        factor_1 = boundary_interpolation[1, 1]
        factor_2 = boundary_interpolation[nnodes(dg), 2]
        @threaded for element in element_indices
            for v in eachvariable(equations_parabolic)
                # surface at -x
                gradients[v, 1, element] = (gradients[v, 1, element] -
                                            surface_flux_values[v, 1, element] *
                                            factor_1)

                # surface at +x
                gradients[v, nnodes(dg), element] = (gradients[v, nnodes(dg), element] +
                                                     surface_flux_values[v, 2,
                                                                         element] *
                                                     factor_2)
            end
        end
    end

    # Apply Jacobian from mapping to reference element
    @trixi_timeit timer() "Jacobian" begin
        apply_jacobian_parabolic!(gradients, mesh, equations_parabolic, dg,
                                  cache_parabolic, element_indices)
    end

    return nothing
end

# This method is called when a SemidiscretizationHyperbolic is constructed.
# It constructs the basic `cache` used throughout the simulation to compute
# the RHS etc.
function create_cache_parabolic(mesh::TreeMesh{1},
                                equations_hyperbolic::AbstractEquations,
                                equations_parabolic::AbstractEquationsParabolic,
                                dg::DG, parabolic_scheme, RealT, uEltype)
    # Get cells for which an element needs to be created (i.e. all leaf cells)
    leaf_cell_ids = local_leaf_cells(mesh.tree)

    elements = init_elements(leaf_cell_ids, mesh, equations_hyperbolic, dg.basis, RealT,
                             uEltype)

    interfaces = init_interfaces(leaf_cell_ids, mesh, elements)

    boundaries = init_boundaries(leaf_cell_ids, mesh, elements)

    viscous_container = init_viscous_container_1d(nvariables(equations_hyperbolic),
                                                  nnodes(elements), nelements(elements),
                                                  uEltype)

    cache = (; elements, interfaces, boundaries, viscous_container)

    return cache
end

# Needed to *not* flip the sign of the inverse Jacobian.
# This is because the parabolic fluxes are assumed to be of the form
#   `du/dt + df/dx = dg/dx + source(x,t)`,
# where f(u) is the inviscid flux and g(u) is the viscous flux.
function apply_jacobian_parabolic!(du, mesh::TreeMesh{1},
                                   equations::AbstractEquationsParabolic, dg::DG, cache,
                                   element_indices = eachelement(dg, cache))
    @unpack inverse_jacobian = cache.elements

    @threaded for element in element_indices
        factor = inverse_jacobian[element]

        for i in eachnode(dg)
            for v in eachvariable(equations)
                du[v, i, element] *= factor
            end
        end
    end

    return nothing
end
end # @muladd<|MERGE_RESOLUTION|>--- conflicted
+++ resolved
@@ -34,13 +34,9 @@
     # Compute the gradients of the transformed variables
     @trixi_timeit timer() "calculate gradient" begin
         calc_gradient!(gradients, u_transformed, t, mesh, equations_parabolic,
-<<<<<<< HEAD
-                       boundary_conditions_parabolic, dg, cache, cache_parabolic,
+                       boundary_conditions_parabolic, dg, parabolic_scheme,
+                       cache, cache_parabolic,
                        element_indices, interface_indices, boundary_indices)
-=======
-                       boundary_conditions_parabolic, dg, parabolic_scheme,
-                       cache, cache_parabolic)
->>>>>>> 8c5e3a66
     end
 
     # Compute and store the viscous fluxes
@@ -76,24 +72,14 @@
     # Prolong solution to interfaces
     @trixi_timeit timer() "prolong2interfaces" begin
         prolong2interfaces!(cache_parabolic, flux_viscous, mesh, equations_parabolic,
-<<<<<<< HEAD
-                            dg.surface_integral, dg, cache, interface_indices)
-=======
-                            dg, cache)
->>>>>>> 8c5e3a66
+                            dg, cache, interface_indices)
     end
 
     # Calculate interface fluxes
     @trixi_timeit timer() "interface flux" begin
-<<<<<<< HEAD
-        calc_interface_flux!(cache_parabolic.elements.surface_flux_values, mesh,
-                             equations_parabolic, dg, cache_parabolic,
-                             interface_indices)
-=======
         calc_interface_flux!(cache_parabolic.elements.surface_flux_values,
                              mesh, equations_parabolic, dg, parabolic_scheme,
-                             cache_parabolic)
->>>>>>> 8c5e3a66
+                             cache_parabolic, interface_indices)
     end
 
     # Prolong solution to boundaries
@@ -176,12 +162,8 @@
 function prolong2interfaces!(cache_parabolic, flux_viscous,
                              mesh::TreeMesh{1},
                              equations_parabolic::AbstractEquationsParabolic,
-<<<<<<< HEAD
-                             surface_integral, dg::DG, cache::NamedTuple,
+                             dg::DG, cache::NamedTuple,
                              interface_indices = eachinterface(dg, cache))
-=======
-                             dg::DG, cache)
->>>>>>> 8c5e3a66
     @unpack interfaces = cache_parabolic
     @unpack neighbor_ids = interfaces
     interfaces_u = interfaces.u
@@ -204,13 +186,8 @@
 # This is the version used when calculating the divergence of the viscous fluxes
 function calc_interface_flux!(surface_flux_values,
                               mesh::TreeMesh{1}, equations_parabolic,
-<<<<<<< HEAD
-                              dg::DG, cache_parabolic,
-                              interface_indices)
-=======
                               dg::DG, parabolic_scheme,
-                              cache_parabolic)
->>>>>>> 8c5e3a66
+                              cache_parabolic, interface_indices)
     @unpack neighbor_ids, orientations = cache_parabolic.interfaces
 
     @threaded for interface in interface_indices
@@ -485,18 +462,12 @@
 end
 
 # Calculate the gradient of the transformed variables
-<<<<<<< HEAD
-function calc_gradient!(gradients, u_transformed, t,
-                        mesh::TreeMesh{1}, equations_parabolic,
-                        boundary_conditions_parabolic, dg::DG, cache, cache_parabolic,
+function calc_gradient!(gradients, u_transformed, t, mesh::TreeMesh{1},
+                        equations_parabolic, boundary_conditions_parabolic,
+                        dg::DG, parabolic_scheme, cache, cache_parabolic,
                         element_indices = eachelement(dg, cache),
                         interface_indices = eachinterface(dg, cache),
                         boundary_indices = eachboundary(dg, cache))
-=======
-function calc_gradient!(gradients, u_transformed, t, mesh::TreeMesh{1},
-                        equations_parabolic, boundary_conditions_parabolic,
-                        dg::DG, parabolic_scheme, cache, cache_parabolic)
->>>>>>> 8c5e3a66
 
     # Reset du
     @trixi_timeit timer() "reset gradients" begin
@@ -526,18 +497,11 @@
     @trixi_timeit timer() "prolong2interfaces" prolong2interfaces!(cache_parabolic,
                                                                    u_transformed, mesh,
                                                                    equations_parabolic,
-<<<<<<< HEAD
-                                                                   dg.surface_integral,
                                                                    dg, cache,
                                                                    interface_indices)
-=======
-                                                                   dg)
->>>>>>> 8c5e3a66
-
     # Calculate interface fluxes
     @trixi_timeit timer() "interface flux" begin
         @unpack surface_flux_values = cache_parabolic.elements
-<<<<<<< HEAD
         @unpack neighbor_ids, orientations = cache_parabolic.interfaces
 
         @threaded for interface in interface_indices
@@ -561,11 +525,9 @@
                 surface_flux_values[v, right_direction, right_id] = flux[v]
             end
         end
-=======
         calc_gradient_interface_flux!(surface_flux_values,
                                       mesh, equations_parabolic, dg, parabolic_scheme,
                                       cache, cache_parabolic)
->>>>>>> 8c5e3a66
     end
 
     # Prolong solution to boundaries
