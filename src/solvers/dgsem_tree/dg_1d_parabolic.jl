# By default, Julia/LLVM does not use fused multiply-add operations (FMAs).
# Since these FMAs can increase the performance of many numerical algorithms,
# we need to opt-in explicitly.
# See https://ranocha.de/blog/Optimizing_EC_Trixi for further details.
@muladd begin
#! format: noindent

# This method is called when a `SemidiscretizationHyperbolicParabolic` is constructed.
# It constructs the basic `cache` used throughout the simulation to compute
# the RHS etc.
function create_cache_parabolic(mesh::TreeMesh{1},
                                equations_hyperbolic::AbstractEquations,
                                dg::DG, n_elements, uEltype)
    viscous_container = init_viscous_container_1d(nvariables(equations_hyperbolic),
                                                  nnodes(dg), n_elements,
                                                  uEltype)

    cache_parabolic = (; viscous_container)

    return cache_parabolic
end

# This file collects all methods that have been updated to work with parabolic systems of equations
#
# assumptions: parabolic terms are of the form div(f(u, grad(u))) and
# will be discretized first order form as follows:
#               1. compute grad(u)
#               2. compute f(u, grad(u))
#               3. compute div(f(u, grad(u))) (i.e., the "regular" rhs! call)
# boundary conditions will be applied to both grad(u) and div(f(u, grad(u))).
function rhs_parabolic!(du, u, t, mesh::TreeMesh{1},
                        equations_parabolic::AbstractEquationsParabolic,
                        boundary_conditions_parabolic, source_terms,
                        dg::DG, parabolic_scheme, cache, cache_parabolic,
                        element_indices = eachelement(dg, cache),
                        interface_indices = eachinterface(dg, cache),
                        boundary_indices = eachboundary(dg, cache),
                        mortar_indices = nothing)
    @unpack viscous_container = cache_parabolic
    @unpack u_transformed, gradients, flux_viscous = viscous_container

    # Convert conservative variables to a form more suitable for viscous flux calculations
    @trixi_timeit timer() "transform variables" begin
        transform_variables!(u_transformed, u, mesh, equations_parabolic,
                             dg, parabolic_scheme, cache,
                             element_indices)
    end

    # Compute the gradients of the transformed variables
    @trixi_timeit timer() "calculate gradient" begin
        calc_gradient!(gradients, u_transformed, t, mesh, equations_parabolic,
                       boundary_conditions_parabolic, dg, parabolic_scheme,
                       cache,
                       element_indices, interface_indices, boundary_indices)
    end

    # Compute and store the viscous fluxes
    @trixi_timeit timer() "calculate viscous fluxes" begin
        calc_viscous_fluxes!(flux_viscous, gradients, u_transformed, mesh,
                             equations_parabolic, dg, cache,
                             element_indices)
    end

    # The remainder of this function is essentially a regular rhs! for
    # parabolic equations (i.e., it computes the divergence of the viscous fluxes)
    #
    # OBS! In `calc_viscous_fluxes!`, the viscous flux values at the volume nodes of each element have
    # been computed and stored in `fluxes_viscous`. In the following, we *reuse* (abuse) the
    # `interfaces` and `boundaries` containers in `cache` to interpolate and store the
    # *fluxes* at the element surfaces, as opposed to interpolating and storing the *solution* (as it
    # is done in the hyperbolic operator). That is, `interfaces.u`/`boundaries.u` store *viscous flux values*
    # and *not the solution*.  The advantage is that a) we do not need to allocate more storage, b) we
    # do not need to recreate the existing data structure only with a different name, and c) we do not
    # need to interpolate solutions *and* gradients to the surfaces.

    # Reset du
    @trixi_timeit timer() "reset ∂u/∂t" reset_du!(du, dg, cache, element_indices)

    # Calculate volume integral
    # This calls the specialized version for the viscous flux.
    @trixi_timeit timer() "volume integral" begin
        calc_volume_integral!(du, flux_viscous, mesh, equations_parabolic, dg, cache,
                              element_indices, interface_indices)
    end

    # Prolong solution to interfaces
    # This reuses `prolong2interfaces!` for the purely hyperbolic case.
    @trixi_timeit timer() "prolong2interfaces" begin
        prolong2interfaces!(cache, flux_viscous, mesh, equations_parabolic,
                            dg, interface_indices)
    end

    # Calculate interface fluxes.
    # This calls the specialized version for the viscous flux.
    @trixi_timeit timer() "interface flux" begin
        calc_interface_flux!(cache.elements.surface_flux_values,
                             mesh, equations_parabolic, dg, parabolic_scheme,
                             cache, interface_indices)
    end

    # Prolong solution to boundaries.
    # This reuses `prolong2boundaries!` for the purely hyperbolic case.
    @trixi_timeit timer() "prolong2boundaries" begin
<<<<<<< HEAD
        prolong2boundaries!(cache, flux_viscous, mesh, equations_parabolic,
                            dg, boundary_indices)
=======
        prolong2boundaries!(cache, flux_viscous, mesh, equations_parabolic, dg)
>>>>>>> b83f30cc
    end

    # Calculate boundary fluxes.
    # This calls the specialized version for parabolic equations.
    @trixi_timeit timer() "boundary flux" begin
        calc_boundary_flux_divergence!(cache, t,
                                       boundary_conditions_parabolic, mesh,
                                       equations_parabolic,
                                       dg.surface_integral, dg)
    end

    # Calculate surface integrals.
    # This reuses `calc_surface_integral!` for the purely hyperbolic case.
    @trixi_timeit timer() "surface integral" begin
        calc_surface_integral!(du, u, mesh, equations_parabolic,
                               dg.surface_integral, dg, cache,
                               element_indices)
    end

    # Apply Jacobian from mapping to reference element
    @trixi_timeit timer() "Jacobian" begin
        apply_jacobian_parabolic!(du, mesh, equations_parabolic, dg, cache,
                                  element_indices)
    end

    return nothing
end

# Transform solution variables prior to taking the gradient
# (e.g., conservative to primitive variables). Defaults to doing nothing.
# TODO: can we avoid copying data?
function transform_variables!(u_transformed, u, mesh::TreeMesh{1},
                              equations_parabolic::AbstractEquationsParabolic,
                              dg::DG, parabolic_scheme, cache,
                              element_indices = eachelement(dg, cache))
    transformation = gradient_variable_transformation(equations_parabolic)

    @threaded for element in element_indices
        # Calculate volume terms in one element
        for i in eachnode(dg)
            u_node = get_node_vars(u, equations_parabolic, dg, i, element)
            u_transformed_node = transformation(u_node, equations_parabolic)
            set_node_vars!(u_transformed, u_transformed_node, equations_parabolic, dg,
                           i, element)
        end
    end

    return nothing
end

# This is the version used when calculating the divergence of the viscous fluxes
function calc_volume_integral!(du, flux_viscous,
                               mesh::TreeMesh{1},
                               equations_parabolic::AbstractEquationsParabolic,
                               dg::DGSEM, cache,
                               element_indices = eachelement(dg, cache),
                               interface_indices = nothing)
    @unpack derivative_dhat = dg.basis

    @threaded for element in element_indices
        # Calculate volume terms in one element
        for i in eachnode(dg)
            flux_1_node = get_node_vars(flux_viscous, equations_parabolic, dg, i,
                                        element)

            for ii in eachnode(dg)
                multiply_add_to_node_vars!(du, derivative_dhat[ii, i], flux_1_node,
                                           equations_parabolic, dg, ii, element)
            end
        end
    end

    return nothing
end

function calc_interface_flux!(surface_flux_values,
                              mesh::TreeMesh{1}, equations_parabolic,
                              dg::DG, parabolic_scheme, cache,
                              interface_indices = eachinterface(dg, cache_parabolic))
    @unpack neighbor_ids, orientations = cache.interfaces

    @threaded for interface in interface_indices
        # Get neighboring elements
        left_id = neighbor_ids[1, interface]
        right_id = neighbor_ids[2, interface]

        # Determine interface direction with respect to elements:
        # orientation = 1: left -> 2, right -> 1
        left_direction = 2 * orientations[interface]
        right_direction = 2 * orientations[interface] - 1

        # Get precomputed fluxes at interfaces
        flux_ll, flux_rr = get_surface_node_vars(cache.interfaces.u,
                                                 equations_parabolic,
                                                 dg, interface)

        # compute interface flux for the DG divergence 
        flux = flux_parabolic(flux_ll, flux_rr, Divergence(),
                              mesh, equations_parabolic, parabolic_scheme)

        # Copy flux to left and right element storage
        for v in eachvariable(equations_parabolic)
            surface_flux_values[v, left_direction, left_id] = flux[v]
            surface_flux_values[v, right_direction, right_id] = flux[v]
        end
    end

    return nothing
end

function calc_viscous_fluxes!(flux_viscous, gradients, u_transformed, mesh::TreeMesh{1},
                              equations_parabolic::AbstractEquationsParabolic,
                              dg::DG, cache,
                              element_indices = eachelement(dg, cache))
    @threaded for element in element_indices
        for i in eachnode(dg)
            # Get solution and gradients
            u_node = get_node_vars(u_transformed, equations_parabolic, dg, i, element)
            gradients_1_node = get_node_vars(gradients, equations_parabolic, dg,
                                             i, element)

            # Calculate viscous flux and store each component for later use
            flux_viscous_node = flux(u_node, (gradients_1_node,), 1,
                                     equations_parabolic)
            set_node_vars!(flux_viscous, flux_viscous_node, equations_parabolic, dg,
                           i, element)
        end
    end

    return nothing
end

function calc_gradient_boundary_flux!(cache, t,
                                      boundary_conditions_parabolic::BoundaryConditionPeriodic,
                                      mesh::TreeMesh{1},
                                      equations_parabolic::AbstractEquationsParabolic,
                                      surface_integral, dg::DG)
    return nothing
end

function calc_boundary_flux_divergence!(cache, t,
                                        boundary_conditions_parabolic::BoundaryConditionPeriodic,
                                        mesh::TreeMesh{1},
                                        equations_parabolic::AbstractEquationsParabolic,
                                        surface_integral, dg::DG)
    return nothing
end

function calc_gradient_boundary_flux!(cache, t,
                                      boundary_conditions_parabolic::NamedTuple,
                                      mesh::TreeMesh{1}, # for dispatch only
                                      equations_parabolic::AbstractEquationsParabolic,
                                      surface_integral, dg::DG)
    @unpack surface_flux_values = cache.elements
    @unpack n_boundaries_per_direction = cache.boundaries

    # Calculate indices
    lasts = accumulate(+, n_boundaries_per_direction)
    firsts = lasts - n_boundaries_per_direction .+ 1

    # Calc boundary fluxes in each direction
    calc_gradient_boundary_flux_by_direction!(surface_flux_values, t,
                                              boundary_conditions_parabolic[1],
                                              equations_parabolic, surface_integral, dg,
                                              cache,
                                              1, firsts[1], lasts[1])
    calc_gradient_boundary_flux_by_direction!(surface_flux_values, t,
                                              boundary_conditions_parabolic[2],
                                              equations_parabolic, surface_integral, dg,
                                              cache,
                                              2, firsts[2], lasts[2])

    return nothing
end

function calc_gradient_boundary_flux_by_direction!(surface_flux_values::AbstractArray{<:Any,
                                                                                      3},
                                                   t,
                                                   boundary_condition,
                                                   equations_parabolic::AbstractEquationsParabolic,
                                                   surface_integral, dg::DG, cache,
                                                   direction, first_boundary,
                                                   last_boundary)
    @unpack surface_flux = surface_integral
    @unpack u, neighbor_ids, neighbor_sides, node_coordinates, orientations = cache.boundaries

    @threaded for boundary in first_boundary:last_boundary
        # Get neighboring element
        neighbor = neighbor_ids[boundary]

        # Get boundary flux
        u_ll, u_rr = get_surface_node_vars(u, equations_parabolic, dg, boundary)
        if neighbor_sides[boundary] == 1 # Element is on the left, boundary on the right
            u_inner = u_ll
        else # Element is on the right, boundary on the left
            u_inner = u_rr
        end

        # TODO: revisit if we want more general boundary treatments.
        # This assumes the gradient numerical flux at the boundary is the gradient variable,
        # which is consistent with BR1, LDG.
        flux_inner = u_inner

        x = get_node_coords(node_coordinates, equations_parabolic, dg, boundary)
        flux = boundary_condition(flux_inner, u_inner, orientations[boundary],
                                  direction,
                                  x, t, Gradient(), equations_parabolic)

        # Copy flux to left and right element storage
        for v in eachvariable(equations_parabolic)
            surface_flux_values[v, direction, neighbor] = flux[v]
        end
    end

    return nothing
end

function calc_boundary_flux_divergence!(cache, t,
                                        boundary_conditions_parabolic::NamedTuple,
                                        mesh::TreeMesh{1},
                                        equations_parabolic::AbstractEquationsParabolic,
                                        surface_integral, dg::DG)
    @unpack surface_flux_values = cache.elements
    @unpack n_boundaries_per_direction = cache.boundaries

    # Calculate indices
    lasts = accumulate(+, n_boundaries_per_direction)
    firsts = lasts - n_boundaries_per_direction .+ 1

    # Calc boundary fluxes in each direction
    calc_boundary_flux_by_direction_divergence!(surface_flux_values, t,
                                                boundary_conditions_parabolic[1],
                                                equations_parabolic, surface_integral,
                                                dg, cache,
                                                1, firsts[1], lasts[1])
    calc_boundary_flux_by_direction_divergence!(surface_flux_values, t,
                                                boundary_conditions_parabolic[2],
                                                equations_parabolic, surface_integral,
                                                dg, cache,
                                                2, firsts[2], lasts[2])

    return nothing
end

function calc_boundary_flux_by_direction_divergence!(surface_flux_values::AbstractArray{<:Any,
                                                                                        3},
                                                     t,
                                                     boundary_condition,
                                                     equations_parabolic::AbstractEquationsParabolic,
                                                     surface_integral, dg::DG, cache,
                                                     direction, first_boundary,
                                                     last_boundary)
    @unpack surface_flux = surface_integral

    # Note: cache.boundaries.u contains the unsigned normal component (using "orientation", not "direction")
    # of the viscous flux, as computed in `prolong2boundaries!`
    @unpack u, neighbor_ids, neighbor_sides, node_coordinates, orientations = cache.boundaries

    @threaded for boundary in first_boundary:last_boundary
        # Get neighboring element
        neighbor = neighbor_ids[boundary]

        # Get viscous boundary fluxes
        flux_ll, flux_rr = get_surface_node_vars(u, equations_parabolic, dg, boundary)
        if neighbor_sides[boundary] == 1 # Element is on the left, boundary on the right
            flux_inner = flux_ll
        else # Element is on the right, boundary on the left
            flux_inner = flux_rr
        end

        x = get_node_coords(node_coordinates, equations_parabolic, dg, boundary)

        # TODO: add a field in `cache.boundaries` for gradient information.
        # Here, we pass in `u_inner = nothing` since we overwrite cache.boundaries.u with gradient information.
        # This currently works with Dirichlet/Neuman boundary conditions for LaplaceDiffusion2D and
        # NoSlipWall/Adiabatic boundary conditions for CompressibleNavierStokesDiffusion2D as of 2022-6-27.
        # It will not work with implementations which utilize `u_inner` to impose boundary conditions.
        flux = boundary_condition(flux_inner, nothing, orientations[boundary],
                                  direction,
                                  x, t, Divergence(), equations_parabolic)

        # Copy flux to left and right element storage
        for v in eachvariable(equations_parabolic)
            surface_flux_values[v, direction, neighbor] = flux[v]
        end
    end

    return nothing
end

function calc_gradient_volume_integral!(gradients, u_transformed,
                                        mesh::TreeMesh{1}, # for dispatch only
                                        equations_parabolic::AbstractEquationsParabolic,
                                        dg::DGSEM, cache,
                                        element_indices = eachelement(dg, cache))
    @unpack derivative_dhat = dg.basis

    @threaded for element in element_indices
        # Calculate volume terms in one element,
        # corresponds to `kernel` functions for the hyperbolic part of the flux
        for i in eachnode(dg)
            u_node = get_node_vars(u_transformed, equations_parabolic, dg,
                                   i, element)

            for ii in eachnode(dg)
                multiply_add_to_node_vars!(gradients, derivative_dhat[ii, i],
                                           u_node, equations_parabolic, dg,
                                           ii, element)
            end
        end
    end

    return nothing
end

function calc_gradient_interface_flux!(surface_flux_values,
                                       mesh::TreeMesh{1}, equations_parabolic, dg::DG,
                                       parabolic_scheme,
                                       cache,
                                       interface_indices = eachinterface(dg, cache))
    @unpack neighbor_ids, orientations = cache.interfaces

    @threaded for interface in interface_indices
        # Get neighboring elements
        left_id = neighbor_ids[1, interface]
        right_id = neighbor_ids[2, interface]

        # Determine interface direction with respect to elements:
        # orientation = 1: left -> 2, right -> 1
        left_direction = 2 * orientations[interface]
        right_direction = 2 * orientations[interface] - 1

        # Call pointwise Riemann solver
        u_ll, u_rr = get_surface_node_vars(cache.interfaces.u,
                                           equations_parabolic, dg, interface)

        flux = flux_parabolic(u_ll, u_rr, Gradient(),
                              mesh, equations_parabolic, parabolic_scheme)

        # Copy flux to left and right element storage
        for v in eachvariable(equations_parabolic)
            surface_flux_values[v, left_direction, left_id] = flux[v]
            surface_flux_values[v, right_direction, right_id] = flux[v]
        end
    end

    return nothing
end

function calc_gradient_surface_integral!(gradients,
                                         mesh::TreeMesh{1}, # for dispatch only
                                         equations_parabolic::AbstractEquationsParabolic,
                                         dg::DGSEM, cache,
                                         element_indices = eachelement(dg, cache))
    @unpack boundary_interpolation = dg.basis
    @unpack surface_flux_values = cache.elements

    # Note that all fluxes have been computed with outward-pointing normal vectors.
    # Access the factors only once before beginning the loop to increase performance.
    # We also use explicit assignments instead of `+=` to let `@muladd` turn these
    # into FMAs (see comment at the top of the file).
    factor_1 = boundary_interpolation[1, 1]
    factor_2 = boundary_interpolation[nnodes(dg), 2]
    @threaded for element in element_indices
        for v in eachvariable(equations_parabolic)
            # surface at -x
            gradients[v, 1, element] = (gradients[v, 1, element] -
                                        surface_flux_values[v, 1, element] *
                                        factor_1)

            # surface at +x
            gradients[v, nnodes(dg), element] = (gradients[v, nnodes(dg), element] +
                                                 surface_flux_values[v, 2, element] *
                                                 factor_2)
        end
    end

    return nothing
end

# Calculate the gradient of the transformed variables
function calc_gradient!(gradients, u_transformed, t, mesh::TreeMesh{1},
                        equations_parabolic, boundary_conditions_parabolic,
                        dg::DG, parabolic_scheme, cache,
                        element_indices = eachelement(dg, cache),
                        interface_indices = eachinterface(dg, cache),
                        boundary_indices = eachboundary(dg, cache))

    # Reset gradients
    @trixi_timeit timer() "reset gradients" begin
        reset_du!(gradients, dg, cache, element_indices)
    end

    # Calculate volume integral
    @trixi_timeit timer() "volume integral" begin
        calc_gradient_volume_integral!(gradients, u_transformed,
                                       mesh, equations_parabolic, dg, cache,
                                       element_indices)
    end

    # Prolong solution to interfaces.
    # This reusues `prolong2interfaces!` for the purely hyperbolic case.
    @trixi_timeit timer() "prolong2interfaces" begin
        prolong2interfaces!(cache, u_transformed, mesh,
                            equations_parabolic, dg,
                            interface_indices)
    end

    # Calculate interface fluxes
    @trixi_timeit timer() "interface flux" begin
        @unpack surface_flux_values = cache.elements
        calc_gradient_interface_flux!(surface_flux_values, mesh, equations_parabolic,
                                      dg, parabolic_scheme, cache, interface_indices)
    end

    # Prolong solution to boundaries.
    # This reuses `prolong2boundaries!` for the purely hyperbolic case.
    @trixi_timeit timer() "prolong2boundaries" begin
<<<<<<< HEAD
        prolong2boundaries!(cache, u_transformed, mesh, equations_parabolic,
                            dg, boundary_indices)
=======
        prolong2boundaries!(cache, u_transformed, mesh, equations_parabolic, dg)
>>>>>>> b83f30cc
    end

    # Calculate boundary fluxes
    @trixi_timeit timer() "boundary flux" begin
        calc_gradient_boundary_flux!(cache, t,
                                     boundary_conditions_parabolic, mesh,
                                     equations_parabolic,
                                     dg.surface_integral, dg)
    end

    # Calculate surface integrals
    @trixi_timeit timer() "surface integral" begin
        calc_gradient_surface_integral!(gradients, mesh, equations_parabolic,
                                        dg, cache, element_indices)
    end

    # Apply Jacobian from mapping to reference element
    @trixi_timeit timer() "Jacobian" begin
        apply_jacobian_parabolic!(gradients, mesh, equations_parabolic, dg,
                                  cache, element_indices)
    end

    return nothing
end

# Needed to *not* flip the sign of the inverse Jacobian.
# This is because the parabolic fluxes are assumed to be of the form
#   `du/dt + df/dx = dg/dx + source(x,t)`,
# where f(u) is the inviscid flux and g(u) is the viscous flux.
function apply_jacobian_parabolic!(du, mesh::TreeMesh{1},
                                   equations::AbstractEquationsParabolic, dg::DG, cache,
                                   element_indices = eachelement(dg, cache))
    @unpack inverse_jacobian = cache.elements

    @threaded for element in element_indices
        factor = inverse_jacobian[element]

        for i in eachnode(dg)
            for v in eachvariable(equations)
                du[v, i, element] *= factor
            end
        end
    end

    return nothing
end
end # @muladd<|MERGE_RESOLUTION|>--- conflicted
+++ resolved
@@ -101,12 +101,8 @@
     # Prolong solution to boundaries.
     # This reuses `prolong2boundaries!` for the purely hyperbolic case.
     @trixi_timeit timer() "prolong2boundaries" begin
-<<<<<<< HEAD
         prolong2boundaries!(cache, flux_viscous, mesh, equations_parabolic,
                             dg, boundary_indices)
-=======
-        prolong2boundaries!(cache, flux_viscous, mesh, equations_parabolic, dg)
->>>>>>> b83f30cc
     end
 
     # Calculate boundary fluxes.
@@ -525,12 +521,8 @@
     # Prolong solution to boundaries.
     # This reuses `prolong2boundaries!` for the purely hyperbolic case.
     @trixi_timeit timer() "prolong2boundaries" begin
-<<<<<<< HEAD
         prolong2boundaries!(cache, u_transformed, mesh, equations_parabolic,
                             dg, boundary_indices)
-=======
-        prolong2boundaries!(cache, u_transformed, mesh, equations_parabolic, dg)
->>>>>>> b83f30cc
     end
 
     # Calculate boundary fluxes
