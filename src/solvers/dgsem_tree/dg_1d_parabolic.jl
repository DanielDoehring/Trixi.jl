# By default, Julia/LLVM does not use fused multiply-add operations (FMAs).
# Since these FMAs can increase the performance of many numerical algorithms,
# we need to opt-in explicitly.
# See https://ranocha.de/blog/Optimizing_EC_Trixi for further details.
@muladd begin
#! format: noindent

# This method is called when a `SemidiscretizationHyperbolicParabolic` is constructed.
# It constructs the basic `cache` used throughout the simulation to compute
# the RHS etc.
function create_cache_parabolic(mesh::TreeMesh{1},
                                equations_hyperbolic::AbstractEquations,
                                dg::DG, n_elements, uEltype)
    viscous_container = init_viscous_container_1d(nvariables(equations_hyperbolic),
                                                  nnodes(dg), n_elements,
                                                  uEltype)

    cache_parabolic = (; viscous_container)

    return cache_parabolic
end

# This file collects all methods that have been updated to work with parabolic systems of equations
#
# assumptions: parabolic terms are of the form div(f(u, grad(u))) and
# will be discretized first order form as follows:
#               1. compute grad(u)
#               2. compute f(u, grad(u))
#               3. compute div(f(u, grad(u))) (i.e., the "regular" rhs! call)
# boundary conditions will be applied to both grad(u) and div(f(u, grad(u))).
function rhs_parabolic!(du, u, t, mesh::TreeMesh{1},
                        equations_parabolic::AbstractEquationsParabolic,
                        boundary_conditions_parabolic, source_terms,
                        dg::DG, parabolic_scheme, cache, cache_parabolic,
                        element_indices = eachelement(dg, cache),
                        interface_indices = eachinterface(dg, cache),
                        boundary_indices = eachboundary(dg, cache),
                        mortar_indices = nothing)
    @unpack viscous_container = cache_parabolic
    @unpack u_transformed, gradients, flux_viscous = viscous_container

    # Convert conservative variables to a form more suitable for viscous flux calculations
    @trixi_timeit timer() "transform variables" begin
<<<<<<< HEAD
        transform_variables!(u_transformed, u, mesh, equations_parabolic,
                             dg, parabolic_scheme, cache,
                             element_indices)
=======
        transform_variables!(u_transformed, u, mesh, equations_parabolic, dg,
                             cache)
>>>>>>> c5ca8e32
    end

    # Compute the gradients of the transformed variables
    @trixi_timeit timer() "calculate gradient" begin
        calc_gradient!(gradients, u_transformed, t, mesh, equations_parabolic,
                       boundary_conditions_parabolic, dg, parabolic_scheme,
                       cache,
                       element_indices, interface_indices, boundary_indices)
    end

    # Compute and store the viscous fluxes
    @trixi_timeit timer() "calculate viscous fluxes" begin
        calc_viscous_fluxes!(flux_viscous, gradients, u_transformed, mesh,
                             equations_parabolic, dg, cache,
                             element_indices)
    end

    # The remainder of this function is essentially a regular rhs! for
    # parabolic equations (i.e., it computes the divergence of the viscous fluxes)
    #
    # OBS! In `calc_viscous_fluxes!`, the viscous flux values at the volume nodes of each element have
    # been computed and stored in `fluxes_viscous`. In the following, we *reuse* (abuse) the
    # `interfaces` and `boundaries` containers in `cache` to interpolate and store the
    # *fluxes* at the element surfaces, as opposed to interpolating and storing the *solution* (as it
    # is done in the hyperbolic operator). That is, `interfaces.u`/`boundaries.u` store *viscous flux values*
    # and *not the solution*.  The advantage is that a) we do not need to allocate more storage, b) we
    # do not need to recreate the existing data structure only with a different name, and c) we do not
    # need to interpolate solutions *and* gradients to the surfaces.

    # Reset du
    @trixi_timeit timer() "reset ∂u/∂t" reset_du!(du, dg, cache, element_indices)

    # Calculate volume integral
    # This calls the specialized version for the viscous flux.
    @trixi_timeit timer() "volume integral" begin
        calc_volume_integral!(du, flux_viscous, mesh, equations_parabolic, dg, cache,
                              element_indices, interface_indices)
    end

    # Prolong solution to interfaces
    # This reuses `prolong2interfaces!` for the purely hyperbolic case.
    @trixi_timeit timer() "prolong2interfaces" begin
        prolong2interfaces!(cache, flux_viscous, mesh, equations_parabolic,
                            dg, interface_indices)
    end

    # Calculate interface fluxes.
    # This calls the specialized version for the viscous flux.
    @trixi_timeit timer() "interface flux" begin
        calc_interface_flux!(cache.elements.surface_flux_values,
                             mesh, equations_parabolic, dg, parabolic_scheme,
                             cache, interface_indices)
    end

    # Prolong solution to boundaries.
    # This reuses `prolong2boundaries!` for the purely hyperbolic case.
    @trixi_timeit timer() "prolong2boundaries" begin
        prolong2boundaries!(cache, flux_viscous, mesh, equations_parabolic,
                            dg, boundary_indices)
    end

    # Calculate boundary fluxes.
    # This calls the specialized version for parabolic equations.
    @trixi_timeit timer() "boundary flux" begin
        calc_divergence_boundary_flux!(cache, t,
                                       boundary_conditions_parabolic, mesh,
                                       equations_parabolic,
                                       dg.surface_integral, dg)
    end

    # Calculate surface integrals.
    # This reuses `calc_surface_integral!` for the purely hyperbolic case.
    @trixi_timeit timer() "surface integral" begin
        calc_surface_integral!(du, u, mesh, equations_parabolic,
                               dg.surface_integral, dg, cache,
                               element_indices)
    end

    # Apply Jacobian from mapping to reference element
    @trixi_timeit timer() "Jacobian" begin
        apply_jacobian_parabolic!(du, mesh, equations_parabolic, dg, cache,
                                  element_indices)
    end

    return nothing
end

# Transform solution variables prior to taking the gradient
# (e.g., conservative to primitive variables). Defaults to doing nothing.
# TODO: can we avoid copying data?
function transform_variables!(u_transformed, u, mesh::TreeMesh{1},
                              equations_parabolic::AbstractEquationsParabolic,
<<<<<<< HEAD
                              dg::DG, parabolic_scheme, cache,
                              element_indices = eachelement(dg, cache))
=======
                              dg::DG, cache)
>>>>>>> c5ca8e32
    transformation = gradient_variable_transformation(equations_parabolic)

    @threaded for element in element_indices
        # Calculate volume terms in one element
        for i in eachnode(dg)
            u_node = get_node_vars(u, equations_parabolic, dg, i, element)
            u_transformed_node = transformation(u_node, equations_parabolic)
            set_node_vars!(u_transformed, u_transformed_node, equations_parabolic, dg,
                           i, element)
        end
    end

    return nothing
end

# This is the version used when calculating the divergence of the viscous fluxes
function calc_volume_integral!(du, flux_viscous,
                               mesh::TreeMesh{1},
                               equations_parabolic::AbstractEquationsParabolic,
                               dg::DGSEM, cache,
                               element_indices = eachelement(dg, cache),
                               interface_indices = nothing)
    @unpack derivative_dhat = dg.basis

    @threaded for element in element_indices
        # Calculate volume terms in one element
        for i in eachnode(dg)
            flux_1_node = get_node_vars(flux_viscous, equations_parabolic, dg, i,
                                        element)

            for ii in eachnode(dg)
                multiply_add_to_node_vars!(du, derivative_dhat[ii, i], flux_1_node,
                                           equations_parabolic, dg, ii, element)
            end
        end
    end

    return nothing
end

<<<<<<< HEAD
function calc_interface_flux!(surface_flux_values,
                              mesh::TreeMesh{1}, equations_parabolic,
                              dg::DG, parabolic_scheme, cache,
                              interface_indices = eachinterface(dg, cache_parabolic))
=======
# This is the version used when calculating the divergence of the viscous fluxes
function calc_interface_flux!(surface_flux_values, mesh::TreeMesh{1},
                              equations_parabolic, dg::DG, parabolic_scheme,
                              cache)
>>>>>>> c5ca8e32
    @unpack neighbor_ids, orientations = cache.interfaces

    @threaded for interface in interface_indices
        # Get neighboring elements
        left_id = neighbor_ids[1, interface]
        right_id = neighbor_ids[2, interface]

        # Determine interface direction with respect to elements:
        # orientation = 1: left -> 2, right -> 1
        left_direction = 2 * orientations[interface]
        right_direction = 2 * orientations[interface] - 1

        # Get precomputed fluxes at interfaces
        flux_ll, flux_rr = get_surface_node_vars(cache.interfaces.u,
                                                 equations_parabolic,
                                                 dg, interface)

        # compute interface flux for the DG divergence 
        flux = flux_parabolic(flux_ll, flux_rr, Divergence(),
                              equations_parabolic, parabolic_scheme)

        # Copy flux to left and right element storage
        for v in eachvariable(equations_parabolic)
            surface_flux_values[v, left_direction, left_id] = flux[v]
            surface_flux_values[v, right_direction, right_id] = flux[v]
        end
    end

    return nothing
end

function calc_viscous_fluxes!(flux_viscous, gradients, u_transformed, mesh::TreeMesh{1},
                              equations_parabolic::AbstractEquationsParabolic,
                              dg::DG, cache,
                              element_indices = eachelement(dg, cache))
    @threaded for element in element_indices
        for i in eachnode(dg)
            # Get solution and gradients
            u_node = get_node_vars(u_transformed, equations_parabolic, dg, i, element)
            gradients_1_node = get_node_vars(gradients, equations_parabolic, dg,
                                             i, element)

            # Calculate viscous flux and store each component for later use
            flux_viscous_node = flux(u_node, (gradients_1_node,), 1,
                                     equations_parabolic)
            set_node_vars!(flux_viscous, flux_viscous_node, equations_parabolic, dg,
                           i, element)
        end
    end

    return nothing
end

function calc_gradient_boundary_flux!(cache, t,
                                      boundary_conditions_parabolic::BoundaryConditionPeriodic,
                                      mesh::TreeMesh{1},
                                      equations_parabolic::AbstractEquationsParabolic,
                                      surface_integral, dg::DG)
    return nothing
end

function calc_divergence_boundary_flux!(cache, t,
                                        boundary_conditions_parabolic::BoundaryConditionPeriodic,
                                        mesh::TreeMesh{1},
                                        equations_parabolic::AbstractEquationsParabolic,
                                        surface_integral, dg::DG)
    return nothing
end

function calc_gradient_boundary_flux!(cache, t,
                                      boundary_conditions_parabolic::NamedTuple,
                                      mesh::TreeMesh{1}, # for dispatch only
                                      equations_parabolic::AbstractEquationsParabolic,
                                      surface_integral, dg::DG)
    @unpack surface_flux_values = cache.elements
    @unpack n_boundaries_per_direction = cache.boundaries

    # Calculate indices
    lasts = accumulate(+, n_boundaries_per_direction)
    firsts = lasts - n_boundaries_per_direction .+ 1

    # Calc boundary fluxes in each direction
    calc_gradient_boundary_flux_by_direction!(surface_flux_values, t,
                                              boundary_conditions_parabolic[1],
                                              equations_parabolic, surface_integral, dg,
                                              cache,
                                              1, firsts[1], lasts[1])
    calc_gradient_boundary_flux_by_direction!(surface_flux_values, t,
                                              boundary_conditions_parabolic[2],
                                              equations_parabolic, surface_integral, dg,
                                              cache,
                                              2, firsts[2], lasts[2])

    return nothing
end

function calc_gradient_boundary_flux_by_direction!(surface_flux_values::AbstractArray{<:Any,
                                                                                      3},
                                                   t, boundary_condition,
                                                   equations_parabolic::AbstractEquationsParabolic,
                                                   surface_integral, dg::DG, cache,
                                                   direction, first_boundary,
                                                   last_boundary)
    @unpack surface_flux = surface_integral
    @unpack u, neighbor_ids, neighbor_sides, node_coordinates, orientations = cache.boundaries

    @threaded for boundary in first_boundary:last_boundary
        # Get neighboring element
        neighbor = neighbor_ids[boundary]

        # Get boundary flux
        u_ll, u_rr = get_surface_node_vars(u, equations_parabolic, dg, boundary)
        if neighbor_sides[boundary] == 1 # Element is on the left, boundary on the right
            u_inner = u_ll
        else # Element is on the right, boundary on the left
            u_inner = u_rr
        end

        # TODO: revisit if we want more general boundary treatments.
        # This assumes the gradient numerical flux at the boundary is the gradient variable,
        # which is consistent with BR1, LDG.
        flux_inner = u_inner

        x = get_node_coords(node_coordinates, equations_parabolic, dg, boundary)
        flux = boundary_condition(flux_inner, u_inner, orientations[boundary],
                                  direction,
                                  x, t, Gradient(), equations_parabolic)

        # Copy flux to left and right element storage
        for v in eachvariable(equations_parabolic)
            surface_flux_values[v, direction, neighbor] = flux[v]
        end
    end

    return nothing
end

function calc_divergence_boundary_flux!(cache, t,
                                        boundary_conditions_parabolic::NamedTuple,
                                        mesh::TreeMesh{1},
                                        equations_parabolic::AbstractEquationsParabolic,
                                        surface_integral, dg::DG)
    @unpack surface_flux_values = cache.elements
    @unpack n_boundaries_per_direction = cache.boundaries

    # Calculate indices
    lasts = accumulate(+, n_boundaries_per_direction)
    firsts = lasts - n_boundaries_per_direction .+ 1

    # Calc boundary fluxes in each direction
    calc_boundary_flux_by_direction_divergence!(surface_flux_values, t,
                                                boundary_conditions_parabolic[1],
                                                equations_parabolic, surface_integral,
                                                dg, cache,
                                                1, firsts[1], lasts[1])
    calc_boundary_flux_by_direction_divergence!(surface_flux_values, t,
                                                boundary_conditions_parabolic[2],
                                                equations_parabolic, surface_integral,
                                                dg, cache,
                                                2, firsts[2], lasts[2])

    return nothing
end

function calc_boundary_flux_by_direction_divergence!(surface_flux_values::AbstractArray{<:Any,
                                                                                        3},
                                                     t,
                                                     boundary_condition,
                                                     equations_parabolic::AbstractEquationsParabolic,
                                                     surface_integral, dg::DG, cache,
                                                     direction, first_boundary,
                                                     last_boundary)
    @unpack surface_flux = surface_integral

    # Note: cache.boundaries.u contains the unsigned normal component (using "orientation", not "direction")
    # of the viscous flux, as computed in `prolong2boundaries!`
    @unpack u, neighbor_ids, neighbor_sides, node_coordinates, orientations = cache.boundaries

    @threaded for boundary in first_boundary:last_boundary
        # Get neighboring element
        neighbor = neighbor_ids[boundary]

        # Get viscous boundary fluxes
        flux_ll, flux_rr = get_surface_node_vars(u, equations_parabolic, dg, boundary)
        if neighbor_sides[boundary] == 1 # Element is on the left, boundary on the right
            flux_inner = flux_ll
        else # Element is on the right, boundary on the left
            flux_inner = flux_rr
        end

        x = get_node_coords(node_coordinates, equations_parabolic, dg, boundary)

        # TODO: add a field in `cache.boundaries` for gradient information.
        # Here, we pass in `u_inner = nothing` since we overwrite cache.boundaries.u with gradient information.
        # This currently works with Dirichlet/Neuman boundary conditions for LaplaceDiffusion2D and
        # NoSlipWall/Adiabatic boundary conditions for CompressibleNavierStokesDiffusion2D as of 2022-6-27.
        # It will not work with implementations which utilize `u_inner` to impose boundary conditions.
        flux = boundary_condition(flux_inner, nothing, orientations[boundary],
                                  direction,
                                  x, t, Divergence(), equations_parabolic)

        # Copy flux to left and right element storage
        for v in eachvariable(equations_parabolic)
            surface_flux_values[v, direction, neighbor] = flux[v]
        end
    end

    return nothing
end

function calc_gradient_volume_integral!(gradients, u_transformed,
                                        mesh::TreeMesh{1}, # for dispatch only
                                        equations_parabolic::AbstractEquationsParabolic,
                                        dg::DGSEM, cache,
                                        element_indices = eachelement(dg, cache))
    @unpack derivative_dhat = dg.basis

    @threaded for element in element_indices
        # Calculate volume terms in one element,
        # corresponds to `kernel` functions for the hyperbolic part of the flux
        for i in eachnode(dg)
            u_node = get_node_vars(u_transformed, equations_parabolic, dg,
                                   i, element)

            for ii in eachnode(dg)
                multiply_add_to_node_vars!(gradients, derivative_dhat[ii, i],
                                           u_node, equations_parabolic, dg,
                                           ii, element)
            end
        end
    end

    return nothing
end

function calc_gradient_interface_flux!(surface_flux_values,
<<<<<<< HEAD
                                       mesh::TreeMesh{1}, equations_parabolic, dg::DG,
                                       parabolic_scheme,
                                       cache,
                                       interface_indices = eachinterface(dg, cache))
=======
                                       mesh::TreeMesh{1},
                                       equations_parabolic,
                                       dg::DG, parabolic_scheme, cache)
>>>>>>> c5ca8e32
    @unpack neighbor_ids, orientations = cache.interfaces

    @threaded for interface in interface_indices
        # Get neighboring elements
        left_id = neighbor_ids[1, interface]
        right_id = neighbor_ids[2, interface]

        # Determine interface direction with respect to elements:
        # orientation = 1: left -> 2, right -> 1
        left_direction = 2 * orientations[interface]
        right_direction = 2 * orientations[interface] - 1

        # Call pointwise Riemann solver
        u_ll, u_rr = get_surface_node_vars(cache.interfaces.u,
                                           equations_parabolic, dg, interface)

        flux = flux_parabolic(u_ll, u_rr, Gradient(),
                              equations_parabolic, parabolic_scheme)

        # Copy flux to left and right element storage
        for v in eachvariable(equations_parabolic)
            surface_flux_values[v, left_direction, left_id] = flux[v]
            surface_flux_values[v, right_direction, right_id] = flux[v]
        end
    end

    return nothing
end

function calc_gradient_surface_integral!(gradients,
                                         mesh::TreeMesh{1}, # for dispatch only
                                         equations_parabolic::AbstractEquationsParabolic,
                                         dg::DGSEM, cache,
                                         element_indices = eachelement(dg, cache))
    @unpack boundary_interpolation = dg.basis
    @unpack surface_flux_values = cache.elements

    # Note that all fluxes have been computed with outward-pointing normal vectors.
    # Access the factors only once before beginning the loop to increase performance.
    # We also use explicit assignments instead of `+=` to let `@muladd` turn these
    # into FMAs (see comment at the top of the file).
    factor_1 = boundary_interpolation[1, 1]
    factor_2 = boundary_interpolation[nnodes(dg), 2]
    @threaded for element in element_indices
        for v in eachvariable(equations_parabolic)
            # surface at -x
            gradients[v, 1, element] = (gradients[v, 1, element] -
                                        surface_flux_values[v, 1, element] *
                                        factor_1)

            # surface at +x
            gradients[v, nnodes(dg), element] = (gradients[v, nnodes(dg), element] +
                                                 surface_flux_values[v, 2, element] *
                                                 factor_2)
        end
    end

    return nothing
end

# Calculate the gradient of the transformed variables
function calc_gradient!(gradients, u_transformed, t, mesh::TreeMesh{1},
                        equations_parabolic, boundary_conditions_parabolic,
                        dg::DG, parabolic_scheme, cache,
                        element_indices = eachelement(dg, cache),
                        interface_indices = eachinterface(dg, cache),
                        boundary_indices = eachboundary(dg, cache))

    # Reset gradients
    @trixi_timeit timer() "reset gradients" begin
        reset_du!(gradients, dg, cache, element_indices)
    end

    # Calculate volume integral
    @trixi_timeit timer() "volume integral" begin
        calc_gradient_volume_integral!(gradients, u_transformed,
                                       mesh, equations_parabolic, dg, cache,
                                       element_indices)
    end

    # Prolong solution to interfaces.
    # This reusues `prolong2interfaces!` for the purely hyperbolic case.
    @trixi_timeit timer() "prolong2interfaces" begin
        prolong2interfaces!(cache, u_transformed, mesh,
                            equations_parabolic, dg,
                            interface_indices)
    end

    # Calculate interface fluxes
    @trixi_timeit timer() "interface flux" begin
        @unpack surface_flux_values = cache.elements
        calc_gradient_interface_flux!(surface_flux_values, mesh, equations_parabolic,
                                      dg, parabolic_scheme, cache, interface_indices)
    end

    # Prolong solution to boundaries.
    # This reuses `prolong2boundaries!` for the purely hyperbolic case.
    @trixi_timeit timer() "prolong2boundaries" begin
        prolong2boundaries!(cache, u_transformed, mesh, equations_parabolic,
                            dg, boundary_indices)
    end

    # Calculate boundary fluxes
    @trixi_timeit timer() "boundary flux" begin
        calc_gradient_boundary_flux!(cache, t,
                                     boundary_conditions_parabolic, mesh,
                                     equations_parabolic,
                                     dg.surface_integral, dg)
    end

    # Calculate surface integrals
    @trixi_timeit timer() "surface integral" begin
        calc_gradient_surface_integral!(gradients, mesh, equations_parabolic,
                                        dg, cache, element_indices)
    end

    # Apply Jacobian from mapping to reference element
    @trixi_timeit timer() "Jacobian" begin
        apply_jacobian_parabolic!(gradients, mesh, equations_parabolic, dg,
                                  cache, element_indices)
    end

    return nothing
end

# Needed to *not* flip the sign of the inverse Jacobian.
# This is because the parabolic fluxes are assumed to be of the form
#   `du/dt + df/dx = dg/dx + source(x,t)`,
# where f(u) is the inviscid flux and g(u) is the viscous flux.
function apply_jacobian_parabolic!(du, mesh::TreeMesh{1},
                                   equations::AbstractEquationsParabolic, dg::DG, cache,
                                   element_indices = eachelement(dg, cache))
    @unpack inverse_jacobian = cache.elements

    @threaded for element in element_indices
        factor = inverse_jacobian[element]

        for i in eachnode(dg)
            for v in eachvariable(equations)
                du[v, i, element] *= factor
            end
        end
    end

    return nothing
end
end # @muladd<|MERGE_RESOLUTION|>--- conflicted
+++ resolved
@@ -41,21 +41,15 @@
 
     # Convert conservative variables to a form more suitable for viscous flux calculations
     @trixi_timeit timer() "transform variables" begin
-<<<<<<< HEAD
-        transform_variables!(u_transformed, u, mesh, equations_parabolic,
-                             dg, parabolic_scheme, cache,
-                             element_indices)
-=======
         transform_variables!(u_transformed, u, mesh, equations_parabolic, dg,
-                             cache)
->>>>>>> c5ca8e32
+                             cache, element_indices)
     end
 
     # Compute the gradients of the transformed variables
     @trixi_timeit timer() "calculate gradient" begin
         calc_gradient!(gradients, u_transformed, t, mesh, equations_parabolic,
-                       boundary_conditions_parabolic, dg, parabolic_scheme,
-                       cache,
+                       boundary_conditions_parabolic,
+                       dg, parabolic_scheme, cache,
                        element_indices, interface_indices, boundary_indices)
     end
 
@@ -141,12 +135,7 @@
 # TODO: can we avoid copying data?
 function transform_variables!(u_transformed, u, mesh::TreeMesh{1},
                               equations_parabolic::AbstractEquationsParabolic,
-<<<<<<< HEAD
-                              dg::DG, parabolic_scheme, cache,
-                              element_indices = eachelement(dg, cache))
-=======
-                              dg::DG, cache)
->>>>>>> c5ca8e32
+                              dg::DG, cache, element_indices = eachelement(dg, cache))
     transformation = gradient_variable_transformation(equations_parabolic)
 
     @threaded for element in element_indices
@@ -187,17 +176,10 @@
     return nothing
 end
 
-<<<<<<< HEAD
-function calc_interface_flux!(surface_flux_values,
-                              mesh::TreeMesh{1}, equations_parabolic,
-                              dg::DG, parabolic_scheme, cache,
-                              interface_indices = eachinterface(dg, cache_parabolic))
-=======
 # This is the version used when calculating the divergence of the viscous fluxes
 function calc_interface_flux!(surface_flux_values, mesh::TreeMesh{1},
                               equations_parabolic, dg::DG, parabolic_scheme,
-                              cache)
->>>>>>> c5ca8e32
+                              cache, interface_indices = eachinterface(dg, cache_parabolic))
     @unpack neighbor_ids, orientations = cache.interfaces
 
     @threaded for interface in interface_indices
@@ -434,16 +416,10 @@
 end
 
 function calc_gradient_interface_flux!(surface_flux_values,
-<<<<<<< HEAD
-                                       mesh::TreeMesh{1}, equations_parabolic, dg::DG,
-                                       parabolic_scheme,
-                                       cache,
-                                       interface_indices = eachinterface(dg, cache))
-=======
                                        mesh::TreeMesh{1},
                                        equations_parabolic,
-                                       dg::DG, parabolic_scheme, cache)
->>>>>>> c5ca8e32
+                                       dg::DG, parabolic_scheme, cache,
+                                       interface_indices = eachinterface(dg, cache))
     @unpack neighbor_ids, orientations = cache.interfaces
 
     @threaded for interface in interface_indices
