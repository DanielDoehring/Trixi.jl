# By default, Julia/LLVM does not use fused multiply-add operations (FMAs).
# Since these FMAs can increase the performance of many numerical algorithms,
# we need to opt-in explicitly.
# See https://ranocha.de/blog/Optimizing_EC_Trixi for further details.
@muladd begin
#! format: noindent

# everything related to a DG semidiscretization in 3D,
# currently limited to Lobatto-Legendre nodes

function create_cache(mesh::Union{TreeMesh{3}, StructuredMesh{3}, P4estMesh{3},
                                  T8codeMesh{3}},
                      equations,
                      volume_integral::VolumeIntegralShockCapturingHG, dg::DG, uEltype)
    cache = create_cache(mesh, equations,
                         VolumeIntegralFluxDifferencing(volume_integral.volume_flux_dg),
                         dg, uEltype)

    A4dp1_x = Array{uEltype, 4}
    A4dp1_y = Array{uEltype, 4}
    A4dp1_z = Array{uEltype, 4}
    fstar1_L_threaded = A4dp1_x[A4dp1_x(undef, nvariables(equations), nnodes(dg) + 1,
                                        nnodes(dg), nnodes(dg))
                                for _ in 1:Threads.nthreads()]
    fstar1_R_threaded = A4dp1_x[A4dp1_x(undef, nvariables(equations), nnodes(dg) + 1,
                                        nnodes(dg), nnodes(dg))
                                for _ in 1:Threads.nthreads()]
    fstar2_L_threaded = A4dp1_y[A4dp1_y(undef, nvariables(equations), nnodes(dg),
                                        nnodes(dg) + 1, nnodes(dg))
                                for _ in 1:Threads.nthreads()]
    fstar2_R_threaded = A4dp1_y[A4dp1_y(undef, nvariables(equations), nnodes(dg),
                                        nnodes(dg) + 1, nnodes(dg))
                                for _ in 1:Threads.nthreads()]
    fstar3_L_threaded = A4dp1_z[A4dp1_z(undef, nvariables(equations), nnodes(dg),
                                        nnodes(dg), nnodes(dg) + 1)
                                for _ in 1:Threads.nthreads()]
    fstar3_R_threaded = A4dp1_z[A4dp1_z(undef, nvariables(equations), nnodes(dg),
                                        nnodes(dg), nnodes(dg) + 1)
                                for _ in 1:Threads.nthreads()]

    return (; cache..., fstar1_L_threaded, fstar1_R_threaded,
            fstar2_L_threaded, fstar2_R_threaded, fstar3_L_threaded, fstar3_R_threaded)
end

function create_cache(mesh::Union{TreeMesh{3}, StructuredMesh{3}, P4estMesh{3},
                                  T8codeMesh{3}}, equations,
                      volume_integral::VolumeIntegralPureLGLFiniteVolume, dg::DG,
                      uEltype)
    A4dp1_x = Array{uEltype, 4}
    A4dp1_y = Array{uEltype, 4}
    A4dp1_z = Array{uEltype, 4}
    fstar1_L_threaded = A4dp1_x[A4dp1_x(undef, nvariables(equations), nnodes(dg) + 1,
                                        nnodes(dg), nnodes(dg))
                                for _ in 1:Threads.nthreads()]
    fstar1_R_threaded = A4dp1_x[A4dp1_x(undef, nvariables(equations), nnodes(dg) + 1,
                                        nnodes(dg), nnodes(dg))
                                for _ in 1:Threads.nthreads()]
    fstar2_L_threaded = A4dp1_y[A4dp1_y(undef, nvariables(equations), nnodes(dg),
                                        nnodes(dg) + 1, nnodes(dg))
                                for _ in 1:Threads.nthreads()]
    fstar2_R_threaded = A4dp1_y[A4dp1_y(undef, nvariables(equations), nnodes(dg),
                                        nnodes(dg) + 1, nnodes(dg))
                                for _ in 1:Threads.nthreads()]
    fstar3_L_threaded = A4dp1_z[A4dp1_z(undef, nvariables(equations), nnodes(dg),
                                        nnodes(dg), nnodes(dg) + 1)
                                for _ in 1:Threads.nthreads()]
    fstar3_R_threaded = A4dp1_z[A4dp1_z(undef, nvariables(equations), nnodes(dg),
                                        nnodes(dg), nnodes(dg) + 1)
                                for _ in 1:Threads.nthreads()]

    return (; fstar1_L_threaded, fstar1_R_threaded, fstar2_L_threaded,
            fstar2_R_threaded,
            fstar3_L_threaded, fstar3_R_threaded)
end

# The methods below are specialized on the mortar type
# and called from the basic `create_cache` method at the top.
function create_cache(mesh::TreeMesh{3}, equations,
                      mortar_l2::LobattoLegendreMortarL2, uEltype)
    # TODO: Taal compare performance of different types
    A3d = Array{uEltype, 3}
    fstar_primary_upper_left_threaded = A3d[A3d(undef, nvariables(equations),
                                                nnodes(mortar_l2),
                                                nnodes(mortar_l2))
                                            for _ in 1:Threads.nthreads()]
    fstar_primary_upper_right_threaded = A3d[A3d(undef, nvariables(equations),
                                                 nnodes(mortar_l2), nnodes(mortar_l2))
                                             for _ in 1:Threads.nthreads()]
    fstar_primary_lower_left_threaded = A3d[A3d(undef, nvariables(equations),
                                                nnodes(mortar_l2),
                                                nnodes(mortar_l2))
                                            for _ in 1:Threads.nthreads()]
    fstar_primary_lower_right_threaded = A3d[A3d(undef, nvariables(equations),
                                                 nnodes(mortar_l2), nnodes(mortar_l2))
                                             for _ in 1:Threads.nthreads()]
    fstar_secondary_upper_left_threaded = A3d[A3d(undef, nvariables(equations),
                                                  nnodes(mortar_l2),
                                                  nnodes(mortar_l2))
                                              for _ in 1:Threads.nthreads()]
    fstar_secondary_upper_right_threaded = A3d[A3d(undef, nvariables(equations),
                                                   nnodes(mortar_l2),
                                                   nnodes(mortar_l2))
                                               for _ in 1:Threads.nthreads()]
    fstar_secondary_lower_left_threaded = A3d[A3d(undef, nvariables(equations),
                                                  nnodes(mortar_l2),
                                                  nnodes(mortar_l2))
                                              for _ in 1:Threads.nthreads()]
    fstar_secondary_lower_right_threaded = A3d[A3d(undef, nvariables(equations),
                                                   nnodes(mortar_l2),
                                                   nnodes(mortar_l2))
                                               for _ in 1:Threads.nthreads()]
    fstar_tmp1_threaded = A3d[A3d(undef, nvariables(equations), nnodes(mortar_l2),
                                  nnodes(mortar_l2))
                              for _ in 1:Threads.nthreads()]

    cache = (; fstar_primary_upper_left_threaded, fstar_primary_upper_right_threaded,
             fstar_primary_lower_left_threaded, fstar_primary_lower_right_threaded,
             fstar_secondary_upper_left_threaded, fstar_secondary_upper_right_threaded,
             fstar_secondary_lower_left_threaded, fstar_secondary_lower_right_threaded,
             fstar_tmp1_threaded)

    return cache
end

# TODO: Taal discuss/refactor timer, allowing users to pass a custom timer?

function rhs!(du, u, t,
              mesh::Union{TreeMesh{3}, P4estMesh{3}, T8codeMesh{3}}, equations,
              boundary_conditions, source_terms::Source,
              dg::DG, cache,
              element_indices = eachelement(dg, cache),
              interface_indices = eachinterface(dg, cache),
              boundary_indices = eachboundary(dg, cache),
              mortar_indices = eachmortar(dg, cache)) where {Source}
    # Reset du
    @trixi_timeit timer() "reset ∂u/∂t" reset_du!(du, dg, cache, element_indices)

    # Calculate volume integral
    @trixi_timeit timer() "volume integral" begin
        calc_volume_integral!(du, u, mesh,
                              have_nonconservative_terms(equations), equations,
                              dg.volume_integral, dg, cache,
                              element_indices, interface_indices, mortar_indices)
    end

    # Prolong solution to interfaces
    @trixi_timeit timer() "prolong2interfaces" begin
        prolong2interfaces!(cache, u, mesh, equations, dg, interface_indices)
    end

    # Calculate interface fluxes
    @trixi_timeit timer() "interface flux" begin
        calc_interface_flux!(cache.elements.surface_flux_values, mesh,
                             have_nonconservative_terms(equations), equations,
                             dg.surface_integral, dg, cache, interface_indices)
    end

    # Prolong solution to boundaries
    @trixi_timeit timer() "prolong2boundaries" begin
        prolong2boundaries!(cache, u, mesh, equations,
                            dg.surface_integral, dg, boundary_indices)
    end

    # Calculate boundary fluxes
    @trixi_timeit timer() "boundary flux" begin
        calc_boundary_flux!(cache, t, boundary_conditions, mesh, equations,
                            dg.surface_integral, dg)
    end

    # Prolong solution to mortars
    @trixi_timeit timer() "prolong2mortars" begin
        prolong2mortars!(cache, u, mesh, equations,
                         dg.mortar, dg, mortar_indices)
    end

    # Calculate mortar fluxes
    @trixi_timeit timer() "mortar flux" begin
        calc_mortar_flux!(cache.elements.surface_flux_values, mesh,
                          have_nonconservative_terms(equations), equations,
                          dg.mortar, dg.surface_integral, dg, cache, mortar_indices)
    end

    # Calculate surface integrals
    @trixi_timeit timer() "surface integral" begin
        calc_surface_integral!(du, u, mesh, equations,
                               dg.surface_integral, dg, cache, element_indices)
    end

    # Apply Jacobian from mapping to reference element
    @trixi_timeit timer() "Jacobian" apply_jacobian!(du, mesh, equations, dg, cache,
                                                     element_indices)

    # Calculate source terms
    @trixi_timeit timer() "source terms" begin
        calc_sources!(du, u, t, source_terms, equations, dg, cache, element_indices)
    end

    return nothing
end

<<<<<<< HEAD
function calc_volume_integral!(du, u,
                               mesh::Union{TreeMesh{3}, StructuredMesh{3}, P4estMesh{3},
                                           T8codeMesh{3}},
                               nonconservative_terms, equations,
                               volume_integral::VolumeIntegralWeakForm,
                               dg::DGSEM, cache,
                               element_indices = eachelement(dg, cache),
                               interface_indices = nothing,
                               mortar_indices = nothing)
    @threaded for element in element_indices
        weak_form_kernel!(du, u, element, mesh,
                          nonconservative_terms, equations,
                          dg, cache)
    end

    return nothing
end

=======
>>>>>>> 97efba29
#=
`weak_form_kernel!` is only implemented for conserved terms as
non-conservative terms should always be discretized in conjunction with a flux-splitting scheme,
see `flux_differencing_kernel!`.
This treatment is required to achieve, e.g., entropy-stability or well-balancedness.
See also https://github.com/trixi-framework/Trixi.jl/issues/1671#issuecomment-1765644064
=#
@inline function weak_form_kernel!(du, u,
                                   element, mesh::TreeMesh{3},
                                   have_nonconservative_terms::False, equations,
                                   dg::DGSEM, cache, alpha = true)
    # true * [some floating point value] == [exactly the same floating point value]
    # This can (hopefully) be optimized away due to constant propagation.
    @unpack derivative_dhat = dg.basis

    for k in eachnode(dg), j in eachnode(dg), i in eachnode(dg)
        u_node = get_node_vars(u, equations, dg, i, j, k, element)

        flux1 = flux(u_node, 1, equations)
        for ii in eachnode(dg)
            multiply_add_to_node_vars!(du, alpha * derivative_dhat[ii, i], flux1,
                                       equations, dg, ii, j, k, element)
        end

        flux2 = flux(u_node, 2, equations)
        for jj in eachnode(dg)
            multiply_add_to_node_vars!(du, alpha * derivative_dhat[jj, j], flux2,
                                       equations, dg, i, jj, k, element)
        end

        flux3 = flux(u_node, 3, equations)
        for kk in eachnode(dg)
            multiply_add_to_node_vars!(du, alpha * derivative_dhat[kk, k], flux3,
                                       equations, dg, i, j, kk, element)
        end
    end

    return nothing
end

<<<<<<< HEAD
function calc_volume_integral!(du, u,
                               mesh::Union{TreeMesh{3}, StructuredMesh{3}, P4estMesh{3},
                                           T8codeMesh{3}},
                               nonconservative_terms, equations,
                               volume_integral::VolumeIntegralFluxDifferencing,
                               dg::DGSEM, cache,
                               element_indices = eachelement(dg, cache),
                               interface_indices = nothing,
                               mortar_indices = nothing)
    @threaded for element in element_indices
        flux_differencing_kernel!(du, u, element, mesh,
                                  nonconservative_terms, equations,
                                  volume_integral.volume_flux, dg, cache)
    end

    return nothing
end

=======
>>>>>>> 97efba29
@inline function flux_differencing_kernel!(du, u,
                                           element, mesh::TreeMesh{3},
                                           have_nonconservative_terms::False, equations,
                                           volume_flux, dg::DGSEM, cache, alpha = true)
    # true * [some floating point value] == [exactly the same floating point value]
    # This can (hopefully) be optimized away due to constant propagation.
    @unpack derivative_split = dg.basis

    # Calculate volume integral in one element
    for k in eachnode(dg), j in eachnode(dg), i in eachnode(dg)
        u_node = get_node_vars(u, equations, dg, i, j, k, element)

        # All diagonal entries of `derivative_split` are zero. Thus, we can skip
        # the computation of the diagonal terms. In addition, we use the symmetry
        # of the `volume_flux` to save half of the possible two-point flux
        # computations.

        # x direction
        for ii in (i + 1):nnodes(dg)
            u_node_ii = get_node_vars(u, equations, dg, ii, j, k, element)
            flux1 = volume_flux(u_node, u_node_ii, 1, equations)
            multiply_add_to_node_vars!(du, alpha * derivative_split[i, ii], flux1,
                                       equations, dg, i, j, k, element)
            multiply_add_to_node_vars!(du, alpha * derivative_split[ii, i], flux1,
                                       equations, dg, ii, j, k, element)
        end

        # y direction
        for jj in (j + 1):nnodes(dg)
            u_node_jj = get_node_vars(u, equations, dg, i, jj, k, element)
            flux2 = volume_flux(u_node, u_node_jj, 2, equations)
            multiply_add_to_node_vars!(du, alpha * derivative_split[j, jj], flux2,
                                       equations, dg, i, j, k, element)
            multiply_add_to_node_vars!(du, alpha * derivative_split[jj, j], flux2,
                                       equations, dg, i, jj, k, element)
        end

        # z direction
        for kk in (k + 1):nnodes(dg)
            u_node_kk = get_node_vars(u, equations, dg, i, j, kk, element)
            flux3 = volume_flux(u_node, u_node_kk, 3, equations)
            multiply_add_to_node_vars!(du, alpha * derivative_split[k, kk], flux3,
                                       equations, dg, i, j, k, element)
            multiply_add_to_node_vars!(du, alpha * derivative_split[kk, k], flux3,
                                       equations, dg, i, j, kk, element)
        end
    end

    return nothing
end

@inline function flux_differencing_kernel!(du, u,
                                           element, mesh::TreeMesh{3},
                                           have_nonconservative_terms::True, equations,
                                           volume_flux, dg::DGSEM, cache, alpha = true)
    # true * [some floating point value] == [exactly the same floating point value]
    # This can (hopefully) be optimized away due to constant propagation.
    @unpack derivative_split = dg.basis
    symmetric_flux, nonconservative_flux = volume_flux

    # Apply the symmetric flux as usual
    flux_differencing_kernel!(du, u, element, mesh, False(), equations, symmetric_flux,
                              dg, cache, alpha)

    # Calculate the remaining volume terms using the nonsymmetric generalized flux
    for k in eachnode(dg), j in eachnode(dg), i in eachnode(dg)
        u_node = get_node_vars(u, equations, dg, i, j, k, element)

        # The diagonal terms are zero since the diagonal of `derivative_split`
        # is zero. We ignore this for now.

        # x direction
        integral_contribution = zero(u_node)
        for ii in eachnode(dg)
            u_node_ii = get_node_vars(u, equations, dg, ii, j, k, element)
            noncons_flux1 = nonconservative_flux(u_node, u_node_ii, 1, equations)
            integral_contribution = integral_contribution +
                                    derivative_split[i, ii] * noncons_flux1
        end

        # y direction
        for jj in eachnode(dg)
            u_node_jj = get_node_vars(u, equations, dg, i, jj, k, element)
            noncons_flux2 = nonconservative_flux(u_node, u_node_jj, 2, equations)
            integral_contribution = integral_contribution +
                                    derivative_split[j, jj] * noncons_flux2
        end

        # z direction
        for kk in eachnode(dg)
            u_node_kk = get_node_vars(u, equations, dg, i, j, kk, element)
            noncons_flux3 = nonconservative_flux(u_node, u_node_kk, 3, equations)
            integral_contribution = integral_contribution +
                                    derivative_split[k, kk] * noncons_flux3
        end

        # The factor 0.5 cancels the factor 2 in the flux differencing form
        multiply_add_to_node_vars!(du, alpha * 0.5f0, integral_contribution, equations,
                                   dg, i, j, k, element)
    end

    return nothing
end

<<<<<<< HEAD
# TODO: Taal dimension agnostic
function calc_volume_integral!(du, u,
                               mesh::Union{TreeMesh{3}, P4estMesh{3},
                                           T8codeMesh{3}},
                               nonconservative_terms, equations,
                               volume_integral::VolumeIntegralShockCapturingHG,
                               dg::DGSEM, cache,
                               element_indices = eachelement(dg, cache),
                               interface_indices = eachinterface(dg, cache),
                               mortar_indices = eachmortar(dg, cache))
    @unpack volume_flux_dg, volume_flux_fv, indicator = volume_integral

    # Calculate blending factors α: u = u_DG * (1 - α) + u_FV * α
    alpha = @trixi_timeit timer() "blending factors" indicator(u, mesh, equations, dg,
                                                               cache, element_indices,
                                                               interface_indices,
                                                               mortar_indices)

    # For `Float64`, this gives 1.8189894035458565e-12
    # For `Float32`, this gives 1.1920929f-5
    RealT = eltype(alpha)
    atol = max(100 * eps(RealT), eps(RealT)^convert(RealT, 0.75f0))
    @threaded for element in element_indices
        alpha_element = alpha[element]
        # Clip blending factor for values close to zero (-> pure DG)
        dg_only = isapprox(alpha_element, 0, atol = atol)

        if dg_only
            flux_differencing_kernel!(du, u, element, mesh,
                                      nonconservative_terms, equations,
                                      volume_flux_dg, dg, cache)
        else
            # Calculate DG volume integral contribution
            flux_differencing_kernel!(du, u, element, mesh,
                                      nonconservative_terms, equations,
                                      volume_flux_dg, dg, cache, 1 - alpha_element)

            # Calculate FV volume integral contribution
            fv_kernel!(du, u, mesh, nonconservative_terms, equations, volume_flux_fv,
                       dg, cache, element, alpha_element)
        end
    end

    return nothing
end

# TODO: Taal dimension agnostic
function calc_volume_integral!(du, u,
                               mesh::Union{TreeMesh{3}, StructuredMesh{3}, P4estMesh{3},
                                           T8codeMesh{3}},
                               nonconservative_terms, equations,
                               volume_integral::VolumeIntegralPureLGLFiniteVolume,
                               dg::DGSEM, cache,
                               element_indices = eachelement(dg, cache),
                               interface_indices = nothing,
                               mortar_indices = nothing)
    @unpack volume_flux_fv = volume_integral

    # Calculate LGL FV volume integral
    @threaded for element in element_indices
        fv_kernel!(du, u, mesh, nonconservative_terms, equations, volume_flux_fv,
                   dg, cache, element, true)
    end

    return nothing
end

=======
>>>>>>> 97efba29
@inline function fv_kernel!(du, u,
                            mesh::Union{TreeMesh{3}, StructuredMesh{3}, P4estMesh{3},
                                        T8codeMesh{3}},
                            have_nonconservative_terms, equations,
                            volume_flux_fv, dg::DGSEM, cache, element, alpha = true)
    @unpack fstar1_L_threaded, fstar1_R_threaded, fstar2_L_threaded, fstar2_R_threaded, fstar3_L_threaded, fstar3_R_threaded = cache
    @unpack inverse_weights = dg.basis

    # Calculate FV two-point fluxes
    fstar1_L = fstar1_L_threaded[Threads.threadid()]
    fstar2_L = fstar2_L_threaded[Threads.threadid()]
    fstar3_L = fstar3_L_threaded[Threads.threadid()]
    fstar1_R = fstar1_R_threaded[Threads.threadid()]
    fstar2_R = fstar2_R_threaded[Threads.threadid()]
    fstar3_R = fstar3_R_threaded[Threads.threadid()]

    calcflux_fv!(fstar1_L, fstar1_R, fstar2_L, fstar2_R, fstar3_L, fstar3_R, u,
                 mesh, have_nonconservative_terms, equations,
                 volume_flux_fv, dg, element, cache)

    # Calculate FV volume integral contribution
    for k in eachnode(dg), j in eachnode(dg), i in eachnode(dg)
        for v in eachvariable(equations)
            du[v, i, j, k, element] += (alpha *
                                        (inverse_weights[i] *
                                         (fstar1_L[v, i + 1, j, k] -
                                          fstar1_R[v, i, j, k]) +
                                         inverse_weights[j] *
                                         (fstar2_L[v, i, j + 1, k] -
                                          fstar2_R[v, i, j, k]) +
                                         inverse_weights[k] *
                                         (fstar3_L[v, i, j, k + 1] -
                                          fstar3_R[v, i, j, k])))
        end
    end

    return nothing
end

# Calculate the finite volume fluxes inside the elements (**without non-conservative terms**).
@inline function calcflux_fv!(fstar1_L, fstar1_R, fstar2_L, fstar2_R, fstar3_L,
                              fstar3_R, u,
                              mesh::TreeMesh{3}, have_nonconservative_terms::False,
                              equations,
                              volume_flux_fv, dg::DGSEM, element, cache)
    fstar1_L[:, 1, :, :] .= zero(eltype(fstar1_L))
    fstar1_L[:, nnodes(dg) + 1, :, :] .= zero(eltype(fstar1_L))
    fstar1_R[:, 1, :, :] .= zero(eltype(fstar1_R))
    fstar1_R[:, nnodes(dg) + 1, :, :] .= zero(eltype(fstar1_R))

    for k in eachnode(dg), j in eachnode(dg), i in 2:nnodes(dg)
        u_ll = get_node_vars(u, equations, dg, i - 1, j, k, element)
        u_rr = get_node_vars(u, equations, dg, i, j, k, element)
        flux = volume_flux_fv(u_ll, u_rr, 1, equations) # orientation 1: x direction
        set_node_vars!(fstar1_L, flux, equations, dg, i, j, k)
        set_node_vars!(fstar1_R, flux, equations, dg, i, j, k)
    end

    fstar2_L[:, :, 1, :] .= zero(eltype(fstar2_L))
    fstar2_L[:, :, nnodes(dg) + 1, :] .= zero(eltype(fstar2_L))
    fstar2_R[:, :, 1, :] .= zero(eltype(fstar2_R))
    fstar2_R[:, :, nnodes(dg) + 1, :] .= zero(eltype(fstar2_R))

    for k in eachnode(dg), j in 2:nnodes(dg), i in eachnode(dg)
        u_ll = get_node_vars(u, equations, dg, i, j - 1, k, element)
        u_rr = get_node_vars(u, equations, dg, i, j, k, element)
        flux = volume_flux_fv(u_ll, u_rr, 2, equations) # orientation 2: y direction
        set_node_vars!(fstar2_L, flux, equations, dg, i, j, k)
        set_node_vars!(fstar2_R, flux, equations, dg, i, j, k)
    end

    fstar3_L[:, :, :, 1] .= zero(eltype(fstar3_L))
    fstar3_L[:, :, :, nnodes(dg) + 1] .= zero(eltype(fstar3_L))
    fstar3_R[:, :, :, 1] .= zero(eltype(fstar3_R))
    fstar3_R[:, :, :, nnodes(dg) + 1] .= zero(eltype(fstar3_R))

    for k in 2:nnodes(dg), j in eachnode(dg), i in eachnode(dg)
        u_ll = get_node_vars(u, equations, dg, i, j, k - 1, element)
        u_rr = get_node_vars(u, equations, dg, i, j, k, element)
        flux = volume_flux_fv(u_ll, u_rr, 3, equations) # orientation 3: z direction
        set_node_vars!(fstar3_L, flux, equations, dg, i, j, k)
        set_node_vars!(fstar3_R, flux, equations, dg, i, j, k)
    end

    return nothing
end

# Calculate the finite volume fluxes inside the elements (**with non-conservative terms**).
@inline function calcflux_fv!(fstar1_L, fstar1_R, fstar2_L, fstar2_R, fstar3_L,
                              fstar3_R, u,
                              mesh::TreeMesh{3},
                              have_nonconservative_terms::True, equations,
                              volume_flux_fv, dg::DGSEM, element, cache)
    volume_flux, nonconservative_flux = volume_flux_fv

    fstar1_L[:, 1, :, :] .= zero(eltype(fstar1_L))
    fstar1_L[:, nnodes(dg) + 1, :, :] .= zero(eltype(fstar1_L))
    fstar1_R[:, 1, :, :] .= zero(eltype(fstar1_R))
    fstar1_R[:, nnodes(dg) + 1, :, :] .= zero(eltype(fstar1_R))

    for k in eachnode(dg), j in eachnode(dg), i in 2:nnodes(dg)
        u_ll = get_node_vars(u, equations, dg, i - 1, j, k, element)
        u_rr = get_node_vars(u, equations, dg, i, j, k, element)

        # Compute conservative part
        flux = volume_flux(u_ll, u_rr, 1, equations) # orientation 1: x direction

        # Compute nonconservative part
        # Note the factor 0.5 necessary for the nonconservative fluxes based on
        # the interpretation of global SBP operators coupled discontinuously via
        # central fluxes/SATs
        flux_L = flux + 0.5f0 * nonconservative_flux(u_ll, u_rr, 1, equations)
        flux_R = flux + 0.5f0 * nonconservative_flux(u_rr, u_ll, 1, equations)

        set_node_vars!(fstar1_L, flux_L, equations, dg, i, j, k)
        set_node_vars!(fstar1_R, flux_R, equations, dg, i, j, k)
    end

    fstar2_L[:, :, 1, :] .= zero(eltype(fstar2_L))
    fstar2_L[:, :, nnodes(dg) + 1, :] .= zero(eltype(fstar2_L))
    fstar2_R[:, :, 1, :] .= zero(eltype(fstar2_R))
    fstar2_R[:, :, nnodes(dg) + 1, :] .= zero(eltype(fstar2_R))

    for k in eachnode(dg), j in 2:nnodes(dg), i in eachnode(dg)
        u_ll = get_node_vars(u, equations, dg, i, j - 1, k, element)
        u_rr = get_node_vars(u, equations, dg, i, j, k, element)

        # Compute conservative part
        flux = volume_flux(u_ll, u_rr, 2, equations) # orientation 2: y direction

        # Compute nonconservative part
        # Note the factor 0.5 necessary for the nonconservative fluxes based on
        # the interpretation of global SBP operators coupled discontinuously via
        # central fluxes/SATs
        flux_L = flux + 0.5f0 * nonconservative_flux(u_ll, u_rr, 2, equations)
        flux_R = flux + 0.5f0 * nonconservative_flux(u_rr, u_ll, 2, equations)

        set_node_vars!(fstar2_L, flux_L, equations, dg, i, j, k)
        set_node_vars!(fstar2_R, flux_R, equations, dg, i, j, k)
    end

    fstar3_L[:, :, :, 1] .= zero(eltype(fstar3_L))
    fstar3_L[:, :, :, nnodes(dg) + 1] .= zero(eltype(fstar3_L))
    fstar3_R[:, :, :, 1] .= zero(eltype(fstar3_R))
    fstar3_R[:, :, :, nnodes(dg) + 1] .= zero(eltype(fstar3_R))

    for k in 2:nnodes(dg), j in eachnode(dg), i in eachnode(dg)
        u_ll = get_node_vars(u, equations, dg, i, j, k - 1, element)
        u_rr = get_node_vars(u, equations, dg, i, j, k, element)

        # Compute conservative part
        flux = volume_flux(u_ll, u_rr, 3, equations) # orientation 3: z direction

        # Compute nonconservative part
        # Note the factor 0.5 necessary for the nonconservative fluxes based on
        # the interpretation of global SBP operators coupled discontinuously via
        # central fluxes/SATs
        flux_L = flux + 0.5f0 * nonconservative_flux(u_ll, u_rr, 3, equations)
        flux_R = flux + 0.5f0 * nonconservative_flux(u_rr, u_ll, 3, equations)

        set_node_vars!(fstar3_L, flux_L, equations, dg, i, j, k)
        set_node_vars!(fstar3_R, flux_R, equations, dg, i, j, k)
    end

    return nothing
end

function prolong2interfaces!(cache, u,
                             mesh::TreeMesh{3}, equations, dg::DG,
                             interface_indices = eachinterface(dg, cache))
    @unpack interfaces = cache
    @unpack orientations, neighbor_ids = interfaces
    interfaces_u = interfaces.u

    @threaded for interface in interface_indices
        left_element = neighbor_ids[1, interface]
        right_element = neighbor_ids[2, interface]

        if orientations[interface] == 1
            # interface in x-direction
            for k in eachnode(dg), j in eachnode(dg), v in eachvariable(equations)
                interfaces_u[1, v, j, k, interface] = u[v, nnodes(dg), j, k,
                                                        left_element]
                interfaces_u[2, v, j, k, interface] = u[v, 1, j, k,
                                                        right_element]
            end
        elseif orientations[interface] == 2
            # interface in y-direction
            for k in eachnode(dg), i in eachnode(dg), v in eachvariable(equations)
                interfaces_u[1, v, i, k, interface] = u[v, i, nnodes(dg), k,
                                                        left_element]
                interfaces_u[2, v, i, k, interface] = u[v, i, 1, k,
                                                        right_element]
            end
        else # if orientations[interface] == 3
            # interface in z-direction
            for j in eachnode(dg), i in eachnode(dg), v in eachvariable(equations)
                interfaces_u[1, v, i, j, interface] = u[v, i, j, nnodes(dg),
                                                        left_element]
                interfaces_u[2, v, i, j, interface] = u[v, i, j, 1, right_element]
            end
        end
    end

    return nothing
end

function calc_interface_flux!(surface_flux_values,
                              mesh::TreeMesh{3},
<<<<<<< HEAD
                              nonconservative_terms::False, equations,
                              surface_integral, dg::DG, cache,
                              interface_indices = eachinterface(dg, cache))
=======
                              have_nonconservative_terms::False, equations,
                              surface_integral, dg::DG, cache)
>>>>>>> 97efba29
    @unpack surface_flux = surface_integral
    @unpack u, neighbor_ids, orientations = cache.interfaces

    @threaded for interface in interface_indices
        # Get neighboring elements
        left_id = neighbor_ids[1, interface]
        right_id = neighbor_ids[2, interface]

        # Determine interface direction with respect to elements:
        # orientation = 1: left -> 2, right -> 1
        # orientation = 2: left -> 4, right -> 3
        # orientation = 3: left -> 6, right -> 5
        left_direction = 2 * orientations[interface]
        right_direction = 2 * orientations[interface] - 1

        for j in eachnode(dg), i in eachnode(dg)
            # Call pointwise Riemann solver
            u_ll, u_rr = get_surface_node_vars(u, equations, dg, i, j, interface)
            flux = surface_flux(u_ll, u_rr, orientations[interface], equations)

            # Copy flux to left and right element storage
            for v in eachvariable(equations)
                surface_flux_values[v, i, j, left_direction, left_id] = flux[v]
                surface_flux_values[v, i, j, right_direction, right_id] = flux[v]
            end
        end
    end

    return nothing
end

function calc_interface_flux!(surface_flux_values,
                              mesh::TreeMesh{3},
<<<<<<< HEAD
                              nonconservative_terms::True, equations,
                              surface_integral, dg::DG, cache,
                              interface_indices = eachinterface(dg, cache))
=======
                              have_nonconservative_terms::True, equations,
                              surface_integral, dg::DG, cache)
>>>>>>> 97efba29
    surface_flux, nonconservative_flux = surface_integral.surface_flux
    @unpack u, neighbor_ids, orientations = cache.interfaces

    @threaded for interface in interface_indices
        # Get neighboring elements
        left_id = neighbor_ids[1, interface]
        right_id = neighbor_ids[2, interface]

        # Determine interface direction with respect to elements:
        # orientation = 1: left -> 2, right -> 1
        # orientation = 2: left -> 4, right -> 3
        # orientation = 3: left -> 6, right -> 5
        left_direction = 2 * orientations[interface]
        right_direction = 2 * orientations[interface] - 1

        for j in eachnode(dg), i in eachnode(dg)
            # Call pointwise Riemann solver
            orientation = orientations[interface]
            u_ll, u_rr = get_surface_node_vars(u, equations, dg, i, j, interface)
            flux = surface_flux(u_ll, u_rr, orientation, equations)

            # Compute both nonconservative fluxes
            noncons_left = nonconservative_flux(u_ll, u_rr, orientation, equations)
            noncons_right = nonconservative_flux(u_rr, u_ll, orientation, equations)

            # Copy flux to left and right element storage
            for v in eachvariable(equations)
                # Note the factor 0.5 necessary for the nonconservative fluxes based on
                # the interpretation of global SBP operators coupled discontinuously via
                # central fluxes/SATs
                surface_flux_values[v, i, j, left_direction, left_id] = flux[v] +
                                                                        0.5f0 *
                                                                        noncons_left[v]
                surface_flux_values[v, i, j, right_direction, right_id] = flux[v] +
                                                                          0.5f0 *
                                                                          noncons_right[v]
            end
        end
    end

    return nothing
end

function prolong2boundaries!(cache, u,
                             mesh::TreeMesh{3}, equations, surface_integral, dg::DG,
                             boundary_indices = eachboundary(dg, cache))
    @unpack boundaries = cache
    @unpack orientations, neighbor_sides = boundaries

    @threaded for boundary in boundary_indices
        element = boundaries.neighbor_ids[boundary]

        if orientations[boundary] == 1
            # boundary in x-direction
            if neighbor_sides[boundary] == 1
                # element in -x direction of boundary
                for k in eachnode(dg), j in eachnode(dg), v in eachvariable(equations)
                    boundaries.u[1, v, j, k, boundary] = u[v, nnodes(dg), j, k, element]
                end
            else # Element in +x direction of boundary
                for k in eachnode(dg), j in eachnode(dg), v in eachvariable(equations)
                    boundaries.u[2, v, j, k, boundary] = u[v, 1, j, k, element]
                end
            end
        elseif orientations[boundary] == 2
            # boundary in y-direction
            if neighbor_sides[boundary] == 1
                # element in -y direction of boundary
                for k in eachnode(dg), i in eachnode(dg), v in eachvariable(equations)
                    boundaries.u[1, v, i, k, boundary] = u[v, i, nnodes(dg), k, element]
                end
            else
                # element in +y direction of boundary
                for k in eachnode(dg), i in eachnode(dg), v in eachvariable(equations)
                    boundaries.u[2, v, i, k, boundary] = u[v, i, 1, k, element]
                end
            end
        else #if orientations[boundary] == 3
            # boundary in z-direction
            if neighbor_sides[boundary] == 1
                # element in -z direction of boundary
                for j in eachnode(dg), i in eachnode(dg), v in eachvariable(equations)
                    boundaries.u[1, v, i, j, boundary] = u[v, i, j, nnodes(dg), element]
                end
            else
                # element in +z direction of boundary
                for j in eachnode(dg), i in eachnode(dg), v in eachvariable(equations)
                    boundaries.u[2, v, i, j, boundary] = u[v, i, j, 1, element]
                end
            end
        end
    end

    return nothing
end

function calc_boundary_flux!(cache, t, boundary_conditions::NamedTuple,
                             mesh::TreeMesh{3}, equations, surface_integral, dg::DG)
    @unpack surface_flux_values = cache.elements
    @unpack n_boundaries_per_direction = cache.boundaries

    # Calculate indices
    lasts = accumulate(+, n_boundaries_per_direction)
    firsts = lasts - n_boundaries_per_direction .+ 1

    # Calc boundary fluxes in each direction
    calc_boundary_flux_by_direction!(surface_flux_values, t, boundary_conditions[1],
                                     equations, surface_integral, dg, cache,
                                     1, firsts[1], lasts[1])
    calc_boundary_flux_by_direction!(surface_flux_values, t, boundary_conditions[2],
                                     equations, surface_integral, dg, cache,
                                     2, firsts[2], lasts[2])
    calc_boundary_flux_by_direction!(surface_flux_values, t, boundary_conditions[3],
                                     equations, surface_integral, dg, cache,
                                     3, firsts[3], lasts[3])
    calc_boundary_flux_by_direction!(surface_flux_values, t, boundary_conditions[4],
                                     equations, surface_integral, dg, cache,
                                     4, firsts[4], lasts[4])
    calc_boundary_flux_by_direction!(surface_flux_values, t, boundary_conditions[5],
                                     equations, surface_integral, dg, cache,
                                     5, firsts[5], lasts[5])
    calc_boundary_flux_by_direction!(surface_flux_values, t, boundary_conditions[6],
                                     equations, surface_integral, dg, cache,
                                     6, firsts[6], lasts[6])

    return nothing
end

function calc_boundary_flux_by_direction!(surface_flux_values::AbstractArray{<:Any, 5},
                                          t,
                                          boundary_condition, equations,
                                          surface_integral, dg::DG, cache,
                                          direction, first_boundary, last_boundary)
    @unpack surface_flux = surface_integral
    @unpack u, neighbor_ids, neighbor_sides, node_coordinates, orientations = cache.boundaries

    @threaded for boundary in first_boundary:last_boundary
        # Get neighboring element
        neighbor = neighbor_ids[boundary]

        for j in eachnode(dg), i in eachnode(dg)
            # Get boundary flux
            u_ll, u_rr = get_surface_node_vars(u, equations, dg, i, j, boundary)
            if neighbor_sides[boundary] == 1 # Element is on the left, boundary on the right
                u_inner = u_ll
            else # Element is on the right, boundary on the left
                u_inner = u_rr
            end
            x = get_node_coords(node_coordinates, equations, dg, i, j, boundary)
            flux = boundary_condition(u_inner, orientations[boundary], direction, x, t,
                                      surface_flux, equations)

            # Copy flux to left and right element storage
            for v in eachvariable(equations)
                surface_flux_values[v, i, j, direction, neighbor] = flux[v]
            end
        end
    end

    return nothing
end

function prolong2mortars!(cache, u,
                          mesh::TreeMesh{3}, equations,
                          mortar_l2::LobattoLegendreMortarL2, dg::DGSEM,
                          mortar_indices = eachmortar(dg, cache))
    # temporary buffer for projections
    @unpack fstar_tmp1_threaded = cache

    @threaded for mortar in mortar_indices
        fstar_tmp1 = fstar_tmp1_threaded[Threads.threadid()]

        lower_left_element = cache.mortars.neighbor_ids[1, mortar]
        lower_right_element = cache.mortars.neighbor_ids[2, mortar]
        upper_left_element = cache.mortars.neighbor_ids[3, mortar]
        upper_right_element = cache.mortars.neighbor_ids[4, mortar]
        large_element = cache.mortars.neighbor_ids[5, mortar]

        # Copy solution small to small
        if cache.mortars.large_sides[mortar] == 1 # -> small elements on right side
            if cache.mortars.orientations[mortar] == 1
                # L2 mortars in x-direction
                for k in eachnode(dg), j in eachnode(dg)
                    for v in eachvariable(equations)
                        cache.mortars.u_upper_left[2, v, j, k, mortar] = u[v, 1, j, k,
                                                                           upper_left_element]
                        cache.mortars.u_upper_right[2, v, j, k, mortar] = u[v, 1, j, k,
                                                                            upper_right_element]
                        cache.mortars.u_lower_left[2, v, j, k, mortar] = u[v, 1, j, k,
                                                                           lower_left_element]
                        cache.mortars.u_lower_right[2, v, j, k, mortar] = u[v, 1, j, k,
                                                                            lower_right_element]
                    end
                end
            elseif cache.mortars.orientations[mortar] == 2
                # L2 mortars in y-direction
                for k in eachnode(dg), i in eachnode(dg)
                    for v in eachvariable(equations)
                        cache.mortars.u_upper_left[2, v, i, k, mortar] = u[v, i, 1, k,
                                                                           upper_left_element]
                        cache.mortars.u_upper_right[2, v, i, k, mortar] = u[v, i, 1, k,
                                                                            upper_right_element]
                        cache.mortars.u_lower_left[2, v, i, k, mortar] = u[v, i, 1, k,
                                                                           lower_left_element]
                        cache.mortars.u_lower_right[2, v, i, k, mortar] = u[v, i, 1, k,
                                                                            lower_right_element]
                    end
                end
            else # orientations[mortar] == 3
                # L2 mortars in z-direction
                for j in eachnode(dg), i in eachnode(dg)
                    for v in eachvariable(equations)
                        cache.mortars.u_upper_left[2, v, i, j, mortar] = u[v, i, j, 1,
                                                                           upper_left_element]
                        cache.mortars.u_upper_right[2, v, i, j, mortar] = u[v, i, j, 1,
                                                                            upper_right_element]
                        cache.mortars.u_lower_left[2, v, i, j, mortar] = u[v, i, j, 1,
                                                                           lower_left_element]
                        cache.mortars.u_lower_right[2, v, i, j, mortar] = u[v, i, j, 1,
                                                                            lower_right_element]
                    end
                end
            end
        else # large_sides[mortar] == 2 -> small elements on left side
            if cache.mortars.orientations[mortar] == 1
                # L2 mortars in x-direction
                for k in eachnode(dg), j in eachnode(dg)
                    for v in eachvariable(equations)
                        cache.mortars.u_upper_left[1, v, j, k, mortar] = u[v,
                                                                           nnodes(dg),
                                                                           j, k,
                                                                           upper_left_element]
                        cache.mortars.u_upper_right[1, v, j, k, mortar] = u[v,
                                                                            nnodes(dg),
                                                                            j, k,
                                                                            upper_right_element]
                        cache.mortars.u_lower_left[1, v, j, k, mortar] = u[v,
                                                                           nnodes(dg),
                                                                           j, k,
                                                                           lower_left_element]
                        cache.mortars.u_lower_right[1, v, j, k, mortar] = u[v,
                                                                            nnodes(dg),
                                                                            j, k,
                                                                            lower_right_element]
                    end
                end
            elseif cache.mortars.orientations[mortar] == 2
                # L2 mortars in y-direction
                for k in eachnode(dg), i in eachnode(dg)
                    for v in eachvariable(equations)
                        cache.mortars.u_upper_left[1, v, i, k, mortar] = u[v, i,
                                                                           nnodes(dg),
                                                                           k,
                                                                           upper_left_element]
                        cache.mortars.u_upper_right[1, v, i, k, mortar] = u[v, i,
                                                                            nnodes(dg),
                                                                            k,
                                                                            upper_right_element]
                        cache.mortars.u_lower_left[1, v, i, k, mortar] = u[v, i,
                                                                           nnodes(dg),
                                                                           k,
                                                                           lower_left_element]
                        cache.mortars.u_lower_right[1, v, i, k, mortar] = u[v, i,
                                                                            nnodes(dg),
                                                                            k,
                                                                            lower_right_element]
                    end
                end
            else # if cache.mortars.orientations[mortar] == 3
                # L2 mortars in z-direction
                for j in eachnode(dg), i in eachnode(dg)
                    for v in eachvariable(equations)
                        cache.mortars.u_upper_left[1, v, i, j, mortar] = u[v, i, j,
                                                                           nnodes(dg),
                                                                           upper_left_element]
                        cache.mortars.u_upper_right[1, v, i, j, mortar] = u[v, i, j,
                                                                            nnodes(dg),
                                                                            upper_right_element]
                        cache.mortars.u_lower_left[1, v, i, j, mortar] = u[v, i, j,
                                                                           nnodes(dg),
                                                                           lower_left_element]
                        cache.mortars.u_lower_right[1, v, i, j, mortar] = u[v, i, j,
                                                                            nnodes(dg),
                                                                            lower_right_element]
                    end
                end
            end
        end

        # Interpolate large element face data to small interface locations
        if cache.mortars.large_sides[mortar] == 1 # -> large element on left side
            leftright = 1
            if cache.mortars.orientations[mortar] == 1
                # L2 mortars in x-direction
                u_large = view(u, :, nnodes(dg), :, :, large_element)
                element_solutions_to_mortars!(cache.mortars, mortar_l2, leftright,
                                              mortar, u_large, fstar_tmp1)
            elseif cache.mortars.orientations[mortar] == 2
                # L2 mortars in y-direction
                u_large = view(u, :, :, nnodes(dg), :, large_element)
                element_solutions_to_mortars!(cache.mortars, mortar_l2, leftright,
                                              mortar, u_large, fstar_tmp1)
            else # cache.mortars.orientations[mortar] == 3
                # L2 mortars in z-direction
                u_large = view(u, :, :, :, nnodes(dg), large_element)
                element_solutions_to_mortars!(cache.mortars, mortar_l2, leftright,
                                              mortar, u_large, fstar_tmp1)
            end
        else # large_sides[mortar] == 2 -> large element on right side
            leftright = 2
            if cache.mortars.orientations[mortar] == 1
                # L2 mortars in x-direction
                u_large = view(u, :, 1, :, :, large_element)
                element_solutions_to_mortars!(cache.mortars, mortar_l2, leftright,
                                              mortar, u_large, fstar_tmp1)
            elseif cache.mortars.orientations[mortar] == 2
                # L2 mortars in y-direction
                u_large = view(u, :, :, 1, :, large_element)
                element_solutions_to_mortars!(cache.mortars, mortar_l2, leftright,
                                              mortar, u_large, fstar_tmp1)
            else # cache.mortars.orientations[mortar] == 3
                # L2 mortars in z-direction
                u_large = view(u, :, :, :, 1, large_element)
                element_solutions_to_mortars!(cache.mortars, mortar_l2, leftright,
                                              mortar, u_large, fstar_tmp1)
            end
        end
    end

    return nothing
end

@inline function element_solutions_to_mortars!(mortars,
                                               mortar_l2::LobattoLegendreMortarL2,
                                               leftright, mortar,
                                               u_large::AbstractArray{<:Any, 3},
                                               fstar_tmp1)
    multiply_dimensionwise!(view(mortars.u_upper_left, leftright, :, :, :, mortar),
                            mortar_l2.forward_lower, mortar_l2.forward_upper, u_large,
                            fstar_tmp1)
    multiply_dimensionwise!(view(mortars.u_upper_right, leftright, :, :, :, mortar),
                            mortar_l2.forward_upper, mortar_l2.forward_upper, u_large,
                            fstar_tmp1)
    multiply_dimensionwise!(view(mortars.u_lower_left, leftright, :, :, :, mortar),
                            mortar_l2.forward_lower, mortar_l2.forward_lower, u_large,
                            fstar_tmp1)
    multiply_dimensionwise!(view(mortars.u_lower_right, leftright, :, :, :, mortar),
                            mortar_l2.forward_upper, mortar_l2.forward_lower, u_large,
                            fstar_tmp1)
    return nothing
end

function calc_mortar_flux!(surface_flux_values,
                           mesh::TreeMesh{3},
                           have_nonconservative_terms::False, equations,
                           mortar_l2::LobattoLegendreMortarL2,
                           surface_integral, dg::DG, cache,
                           mortar_indices = eachmortar(dg, cache))
    @unpack surface_flux = surface_integral
    @unpack u_lower_left, u_lower_right, u_upper_left, u_upper_right, orientations = cache.mortars
    @unpack (fstar_primary_upper_left_threaded, fstar_primary_upper_right_threaded,
    fstar_primary_lower_left_threaded, fstar_primary_lower_right_threaded,
    fstar_secondary_upper_left_threaded, fstar_secondary_upper_right_threaded,
    fstar_secondary_lower_left_threaded, fstar_secondary_lower_right_threaded,
    fstar_tmp1_threaded) = cache

    @threaded for mortar in mortar_indices
        # Choose thread-specific pre-allocated container
        fstar_primary_upper_left = fstar_primary_upper_left_threaded[Threads.threadid()]
        fstar_primary_upper_right = fstar_primary_upper_right_threaded[Threads.threadid()]
        fstar_primary_lower_left = fstar_primary_lower_left_threaded[Threads.threadid()]
        fstar_primary_lower_right = fstar_primary_lower_right_threaded[Threads.threadid()]
        fstar_secondary_upper_left = fstar_secondary_upper_left_threaded[Threads.threadid()]
        fstar_secondary_upper_right = fstar_secondary_upper_right_threaded[Threads.threadid()]
        fstar_secondary_lower_left = fstar_secondary_lower_left_threaded[Threads.threadid()]
        fstar_secondary_lower_right = fstar_secondary_lower_right_threaded[Threads.threadid()]
        fstar_tmp1 = fstar_tmp1_threaded[Threads.threadid()]

        # Calculate fluxes
        orientation = orientations[mortar]
        calc_fstar!(fstar_primary_upper_left, equations, surface_flux, dg,
                    u_upper_left, mortar, orientation)
        calc_fstar!(fstar_primary_upper_right, equations, surface_flux, dg,
                    u_upper_right, mortar, orientation)
        calc_fstar!(fstar_primary_lower_left, equations, surface_flux, dg,
                    u_lower_left, mortar, orientation)
        calc_fstar!(fstar_primary_lower_right, equations, surface_flux, dg,
                    u_lower_right, mortar, orientation)
        calc_fstar!(fstar_secondary_upper_left, equations, surface_flux, dg,
                    u_upper_left, mortar, orientation)
        calc_fstar!(fstar_secondary_upper_right, equations, surface_flux, dg,
                    u_upper_right, mortar, orientation)
        calc_fstar!(fstar_secondary_lower_left, equations, surface_flux, dg,
                    u_lower_left, mortar, orientation)
        calc_fstar!(fstar_secondary_lower_right, equations, surface_flux, dg,
                    u_lower_right, mortar, orientation)

        mortar_fluxes_to_elements!(surface_flux_values,
                                   mesh, equations, mortar_l2, dg, cache, mortar,
                                   fstar_primary_upper_left, fstar_primary_upper_right,
                                   fstar_primary_lower_left, fstar_primary_lower_right,
                                   fstar_secondary_upper_left,
                                   fstar_secondary_upper_right,
                                   fstar_secondary_lower_left,
                                   fstar_secondary_lower_right,
                                   fstar_tmp1)
    end

    return nothing
end

function calc_mortar_flux!(surface_flux_values,
                           mesh::TreeMesh{3},
                           have_nonconservative_terms::True, equations,
                           mortar_l2::LobattoLegendreMortarL2,
                           surface_integral, dg::DG, cache,
                           mortar_indices = eachmortar(dg, cache))
    surface_flux, nonconservative_flux = surface_integral.surface_flux
    @unpack u_lower_left, u_lower_right, u_upper_left, u_upper_right, orientations, large_sides = cache.mortars
    @unpack (fstar_primary_upper_left_threaded, fstar_primary_upper_right_threaded,
    fstar_primary_lower_left_threaded, fstar_primary_lower_right_threaded,
    fstar_secondary_upper_left_threaded, fstar_secondary_upper_right_threaded,
    fstar_secondary_lower_left_threaded, fstar_secondary_lower_right_threaded,
    fstar_tmp1_threaded) = cache

    @threaded for mortar in mortar_indices
        # Choose thread-specific pre-allocated container
        fstar_primary_upper_left = fstar_primary_upper_left_threaded[Threads.threadid()]
        fstar_primary_upper_right = fstar_primary_upper_right_threaded[Threads.threadid()]
        fstar_primary_lower_left = fstar_primary_lower_left_threaded[Threads.threadid()]
        fstar_primary_lower_right = fstar_primary_lower_right_threaded[Threads.threadid()]
        fstar_secondary_upper_left = fstar_secondary_upper_left_threaded[Threads.threadid()]
        fstar_secondary_upper_right = fstar_secondary_upper_right_threaded[Threads.threadid()]
        fstar_secondary_lower_left = fstar_secondary_lower_left_threaded[Threads.threadid()]
        fstar_secondary_lower_right = fstar_secondary_lower_right_threaded[Threads.threadid()]
        fstar_tmp1 = fstar_tmp1_threaded[Threads.threadid()]

        # Calculate fluxes
        orientation = orientations[mortar]
        calc_fstar!(fstar_primary_upper_left, equations, surface_flux, dg,
                    u_upper_left, mortar, orientation)
        calc_fstar!(fstar_primary_upper_right, equations, surface_flux, dg,
                    u_upper_right, mortar, orientation)
        calc_fstar!(fstar_primary_lower_left, equations, surface_flux, dg,
                    u_lower_left, mortar, orientation)
        calc_fstar!(fstar_primary_lower_right, equations, surface_flux, dg,
                    u_lower_right, mortar, orientation)
        calc_fstar!(fstar_secondary_upper_left, equations, surface_flux, dg,
                    u_upper_left, mortar, orientation)
        calc_fstar!(fstar_secondary_upper_right, equations, surface_flux, dg,
                    u_upper_right, mortar, orientation)
        calc_fstar!(fstar_secondary_lower_left, equations, surface_flux, dg,
                    u_lower_left, mortar, orientation)
        calc_fstar!(fstar_secondary_lower_right, equations, surface_flux, dg,
                    u_lower_right, mortar, orientation)

        # Add nonconservative fluxes.
        # These need to be adapted on the geometry (left/right) since the order of
        # the arguments matters, based on the global SBP operator interpretation.
        # The same interpretation (global SBP operators coupled discontinuously via
        # central fluxes/SATs) explains why we need the factor 0.5.
        # Alternatively, you can also follow the argumentation of Bohm et al. 2018
        # ("nonconservative diamond flux")
        if large_sides[mortar] == 1 # -> small elements on right side
            for j in eachnode(dg), i in eachnode(dg)
                # Pull the left and right solutions
                u_upper_left_ll, u_upper_left_rr = get_surface_node_vars(u_upper_left,
                                                                         equations, dg,
                                                                         i, j, mortar)
                u_upper_right_ll, u_upper_right_rr = get_surface_node_vars(u_upper_right,
                                                                           equations,
                                                                           dg, i, j,
                                                                           mortar)
                u_lower_left_ll, u_lower_left_rr = get_surface_node_vars(u_lower_left,
                                                                         equations, dg,
                                                                         i, j, mortar)
                u_lower_right_ll, u_lower_right_rr = get_surface_node_vars(u_lower_right,
                                                                           equations,
                                                                           dg, i, j,
                                                                           mortar)
                # Call pointwise nonconservative term
                noncons_primary_upper_left = nonconservative_flux(u_upper_left_ll,
                                                                  u_upper_left_rr,
                                                                  orientation,
                                                                  equations)
                noncons_primary_upper_right = nonconservative_flux(u_upper_right_ll,
                                                                   u_upper_right_rr,
                                                                   orientation,
                                                                   equations)
                noncons_primary_lower_left = nonconservative_flux(u_lower_left_ll,
                                                                  u_lower_left_rr,
                                                                  orientation,
                                                                  equations)
                noncons_primary_lower_right = nonconservative_flux(u_lower_right_ll,
                                                                   u_lower_right_rr,
                                                                   orientation,
                                                                   equations)
                noncons_secondary_upper_left = nonconservative_flux(u_upper_left_rr,
                                                                    u_upper_left_ll,
                                                                    orientation,
                                                                    equations)
                noncons_secondary_upper_right = nonconservative_flux(u_upper_right_rr,
                                                                     u_upper_right_ll,
                                                                     orientation,
                                                                     equations)
                noncons_secondary_lower_left = nonconservative_flux(u_lower_left_rr,
                                                                    u_lower_left_ll,
                                                                    orientation,
                                                                    equations)
                noncons_secondary_lower_right = nonconservative_flux(u_lower_right_rr,
                                                                     u_lower_right_ll,
                                                                     orientation,
                                                                     equations)
                # Add to primary and secondary temporary storage
                multiply_add_to_node_vars!(fstar_primary_upper_left, 0.5f0,
                                           noncons_primary_upper_left,
                                           equations, dg, i, j)
                multiply_add_to_node_vars!(fstar_primary_upper_right, 0.5f0,
                                           noncons_primary_upper_right,
                                           equations, dg, i, j)
                multiply_add_to_node_vars!(fstar_primary_lower_left, 0.5f0,
                                           noncons_primary_lower_left,
                                           equations, dg, i, j)
                multiply_add_to_node_vars!(fstar_primary_lower_right, 0.5f0,
                                           noncons_primary_lower_right,
                                           equations, dg, i, j)
                multiply_add_to_node_vars!(fstar_secondary_upper_left, 0.5f0,
                                           noncons_secondary_upper_left,
                                           equations, dg, i, j)
                multiply_add_to_node_vars!(fstar_secondary_upper_right, 0.5f0,
                                           noncons_secondary_upper_right,
                                           equations, dg, i, j)
                multiply_add_to_node_vars!(fstar_secondary_lower_left, 0.5f0,
                                           noncons_secondary_lower_left,
                                           equations, dg, i, j)
                multiply_add_to_node_vars!(fstar_secondary_lower_right, 0.5f0,
                                           noncons_secondary_lower_right,
                                           equations, dg, i, j)
            end
        else # large_sides[mortar] == 2 -> small elements on the left
            for j in eachnode(dg), i in eachnode(dg)
                # Pull the left and right solutions
                u_upper_left_ll, u_upper_left_rr = get_surface_node_vars(u_upper_left,
                                                                         equations, dg,
                                                                         i, j, mortar)
                u_upper_right_ll, u_upper_right_rr = get_surface_node_vars(u_upper_right,
                                                                           equations,
                                                                           dg, i, j,
                                                                           mortar)
                u_lower_left_ll, u_lower_left_rr = get_surface_node_vars(u_lower_left,
                                                                         equations, dg,
                                                                         i, j, mortar)
                u_lower_right_ll, u_lower_right_rr = get_surface_node_vars(u_lower_right,
                                                                           equations,
                                                                           dg, i, j,
                                                                           mortar)
                # Call pointwise nonconservative term
                noncons_primary_upper_left = nonconservative_flux(u_upper_left_rr,
                                                                  u_upper_left_ll,
                                                                  orientation,
                                                                  equations)
                noncons_primary_upper_right = nonconservative_flux(u_upper_right_rr,
                                                                   u_upper_right_ll,
                                                                   orientation,
                                                                   equations)
                noncons_primary_lower_left = nonconservative_flux(u_lower_left_rr,
                                                                  u_lower_left_ll,
                                                                  orientation,
                                                                  equations)
                noncons_primary_lower_right = nonconservative_flux(u_lower_right_rr,
                                                                   u_lower_right_ll,
                                                                   orientation,
                                                                   equations)
                noncons_secondary_upper_left = nonconservative_flux(u_upper_left_ll,
                                                                    u_upper_left_rr,
                                                                    orientation,
                                                                    equations)
                noncons_secondary_upper_right = nonconservative_flux(u_upper_right_ll,
                                                                     u_upper_right_rr,
                                                                     orientation,
                                                                     equations)
                noncons_secondary_lower_left = nonconservative_flux(u_lower_left_ll,
                                                                    u_lower_left_rr,
                                                                    orientation,
                                                                    equations)
                noncons_secondary_lower_right = nonconservative_flux(u_lower_right_ll,
                                                                     u_lower_right_rr,
                                                                     orientation,
                                                                     equations)
                # Add to primary and secondary temporary storage
                multiply_add_to_node_vars!(fstar_primary_upper_left, 0.5f0,
                                           noncons_primary_upper_left,
                                           equations, dg, i, j)
                multiply_add_to_node_vars!(fstar_primary_upper_right, 0.5f0,
                                           noncons_primary_upper_right,
                                           equations, dg, i, j)
                multiply_add_to_node_vars!(fstar_primary_lower_left, 0.5f0,
                                           noncons_primary_lower_left,
                                           equations, dg, i, j)
                multiply_add_to_node_vars!(fstar_primary_lower_right, 0.5f0,
                                           noncons_primary_lower_right,
                                           equations, dg, i, j)
                multiply_add_to_node_vars!(fstar_secondary_upper_left, 0.5f0,
                                           noncons_secondary_upper_left,
                                           equations, dg, i, j)
                multiply_add_to_node_vars!(fstar_secondary_upper_right, 0.5f0,
                                           noncons_secondary_upper_right,
                                           equations, dg, i, j)
                multiply_add_to_node_vars!(fstar_secondary_lower_left, 0.5f0,
                                           noncons_secondary_lower_left,
                                           equations, dg, i, j)
                multiply_add_to_node_vars!(fstar_secondary_lower_right, 0.5f0,
                                           noncons_secondary_lower_right,
                                           equations, dg, i, j)
            end
        end

        mortar_fluxes_to_elements!(surface_flux_values,
                                   mesh, equations, mortar_l2, dg, cache, mortar,
                                   fstar_primary_upper_left, fstar_primary_upper_right,
                                   fstar_primary_lower_left, fstar_primary_lower_right,
                                   fstar_secondary_upper_left,
                                   fstar_secondary_upper_right,
                                   fstar_secondary_lower_left,
                                   fstar_secondary_lower_right,
                                   fstar_tmp1)
    end

    return nothing
end

@inline function calc_fstar!(destination::AbstractArray{<:Any, 3}, equations,
                             surface_flux, dg::DGSEM,
                             u_interfaces, interface, orientation)
    for j in eachnode(dg), i in eachnode(dg)
        # Call pointwise two-point numerical flux function
        u_ll, u_rr = get_surface_node_vars(u_interfaces, equations, dg, i, j, interface)
        flux = surface_flux(u_ll, u_rr, orientation, equations)

        # Copy flux to left and right element storage
        set_node_vars!(destination, flux, equations, dg, i, j)
    end

    return nothing
end

@inline function mortar_fluxes_to_elements!(surface_flux_values,
                                            mesh::TreeMesh{3}, equations,
                                            mortar_l2::LobattoLegendreMortarL2,
                                            dg::DGSEM, cache,
                                            mortar,
                                            fstar_primary_upper_left,
                                            fstar_primary_upper_right,
                                            fstar_primary_lower_left,
                                            fstar_primary_lower_right,
                                            fstar_secondary_upper_left,
                                            fstar_secondary_upper_right,
                                            fstar_secondary_lower_left,
                                            fstar_secondary_lower_right,
                                            fstar_tmp1)
    lower_left_element = cache.mortars.neighbor_ids[1, mortar]
    lower_right_element = cache.mortars.neighbor_ids[2, mortar]
    upper_left_element = cache.mortars.neighbor_ids[3, mortar]
    upper_right_element = cache.mortars.neighbor_ids[4, mortar]
    large_element = cache.mortars.neighbor_ids[5, mortar]

    # Copy flux small to small
    if cache.mortars.large_sides[mortar] == 1 # -> small elements on right side
        if cache.mortars.orientations[mortar] == 1
            # L2 mortars in x-direction
            direction = 1
        elseif cache.mortars.orientations[mortar] == 2
            # L2 mortars in y-direction
            direction = 3
        else # if cache.mortars.orientations[mortar] == 3
            # L2 mortars in z-direction
            direction = 5
        end
    else # large_sides[mortar] == 2 -> small elements on left side
        if cache.mortars.orientations[mortar] == 1
            # L2 mortars in x-direction
            direction = 2
        elseif cache.mortars.orientations[mortar] == 2
            # L2 mortars in y-direction
            direction = 4
        else # if cache.mortars.orientations[mortar] == 3
            # L2 mortars in z-direction
            direction = 6
        end
    end
    surface_flux_values[:, :, :, direction, upper_left_element] .= fstar_primary_upper_left
    surface_flux_values[:, :, :, direction, upper_right_element] .= fstar_primary_upper_right
    surface_flux_values[:, :, :, direction, lower_left_element] .= fstar_primary_lower_left
    surface_flux_values[:, :, :, direction, lower_right_element] .= fstar_primary_lower_right

    # Project small fluxes to large element
    if cache.mortars.large_sides[mortar] == 1 # -> small elements on right side
        if cache.mortars.orientations[mortar] == 1
            # L2 mortars in x-direction
            direction = 2
        elseif cache.mortars.orientations[mortar] == 2
            # L2 mortars in y-direction
            direction = 4
        else # if cache.mortars.orientations[mortar] == 3
            # L2 mortars in z-direction
            direction = 6
        end
    else # large_sides[mortar] == 2 -> small elements on left side
        if cache.mortars.orientations[mortar] == 1
            # L2 mortars in x-direction
            direction = 1
        elseif cache.mortars.orientations[mortar] == 2
            # L2 mortars in y-direction
            direction = 3
        else # if cache.mortars.orientations[mortar] == 3
            # L2 mortars in z-direction
            direction = 5
        end
    end

    multiply_dimensionwise!(view(surface_flux_values, :, :, :, direction,
                                 large_element),
                            mortar_l2.reverse_lower, mortar_l2.reverse_upper,
                            fstar_secondary_upper_left, fstar_tmp1)
    add_multiply_dimensionwise!(view(surface_flux_values, :, :, :, direction,
                                     large_element),
                                mortar_l2.reverse_upper, mortar_l2.reverse_upper,
                                fstar_secondary_upper_right, fstar_tmp1)
    add_multiply_dimensionwise!(view(surface_flux_values, :, :, :, direction,
                                     large_element),
                                mortar_l2.reverse_lower, mortar_l2.reverse_lower,
                                fstar_secondary_lower_left, fstar_tmp1)
    add_multiply_dimensionwise!(view(surface_flux_values, :, :, :, direction,
                                     large_element),
                                mortar_l2.reverse_upper, mortar_l2.reverse_lower,
                                fstar_secondary_lower_right, fstar_tmp1)

    return nothing
end

function calc_surface_integral!(du, u, mesh::Union{TreeMesh{3}, StructuredMesh{3}},
                                equations, surface_integral, dg::DGSEM, cache,
                                element_indices = eachelement(dg, cache))
    @unpack boundary_interpolation = dg.basis
    @unpack surface_flux_values = cache.elements

    # Access the factors only once before beginning the loop to increase performance.
    # We also use explicit assignments instead of `+=` and `-=` to let `@muladd`
    # turn these into FMAs (see comment at the top of the file).
    factor_1 = boundary_interpolation[1, 1]
    factor_2 = boundary_interpolation[nnodes(dg), 2]
    @threaded for element in element_indices
        for m in eachnode(dg), l in eachnode(dg)
            for v in eachvariable(equations)
                # surface at -x
                du[v, 1, l, m, element] = (du[v, 1, l, m, element] -
                                           surface_flux_values[v, l, m, 1, element] *
                                           factor_1)

                # surface at +x
                du[v, nnodes(dg), l, m, element] = (du[v, nnodes(dg), l, m, element] +
                                                    surface_flux_values[v, l, m, 2,
                                                                        element] *
                                                    factor_2)

                # surface at -y
                du[v, l, 1, m, element] = (du[v, l, 1, m, element] -
                                           surface_flux_values[v, l, m, 3, element] *
                                           factor_1)

                # surface at +y
                du[v, l, nnodes(dg), m, element] = (du[v, l, nnodes(dg), m, element] +
                                                    surface_flux_values[v, l, m, 4,
                                                                        element] *
                                                    factor_2)

                # surface at -z
                du[v, l, m, 1, element] = (du[v, l, m, 1, element] -
                                           surface_flux_values[v, l, m, 5, element] *
                                           factor_1)

                # surface at +z
                du[v, l, m, nnodes(dg), element] = (du[v, l, m, nnodes(dg), element] +
                                                    surface_flux_values[v, l, m, 6,
                                                                        element] *
                                                    factor_2)
            end
        end
    end

    return nothing
end

function apply_jacobian!(du, mesh::TreeMesh{3},
                         equations, dg::DG, cache,
                         element_indices = eachelement(dg, cache))
    @unpack inverse_jacobian = cache.elements

    @threaded for element in element_indices
        factor = -inverse_jacobian[element]

        for k in eachnode(dg), j in eachnode(dg), i in eachnode(dg)
            for v in eachvariable(equations)
                du[v, i, j, k, element] *= factor
            end
        end
    end

    return nothing
end

# Need dimension specific version to avoid error at dispatching
function calc_sources!(du, u, t, source_terms::Nothing,
                       equations::AbstractEquations{3}, dg::DG, cache,
                       element_indices = eachelement(dg, cache))
    return nothing
end

function calc_sources!(du, u, t, source_terms,
                       equations::AbstractEquations{3}, dg::DG, cache,
                       element_indices = eachelement(dg, cache))
    @unpack node_coordinates = cache.elements

    @threaded for element in element_indices
        for k in eachnode(dg), j in eachnode(dg), i in eachnode(dg)
            u_local = get_node_vars(u, equations, dg, i, j, k, element)
            x_local = get_node_coords(node_coordinates, equations, dg,
                                      i, j, k, element)
            du_local = source_terms(u_local, x_local, t, equations)
            add_to_node_vars!(du, du_local, equations, dg, i, j, k, element)
        end
    end

    return nothing
end
end # @muladd<|MERGE_RESOLUTION|>--- conflicted
+++ resolved
@@ -198,27 +198,6 @@
     return nothing
 end
 
-<<<<<<< HEAD
-function calc_volume_integral!(du, u,
-                               mesh::Union{TreeMesh{3}, StructuredMesh{3}, P4estMesh{3},
-                                           T8codeMesh{3}},
-                               nonconservative_terms, equations,
-                               volume_integral::VolumeIntegralWeakForm,
-                               dg::DGSEM, cache,
-                               element_indices = eachelement(dg, cache),
-                               interface_indices = nothing,
-                               mortar_indices = nothing)
-    @threaded for element in element_indices
-        weak_form_kernel!(du, u, element, mesh,
-                          nonconservative_terms, equations,
-                          dg, cache)
-    end
-
-    return nothing
-end
-
-=======
->>>>>>> 97efba29
 #=
 `weak_form_kernel!` is only implemented for conserved terms as
 non-conservative terms should always be discretized in conjunction with a flux-splitting scheme,
@@ -259,27 +238,6 @@
     return nothing
 end
 
-<<<<<<< HEAD
-function calc_volume_integral!(du, u,
-                               mesh::Union{TreeMesh{3}, StructuredMesh{3}, P4estMesh{3},
-                                           T8codeMesh{3}},
-                               nonconservative_terms, equations,
-                               volume_integral::VolumeIntegralFluxDifferencing,
-                               dg::DGSEM, cache,
-                               element_indices = eachelement(dg, cache),
-                               interface_indices = nothing,
-                               mortar_indices = nothing)
-    @threaded for element in element_indices
-        flux_differencing_kernel!(du, u, element, mesh,
-                                  nonconservative_terms, equations,
-                                  volume_integral.volume_flux, dg, cache)
-    end
-
-    return nothing
-end
-
-=======
->>>>>>> 97efba29
 @inline function flux_differencing_kernel!(du, u,
                                            element, mesh::TreeMesh{3},
                                            have_nonconservative_terms::False, equations,
@@ -384,76 +342,6 @@
     return nothing
 end
 
-<<<<<<< HEAD
-# TODO: Taal dimension agnostic
-function calc_volume_integral!(du, u,
-                               mesh::Union{TreeMesh{3}, P4estMesh{3},
-                                           T8codeMesh{3}},
-                               nonconservative_terms, equations,
-                               volume_integral::VolumeIntegralShockCapturingHG,
-                               dg::DGSEM, cache,
-                               element_indices = eachelement(dg, cache),
-                               interface_indices = eachinterface(dg, cache),
-                               mortar_indices = eachmortar(dg, cache))
-    @unpack volume_flux_dg, volume_flux_fv, indicator = volume_integral
-
-    # Calculate blending factors α: u = u_DG * (1 - α) + u_FV * α
-    alpha = @trixi_timeit timer() "blending factors" indicator(u, mesh, equations, dg,
-                                                               cache, element_indices,
-                                                               interface_indices,
-                                                               mortar_indices)
-
-    # For `Float64`, this gives 1.8189894035458565e-12
-    # For `Float32`, this gives 1.1920929f-5
-    RealT = eltype(alpha)
-    atol = max(100 * eps(RealT), eps(RealT)^convert(RealT, 0.75f0))
-    @threaded for element in element_indices
-        alpha_element = alpha[element]
-        # Clip blending factor for values close to zero (-> pure DG)
-        dg_only = isapprox(alpha_element, 0, atol = atol)
-
-        if dg_only
-            flux_differencing_kernel!(du, u, element, mesh,
-                                      nonconservative_terms, equations,
-                                      volume_flux_dg, dg, cache)
-        else
-            # Calculate DG volume integral contribution
-            flux_differencing_kernel!(du, u, element, mesh,
-                                      nonconservative_terms, equations,
-                                      volume_flux_dg, dg, cache, 1 - alpha_element)
-
-            # Calculate FV volume integral contribution
-            fv_kernel!(du, u, mesh, nonconservative_terms, equations, volume_flux_fv,
-                       dg, cache, element, alpha_element)
-        end
-    end
-
-    return nothing
-end
-
-# TODO: Taal dimension agnostic
-function calc_volume_integral!(du, u,
-                               mesh::Union{TreeMesh{3}, StructuredMesh{3}, P4estMesh{3},
-                                           T8codeMesh{3}},
-                               nonconservative_terms, equations,
-                               volume_integral::VolumeIntegralPureLGLFiniteVolume,
-                               dg::DGSEM, cache,
-                               element_indices = eachelement(dg, cache),
-                               interface_indices = nothing,
-                               mortar_indices = nothing)
-    @unpack volume_flux_fv = volume_integral
-
-    # Calculate LGL FV volume integral
-    @threaded for element in element_indices
-        fv_kernel!(du, u, mesh, nonconservative_terms, equations, volume_flux_fv,
-                   dg, cache, element, true)
-    end
-
-    return nothing
-end
-
-=======
->>>>>>> 97efba29
 @inline function fv_kernel!(du, u,
                             mesh::Union{TreeMesh{3}, StructuredMesh{3}, P4estMesh{3},
                                         T8codeMesh{3}},
@@ -663,14 +551,9 @@
 
 function calc_interface_flux!(surface_flux_values,
                               mesh::TreeMesh{3},
-<<<<<<< HEAD
-                              nonconservative_terms::False, equations,
+                              have_nonconservative_terms::False, equations,
                               surface_integral, dg::DG, cache,
                               interface_indices = eachinterface(dg, cache))
-=======
-                              have_nonconservative_terms::False, equations,
-                              surface_integral, dg::DG, cache)
->>>>>>> 97efba29
     @unpack surface_flux = surface_integral
     @unpack u, neighbor_ids, orientations = cache.interfaces
 
@@ -704,14 +587,9 @@
 
 function calc_interface_flux!(surface_flux_values,
                               mesh::TreeMesh{3},
-<<<<<<< HEAD
-                              nonconservative_terms::True, equations,
+                              have_nonconservative_terms::True, equations,
                               surface_integral, dg::DG, cache,
                               interface_indices = eachinterface(dg, cache))
-=======
-                              have_nonconservative_terms::True, equations,
-                              surface_integral, dg::DG, cache)
->>>>>>> 97efba29
     surface_flux, nonconservative_flux = surface_integral.surface_flux
     @unpack u, neighbor_ids, orientations = cache.interfaces
 
