# By default, Julia/LLVM does not use fused multiply-add operations (FMAs).
# Since these FMAs can increase the performance of many numerical algorithms,
# we need to opt-in explicitly.
# See https://ranocha.de/blog/Optimizing_EC_Trixi for further details.
@muladd begin
#! format: noindent

# everything related to a DG semidiscretization in 3D,
# currently limited to Lobatto-Legendre nodes

# This method is called when a SemidiscretizationHyperbolic is constructed.
# It constructs the basic `cache` used throughout the simulation to compute
# the RHS etc.
function create_cache(mesh::TreeMesh{3}, equations,
                      dg::DG, RealT, uEltype)
    # Get cells for which an element needs to be created (i.e. all leaf cells)
    leaf_cell_ids = local_leaf_cells(mesh.tree)

    elements = init_elements(leaf_cell_ids, mesh, equations, dg.basis, RealT, uEltype)

    interfaces = init_interfaces(leaf_cell_ids, mesh, elements)

    boundaries = init_boundaries(leaf_cell_ids, mesh, elements)

    mortars = init_mortars(leaf_cell_ids, mesh, elements, dg.mortar)

    cache = (; elements, interfaces, boundaries, mortars)

    # Add specialized parts of the cache required to compute the volume integral etc.
    cache = (; cache...,
             create_cache(mesh, equations, dg.volume_integral, dg, uEltype)...)
    cache = (; cache..., create_cache(mesh, equations, dg.mortar, uEltype)...)

    return cache
end

# The methods below are specialized on the volume integral type
# and called from the basic `create_cache` method at the top.
function create_cache(mesh::Union{TreeMesh{3}, StructuredMesh{3}, P4estMesh{3},
                                  T8codeMesh{3}},
                      equations, volume_integral::VolumeIntegralFluxDifferencing,
                      dg::DG, uEltype)
    NamedTuple()
end

function create_cache(mesh::Union{TreeMesh{3}, StructuredMesh{3}, P4estMesh{3},
                                  T8codeMesh{3}},
                      equations,
                      volume_integral::VolumeIntegralShockCapturingHG, dg::DG, uEltype)
    cache = create_cache(mesh, equations,
                         VolumeIntegralFluxDifferencing(volume_integral.volume_flux_dg),
                         dg, uEltype)

    A4dp1_x = Array{uEltype, 4}
    A4dp1_y = Array{uEltype, 4}
    A4dp1_z = Array{uEltype, 4}
    fstar1_L_threaded = A4dp1_x[A4dp1_x(undef, nvariables(equations), nnodes(dg) + 1,
                                        nnodes(dg), nnodes(dg))
                                for _ in 1:Threads.nthreads()]
    fstar1_R_threaded = A4dp1_x[A4dp1_x(undef, nvariables(equations), nnodes(dg) + 1,
                                        nnodes(dg), nnodes(dg))
                                for _ in 1:Threads.nthreads()]
    fstar2_L_threaded = A4dp1_y[A4dp1_y(undef, nvariables(equations), nnodes(dg),
                                        nnodes(dg) + 1, nnodes(dg))
                                for _ in 1:Threads.nthreads()]
    fstar2_R_threaded = A4dp1_y[A4dp1_y(undef, nvariables(equations), nnodes(dg),
                                        nnodes(dg) + 1, nnodes(dg))
                                for _ in 1:Threads.nthreads()]
    fstar3_L_threaded = A4dp1_z[A4dp1_z(undef, nvariables(equations), nnodes(dg),
                                        nnodes(dg), nnodes(dg) + 1)
                                for _ in 1:Threads.nthreads()]
    fstar3_R_threaded = A4dp1_z[A4dp1_z(undef, nvariables(equations), nnodes(dg),
                                        nnodes(dg), nnodes(dg) + 1)
                                for _ in 1:Threads.nthreads()]

    return (; cache..., fstar1_L_threaded, fstar1_R_threaded,
            fstar2_L_threaded, fstar2_R_threaded, fstar3_L_threaded, fstar3_R_threaded)
end

function create_cache(mesh::Union{TreeMesh{3}, StructuredMesh{3}, P4estMesh{3},
                                  T8codeMesh{3}}, equations,
                      volume_integral::VolumeIntegralPureLGLFiniteVolume, dg::DG,
                      uEltype)
    A4dp1_x = Array{uEltype, 4}
    A4dp1_y = Array{uEltype, 4}
    A4dp1_z = Array{uEltype, 4}
    fstar1_L_threaded = A4dp1_x[A4dp1_x(undef, nvariables(equations), nnodes(dg) + 1,
                                        nnodes(dg), nnodes(dg))
                                for _ in 1:Threads.nthreads()]
    fstar1_R_threaded = A4dp1_x[A4dp1_x(undef, nvariables(equations), nnodes(dg) + 1,
                                        nnodes(dg), nnodes(dg))
                                for _ in 1:Threads.nthreads()]
    fstar2_L_threaded = A4dp1_y[A4dp1_y(undef, nvariables(equations), nnodes(dg),
                                        nnodes(dg) + 1, nnodes(dg))
                                for _ in 1:Threads.nthreads()]
    fstar2_R_threaded = A4dp1_y[A4dp1_y(undef, nvariables(equations), nnodes(dg),
                                        nnodes(dg) + 1, nnodes(dg))
                                for _ in 1:Threads.nthreads()]
    fstar3_L_threaded = A4dp1_z[A4dp1_z(undef, nvariables(equations), nnodes(dg),
                                        nnodes(dg), nnodes(dg) + 1)
                                for _ in 1:Threads.nthreads()]
    fstar3_R_threaded = A4dp1_z[A4dp1_z(undef, nvariables(equations), nnodes(dg),
                                        nnodes(dg), nnodes(dg) + 1)
                                for _ in 1:Threads.nthreads()]

    return (; fstar1_L_threaded, fstar1_R_threaded, fstar2_L_threaded,
            fstar2_R_threaded,
            fstar3_L_threaded, fstar3_R_threaded)
end

# The methods below are specialized on the mortar type
# and called from the basic `create_cache` method at the top.
function create_cache(mesh::Union{TreeMesh{3}, StructuredMesh{3}, P4estMesh{3},
                                  T8codeMesh{3}},
                      equations, mortar_l2::LobattoLegendreMortarL2, uEltype)
    # TODO: Taal compare performance of different types
    A3d = Array{uEltype, 3}
    fstar_primary_upper_left_threaded = A3d[A3d(undef, nvariables(equations),
                                                nnodes(mortar_l2),
                                                nnodes(mortar_l2))
                                            for _ in 1:Threads.nthreads()]
    fstar_primary_upper_right_threaded = A3d[A3d(undef, nvariables(equations),
                                                 nnodes(mortar_l2), nnodes(mortar_l2))
                                             for _ in 1:Threads.nthreads()]
    fstar_primary_lower_left_threaded = A3d[A3d(undef, nvariables(equations),
                                                nnodes(mortar_l2),
                                                nnodes(mortar_l2))
                                            for _ in 1:Threads.nthreads()]
    fstar_primary_lower_right_threaded = A3d[A3d(undef, nvariables(equations),
                                                 nnodes(mortar_l2), nnodes(mortar_l2))
                                             for _ in 1:Threads.nthreads()]
    fstar_secondary_upper_left_threaded = A3d[A3d(undef, nvariables(equations),
                                                  nnodes(mortar_l2),
                                                  nnodes(mortar_l2))
                                              for _ in 1:Threads.nthreads()]
    fstar_secondary_upper_right_threaded = A3d[A3d(undef, nvariables(equations),
                                                   nnodes(mortar_l2),
                                                   nnodes(mortar_l2))
                                               for _ in 1:Threads.nthreads()]
    fstar_secondary_lower_left_threaded = A3d[A3d(undef, nvariables(equations),
                                                  nnodes(mortar_l2),
                                                  nnodes(mortar_l2))
                                              for _ in 1:Threads.nthreads()]
    fstar_secondary_lower_right_threaded = A3d[A3d(undef, nvariables(equations),
                                                   nnodes(mortar_l2),
                                                   nnodes(mortar_l2))
                                               for _ in 1:Threads.nthreads()]
    fstar_tmp1_threaded = A3d[A3d(undef, nvariables(equations), nnodes(mortar_l2),
                                  nnodes(mortar_l2))
                              for _ in 1:Threads.nthreads()]

    (; fstar_primary_upper_left_threaded, fstar_primary_upper_right_threaded,
     fstar_primary_lower_left_threaded, fstar_primary_lower_right_threaded,
     fstar_secondary_upper_left_threaded, fstar_secondary_upper_right_threaded,
     fstar_secondary_lower_left_threaded, fstar_secondary_lower_right_threaded,
     fstar_tmp1_threaded)
end

# TODO: Taal discuss/refactor timer, allowing users to pass a custom timer?

function rhs!(du, u, t,
              mesh::Union{TreeMesh{3}, P4estMesh{3}, T8codeMesh{3}}, equations,
              boundary_conditions, source_terms::Source,
              dg::DG, cache,
              element_indices = eachelement(dg, cache),
              interface_indices = eachinterface(dg, cache),
              boundary_indices = eachboundary(dg, cache),
              mortar_indices = eachmortar(dg, cache)) where {Source}
    # Reset du
    @trixi_timeit timer() "reset ∂u/∂t" reset_du!(du, dg, cache, element_indices)

    # Calculate volume integral
    @trixi_timeit timer() "volume integral" begin
        calc_volume_integral!(du, u, mesh,
                              have_nonconservative_terms(equations), equations,
                              dg.volume_integral, dg, cache,
                              element_indices, interface_indices, mortar_indices)
    end

    # Prolong solution to interfaces
    @trixi_timeit timer() "prolong2interfaces" begin
<<<<<<< HEAD
        prolong2interfaces!(cache, u, mesh, equations,
                            dg.surface_integral, dg, interface_indices)
=======
        prolong2interfaces!(cache, u, mesh, equations, dg)
>>>>>>> da9e72e8
    end

    # Calculate interface fluxes
    @trixi_timeit timer() "interface flux" begin
        calc_interface_flux!(cache.elements.surface_flux_values, mesh,
                             have_nonconservative_terms(equations), equations,
                             dg.surface_integral, dg, cache, interface_indices)
    end

    # Prolong solution to boundaries
    @trixi_timeit timer() "prolong2boundaries" begin
        prolong2boundaries!(cache, u, mesh, equations,
                            dg.surface_integral, dg, boundary_indices)
    end

    # TODO: boundary_orientation_indices?
    # Calculate boundary fluxes
    @trixi_timeit timer() "boundary flux" begin
        calc_boundary_flux!(cache, t, boundary_conditions, mesh, equations,
                            dg.surface_integral, dg)
    end

    # Prolong solution to mortars
    @trixi_timeit timer() "prolong2mortars" begin
        prolong2mortars!(cache, u, mesh, equations,
                         dg.mortar, dg, mortar_indices)
    end

    # Calculate mortar fluxes
    @trixi_timeit timer() "mortar flux" begin
        calc_mortar_flux!(cache.elements.surface_flux_values, mesh,
                          have_nonconservative_terms(equations), equations,
                          dg.mortar, dg.surface_integral, dg, cache, mortar_indices)
    end

    # Calculate surface integrals
    @trixi_timeit timer() "surface integral" begin
        calc_surface_integral!(du, u, mesh, equations,
                               dg.surface_integral, dg, cache, element_indices)
    end

    # Apply Jacobian from mapping to reference element
    @trixi_timeit timer() "Jacobian" apply_jacobian!(du, mesh, equations, dg, cache,
                                                     element_indices)

    # Calculate source terms
    @trixi_timeit timer() "source terms" begin
        calc_sources!(du, u, t, source_terms, equations, dg, cache, element_indices)
    end

    return nothing
end

function calc_volume_integral!(du, u,
                               mesh::Union{TreeMesh{3}, StructuredMesh{3}, P4estMesh{3},
                                           T8codeMesh{3}},
                               nonconservative_terms, equations,
                               volume_integral::VolumeIntegralWeakForm,
                               dg::DGSEM, cache,
                               element_indices = eachelement(dg, cache),
                               interface_indices = nothing,
                               mortar_indices = nothing)
    @threaded for element in element_indices
        weak_form_kernel!(du, u, element, mesh,
                          nonconservative_terms, equations,
                          dg, cache)
    end

    return nothing
end

#=
`weak_form_kernel!` is only implemented for conserved terms as
non-conservative terms should always be discretized in conjunction with a flux-splitting scheme,
see `flux_differencing_kernel!`.
This treatment is required to achieve, e.g., entropy-stability or well-balancedness.
See also https://github.com/trixi-framework/Trixi.jl/issues/1671#issuecomment-1765644064
=#
@inline function weak_form_kernel!(du, u,
                                   element, mesh::TreeMesh{3},
                                   nonconservative_terms::False, equations,
                                   dg::DGSEM, cache, alpha = true)
    # true * [some floating point value] == [exactly the same floating point value]
    # This can (hopefully) be optimized away due to constant propagation.
    @unpack derivative_dhat = dg.basis

    for k in eachnode(dg), j in eachnode(dg), i in eachnode(dg)
        u_node = get_node_vars(u, equations, dg, i, j, k, element)

        flux1 = flux(u_node, 1, equations)
        for ii in eachnode(dg)
            multiply_add_to_node_vars!(du, alpha * derivative_dhat[ii, i], flux1,
                                       equations, dg, ii, j, k, element)
        end

        flux2 = flux(u_node, 2, equations)
        for jj in eachnode(dg)
            multiply_add_to_node_vars!(du, alpha * derivative_dhat[jj, j], flux2,
                                       equations, dg, i, jj, k, element)
        end

        flux3 = flux(u_node, 3, equations)
        for kk in eachnode(dg)
            multiply_add_to_node_vars!(du, alpha * derivative_dhat[kk, k], flux3,
                                       equations, dg, i, j, kk, element)
        end
    end

    return nothing
end

function calc_volume_integral!(du, u,
                               mesh::Union{TreeMesh{3}, StructuredMesh{3}, P4estMesh{3},
                                           T8codeMesh{3}},
                               nonconservative_terms, equations,
                               volume_integral::VolumeIntegralFluxDifferencing,
                               dg::DGSEM, cache,
                               element_indices = eachelement(dg, cache),
                               interface_indices = nothing,
                               mortar_indices = nothing)
    @threaded for element in element_indices
        flux_differencing_kernel!(du, u, element, mesh,
                                  nonconservative_terms, equations,
                                  volume_integral.volume_flux, dg, cache)
    end
end

@inline function flux_differencing_kernel!(du, u,
                                           element, mesh::TreeMesh{3},
                                           nonconservative_terms::False, equations,
                                           volume_flux, dg::DGSEM, cache, alpha = true)
    # true * [some floating point value] == [exactly the same floating point value]
    # This can (hopefully) be optimized away due to constant propagation.
    @unpack derivative_split = dg.basis

    # Calculate volume integral in one element
    for k in eachnode(dg), j in eachnode(dg), i in eachnode(dg)
        u_node = get_node_vars(u, equations, dg, i, j, k, element)

        # All diagonal entries of `derivative_split` are zero. Thus, we can skip
        # the computation of the diagonal terms. In addition, we use the symmetry
        # of the `volume_flux` to save half of the possible two-point flux
        # computations.

        # x direction
        for ii in (i + 1):nnodes(dg)
            u_node_ii = get_node_vars(u, equations, dg, ii, j, k, element)
            flux1 = volume_flux(u_node, u_node_ii, 1, equations)
            multiply_add_to_node_vars!(du, alpha * derivative_split[i, ii], flux1,
                                       equations, dg, i, j, k, element)
            multiply_add_to_node_vars!(du, alpha * derivative_split[ii, i], flux1,
                                       equations, dg, ii, j, k, element)
        end

        # y direction
        for jj in (j + 1):nnodes(dg)
            u_node_jj = get_node_vars(u, equations, dg, i, jj, k, element)
            flux2 = volume_flux(u_node, u_node_jj, 2, equations)
            multiply_add_to_node_vars!(du, alpha * derivative_split[j, jj], flux2,
                                       equations, dg, i, j, k, element)
            multiply_add_to_node_vars!(du, alpha * derivative_split[jj, j], flux2,
                                       equations, dg, i, jj, k, element)
        end

        # z direction
        for kk in (k + 1):nnodes(dg)
            u_node_kk = get_node_vars(u, equations, dg, i, j, kk, element)
            flux3 = volume_flux(u_node, u_node_kk, 3, equations)
            multiply_add_to_node_vars!(du, alpha * derivative_split[k, kk], flux3,
                                       equations, dg, i, j, k, element)
            multiply_add_to_node_vars!(du, alpha * derivative_split[kk, k], flux3,
                                       equations, dg, i, j, kk, element)
        end
    end
end

@inline function flux_differencing_kernel!(du, u,
                                           element, mesh::TreeMesh{3},
                                           nonconservative_terms::True, equations,
                                           volume_flux, dg::DGSEM, cache, alpha = true)
    # true * [some floating point value] == [exactly the same floating point value]
    # This can (hopefully) be optimized away due to constant propagation.
    @unpack derivative_split = dg.basis
    symmetric_flux, nonconservative_flux = volume_flux

    # Apply the symmetric flux as usual
    flux_differencing_kernel!(du, u, element, mesh, False(), equations, symmetric_flux,
                              dg, cache, alpha)

    # Calculate the remaining volume terms using the nonsymmetric generalized flux
    for k in eachnode(dg), j in eachnode(dg), i in eachnode(dg)
        u_node = get_node_vars(u, equations, dg, i, j, k, element)

        # The diagonal terms are zero since the diagonal of `derivative_split`
        # is zero. We ignore this for now.

        # x direction
        integral_contribution = zero(u_node)
        for ii in eachnode(dg)
            u_node_ii = get_node_vars(u, equations, dg, ii, j, k, element)
            noncons_flux1 = nonconservative_flux(u_node, u_node_ii, 1, equations)
            integral_contribution = integral_contribution +
                                    derivative_split[i, ii] * noncons_flux1
        end

        # y direction
        for jj in eachnode(dg)
            u_node_jj = get_node_vars(u, equations, dg, i, jj, k, element)
            noncons_flux2 = nonconservative_flux(u_node, u_node_jj, 2, equations)
            integral_contribution = integral_contribution +
                                    derivative_split[j, jj] * noncons_flux2
        end

        # z direction
        for kk in eachnode(dg)
            u_node_kk = get_node_vars(u, equations, dg, i, j, kk, element)
            noncons_flux3 = nonconservative_flux(u_node, u_node_kk, 3, equations)
            integral_contribution = integral_contribution +
                                    derivative_split[k, kk] * noncons_flux3
        end

        # The factor 0.5 cancels the factor 2 in the flux differencing form
        multiply_add_to_node_vars!(du, alpha * 0.5f0, integral_contribution, equations,
                                   dg, i, j, k, element)
    end
end

# TODO: Taal dimension agnostic
function calc_volume_integral!(du, u,
                               mesh::Union{TreeMesh{3}, P4estMesh{3},
                                           T8codeMesh{3}},
                               nonconservative_terms, equations,
                               volume_integral::VolumeIntegralShockCapturingHG,
                               dg::DGSEM, cache,
                               element_indices = eachelement(dg, cache),
                               interface_indices = eachinterface(dg, cache),
                               mortar_indices = eachmortar(dg, cache))
    @unpack volume_flux_dg, volume_flux_fv, indicator = volume_integral

    # Calculate blending factors α: u = u_DG * (1 - α) + u_FV * α
    alpha = @trixi_timeit timer() "blending factors" indicator(u, mesh, equations, dg,
                                                               cache, element_indices,
                                                               interface_indices,
                                                               mortar_indices)

    # For `Float64`, this gives 1.8189894035458565e-12
    # For `Float32`, this gives 1.1920929f-5
    RealT = eltype(alpha)
    atol = max(100 * eps(RealT), eps(RealT)^convert(RealT, 0.75f0))
    @threaded for element in element_indices
        alpha_element = alpha[element]
        # Clip blending factor for values close to zero (-> pure DG)
        dg_only = isapprox(alpha_element, 0, atol = atol)

        if dg_only
            flux_differencing_kernel!(du, u, element, mesh,
                                      nonconservative_terms, equations,
                                      volume_flux_dg, dg, cache)
        else
            # Calculate DG volume integral contribution
            flux_differencing_kernel!(du, u, element, mesh,
                                      nonconservative_terms, equations,
                                      volume_flux_dg, dg, cache, 1 - alpha_element)

            # Calculate FV volume integral contribution
            fv_kernel!(du, u, mesh, nonconservative_terms, equations, volume_flux_fv,
                       dg, cache, element, alpha_element)
        end
    end

    return nothing
end

# TODO: Taal dimension agnostic
function calc_volume_integral!(du, u,
                               mesh::Union{TreeMesh{3}, StructuredMesh{3}, P4estMesh{3},
                                           T8codeMesh{3}},
                               nonconservative_terms, equations,
                               volume_integral::VolumeIntegralPureLGLFiniteVolume,
                               dg::DGSEM, cache,
                               element_indices = eachelement(dg, cache),
                               interface_indices = nothing,
                               mortar_indices = nothing)
    @unpack volume_flux_fv = volume_integral

    # Calculate LGL FV volume integral
    @threaded for element in element_indices
        fv_kernel!(du, u, mesh, nonconservative_terms, equations, volume_flux_fv,
                   dg, cache, element, true)
    end

    return nothing
end

@inline function fv_kernel!(du, u,
                            mesh::Union{TreeMesh{3}, StructuredMesh{3}, P4estMesh{3},
                                        T8codeMesh{3}},
                            nonconservative_terms, equations,
                            volume_flux_fv, dg::DGSEM, cache, element, alpha = true)
    @unpack fstar1_L_threaded, fstar1_R_threaded, fstar2_L_threaded, fstar2_R_threaded, fstar3_L_threaded, fstar3_R_threaded = cache
    @unpack inverse_weights = dg.basis

    # Calculate FV two-point fluxes
    fstar1_L = fstar1_L_threaded[Threads.threadid()]
    fstar2_L = fstar2_L_threaded[Threads.threadid()]
    fstar3_L = fstar3_L_threaded[Threads.threadid()]
    fstar1_R = fstar1_R_threaded[Threads.threadid()]
    fstar2_R = fstar2_R_threaded[Threads.threadid()]
    fstar3_R = fstar3_R_threaded[Threads.threadid()]

    calcflux_fv!(fstar1_L, fstar1_R, fstar2_L, fstar2_R, fstar3_L, fstar3_R, u,
                 mesh, nonconservative_terms, equations, volume_flux_fv, dg, element,
                 cache)

    # Calculate FV volume integral contribution
    for k in eachnode(dg), j in eachnode(dg), i in eachnode(dg)
        for v in eachvariable(equations)
            du[v, i, j, k, element] += (alpha *
                                        (inverse_weights[i] *
                                         (fstar1_L[v, i + 1, j, k] -
                                          fstar1_R[v, i, j, k]) +
                                         inverse_weights[j] *
                                         (fstar2_L[v, i, j + 1, k] -
                                          fstar2_R[v, i, j, k]) +
                                         inverse_weights[k] *
                                         (fstar3_L[v, i, j, k + 1] -
                                          fstar3_R[v, i, j, k])))
        end
    end

    return nothing
end

# Calculate the finite volume fluxes inside the elements (**without non-conservative terms**).
@inline function calcflux_fv!(fstar1_L, fstar1_R, fstar2_L, fstar2_R, fstar3_L,
                              fstar3_R, u,
                              mesh::TreeMesh{3}, nonconservative_terms::False,
                              equations,
                              volume_flux_fv, dg::DGSEM, element, cache)
    fstar1_L[:, 1, :, :] .= zero(eltype(fstar1_L))
    fstar1_L[:, nnodes(dg) + 1, :, :] .= zero(eltype(fstar1_L))
    fstar1_R[:, 1, :, :] .= zero(eltype(fstar1_R))
    fstar1_R[:, nnodes(dg) + 1, :, :] .= zero(eltype(fstar1_R))

    for k in eachnode(dg), j in eachnode(dg), i in 2:nnodes(dg)
        u_ll = get_node_vars(u, equations, dg, i - 1, j, k, element)
        u_rr = get_node_vars(u, equations, dg, i, j, k, element)
        flux = volume_flux_fv(u_ll, u_rr, 1, equations) # orientation 1: x direction
        set_node_vars!(fstar1_L, flux, equations, dg, i, j, k)
        set_node_vars!(fstar1_R, flux, equations, dg, i, j, k)
    end

    fstar2_L[:, :, 1, :] .= zero(eltype(fstar2_L))
    fstar2_L[:, :, nnodes(dg) + 1, :] .= zero(eltype(fstar2_L))
    fstar2_R[:, :, 1, :] .= zero(eltype(fstar2_R))
    fstar2_R[:, :, nnodes(dg) + 1, :] .= zero(eltype(fstar2_R))

    for k in eachnode(dg), j in 2:nnodes(dg), i in eachnode(dg)
        u_ll = get_node_vars(u, equations, dg, i, j - 1, k, element)
        u_rr = get_node_vars(u, equations, dg, i, j, k, element)
        flux = volume_flux_fv(u_ll, u_rr, 2, equations) # orientation 2: y direction
        set_node_vars!(fstar2_L, flux, equations, dg, i, j, k)
        set_node_vars!(fstar2_R, flux, equations, dg, i, j, k)
    end

    fstar3_L[:, :, :, 1] .= zero(eltype(fstar3_L))
    fstar3_L[:, :, :, nnodes(dg) + 1] .= zero(eltype(fstar3_L))
    fstar3_R[:, :, :, 1] .= zero(eltype(fstar3_R))
    fstar3_R[:, :, :, nnodes(dg) + 1] .= zero(eltype(fstar3_R))

    for k in 2:nnodes(dg), j in eachnode(dg), i in eachnode(dg)
        u_ll = get_node_vars(u, equations, dg, i, j, k - 1, element)
        u_rr = get_node_vars(u, equations, dg, i, j, k, element)
        flux = volume_flux_fv(u_ll, u_rr, 3, equations) # orientation 3: z direction
        set_node_vars!(fstar3_L, flux, equations, dg, i, j, k)
        set_node_vars!(fstar3_R, flux, equations, dg, i, j, k)
    end

    return nothing
end

# Calculate the finite volume fluxes inside the elements (**without non-conservative terms**).
@inline function calcflux_fv!(fstar1_L, fstar1_R, fstar2_L, fstar2_R, fstar3_L,
                              fstar3_R, u,
                              mesh::TreeMesh{3}, nonconservative_terms::True, equations,
                              volume_flux_fv, dg::DGSEM, element, cache)
    volume_flux, nonconservative_flux = volume_flux_fv

    fstar1_L[:, 1, :, :] .= zero(eltype(fstar1_L))
    fstar1_L[:, nnodes(dg) + 1, :, :] .= zero(eltype(fstar1_L))
    fstar1_R[:, 1, :, :] .= zero(eltype(fstar1_R))
    fstar1_R[:, nnodes(dg) + 1, :, :] .= zero(eltype(fstar1_R))

    for k in eachnode(dg), j in eachnode(dg), i in 2:nnodes(dg)
        u_ll = get_node_vars(u, equations, dg, i - 1, j, k, element)
        u_rr = get_node_vars(u, equations, dg, i, j, k, element)

        # Compute conservative part
        flux = volume_flux(u_ll, u_rr, 1, equations) # orientation 1: x direction

        # Compute nonconservative part
        # Note the factor 0.5 necessary for the nonconservative fluxes based on
        # the interpretation of global SBP operators coupled discontinuously via
        # central fluxes/SATs
        flux_L = flux + 0.5f0 * nonconservative_flux(u_ll, u_rr, 1, equations)
        flux_R = flux + 0.5f0 * nonconservative_flux(u_rr, u_ll, 1, equations)

        set_node_vars!(fstar1_L, flux_L, equations, dg, i, j, k)
        set_node_vars!(fstar1_R, flux_R, equations, dg, i, j, k)
    end

    fstar2_L[:, :, 1, :] .= zero(eltype(fstar2_L))
    fstar2_L[:, :, nnodes(dg) + 1, :] .= zero(eltype(fstar2_L))
    fstar2_R[:, :, 1, :] .= zero(eltype(fstar2_R))
    fstar2_R[:, :, nnodes(dg) + 1, :] .= zero(eltype(fstar2_R))

    for k in eachnode(dg), j in 2:nnodes(dg), i in eachnode(dg)
        u_ll = get_node_vars(u, equations, dg, i, j - 1, k, element)
        u_rr = get_node_vars(u, equations, dg, i, j, k, element)

        # Compute conservative part
        flux = volume_flux(u_ll, u_rr, 2, equations) # orientation 2: y direction

        # Compute nonconservative part
        # Note the factor 0.5 necessary for the nonconservative fluxes based on
        # the interpretation of global SBP operators coupled discontinuously via
        # central fluxes/SATs
        flux_L = flux + 0.5f0 * nonconservative_flux(u_ll, u_rr, 2, equations)
        flux_R = flux + 0.5f0 * nonconservative_flux(u_rr, u_ll, 2, equations)

        set_node_vars!(fstar2_L, flux_L, equations, dg, i, j, k)
        set_node_vars!(fstar2_R, flux_R, equations, dg, i, j, k)
    end

    fstar3_L[:, :, :, 1] .= zero(eltype(fstar3_L))
    fstar3_L[:, :, :, nnodes(dg) + 1] .= zero(eltype(fstar3_L))
    fstar3_R[:, :, :, 1] .= zero(eltype(fstar3_R))
    fstar3_R[:, :, :, nnodes(dg) + 1] .= zero(eltype(fstar3_R))

    for k in 2:nnodes(dg), j in eachnode(dg), i in eachnode(dg)
        u_ll = get_node_vars(u, equations, dg, i, j, k - 1, element)
        u_rr = get_node_vars(u, equations, dg, i, j, k, element)

        # Compute conservative part
        flux = volume_flux(u_ll, u_rr, 3, equations) # orientation 3: z direction

        # Compute nonconservative part
        # Note the factor 0.5 necessary for the nonconservative fluxes based on
        # the interpretation of global SBP operators coupled discontinuously via
        # central fluxes/SATs
        flux_L = flux + 0.5f0 * nonconservative_flux(u_ll, u_rr, 3, equations)
        flux_R = flux + 0.5f0 * nonconservative_flux(u_rr, u_ll, 3, equations)

        set_node_vars!(fstar3_L, flux_L, equations, dg, i, j, k)
        set_node_vars!(fstar3_R, flux_R, equations, dg, i, j, k)
    end

    return nothing
end

<<<<<<< HEAD
# We pass the `surface_integral` argument solely for dispatch
function prolong2interfaces!(cache, u,
                             mesh::TreeMesh{3}, equations, surface_integral, dg::DG,
                             interface_indices = eachinterface(dg, cache))
=======
function prolong2interfaces!(cache, u, mesh::TreeMesh{3}, equations, dg::DG)
>>>>>>> da9e72e8
    @unpack interfaces = cache
    @unpack orientations, neighbor_ids = interfaces
    interfaces_u = interfaces.u

    @threaded for interface in interface_indices
        left_element = neighbor_ids[1, interface]
        right_element = neighbor_ids[2, interface]

        if orientations[interface] == 1
            # interface in x-direction
            for k in eachnode(dg), j in eachnode(dg), v in eachvariable(equations)
                interfaces_u[1, v, j, k, interface] = u[v, nnodes(dg), j, k,
                                                        left_element]
                interfaces_u[2, v, j, k, interface] = u[v, 1, j, k,
                                                        right_element]
            end
        elseif orientations[interface] == 2
            # interface in y-direction
            for k in eachnode(dg), i in eachnode(dg), v in eachvariable(equations)
                interfaces_u[1, v, i, k, interface] = u[v, i, nnodes(dg), k,
                                                        left_element]
                interfaces_u[2, v, i, k, interface] = u[v, i, 1, k,
                                                        right_element]
            end
        else # if orientations[interface] == 3
            # interface in z-direction
            for j in eachnode(dg), i in eachnode(dg), v in eachvariable(equations)
                interfaces_u[1, v, i, j, interface] = u[v, i, j, nnodes(dg),
                                                        left_element]
                interfaces_u[2, v, i, j, interface] = u[v, i, j, 1, right_element]
            end
        end
    end

    return nothing
end

function calc_interface_flux!(surface_flux_values,
                              mesh::TreeMesh{3},
                              nonconservative_terms::False, equations,
                              surface_integral, dg::DG, cache,
                              interface_indices = eachinterface(dg, cache))
    @unpack surface_flux = surface_integral
    @unpack u, neighbor_ids, orientations = cache.interfaces

    @threaded for interface in interface_indices
        # Get neighboring elements
        left_id = neighbor_ids[1, interface]
        right_id = neighbor_ids[2, interface]

        # Determine interface direction with respect to elements:
        # orientation = 1: left -> 2, right -> 1
        # orientation = 2: left -> 4, right -> 3
        # orientation = 3: left -> 6, right -> 5
        left_direction = 2 * orientations[interface]
        right_direction = 2 * orientations[interface] - 1

        for j in eachnode(dg), i in eachnode(dg)
            # Call pointwise Riemann solver
            u_ll, u_rr = get_surface_node_vars(u, equations, dg, i, j, interface)
            flux = surface_flux(u_ll, u_rr, orientations[interface], equations)

            # Copy flux to left and right element storage
            for v in eachvariable(equations)
                surface_flux_values[v, i, j, left_direction, left_id] = flux[v]
                surface_flux_values[v, i, j, right_direction, right_id] = flux[v]
            end
        end
    end
end

function calc_interface_flux!(surface_flux_values,
                              mesh::TreeMesh{3},
                              nonconservative_terms::True, equations,
                              surface_integral, dg::DG, cache,
                              interface_indices = eachinterface(dg, cache))
    surface_flux, nonconservative_flux = surface_integral.surface_flux
    @unpack u, neighbor_ids, orientations = cache.interfaces

    @threaded for interface in interface_indices
        # Get neighboring elements
        left_id = neighbor_ids[1, interface]
        right_id = neighbor_ids[2, interface]

        # Determine interface direction with respect to elements:
        # orientation = 1: left -> 2, right -> 1
        # orientation = 2: left -> 4, right -> 3
        # orientation = 3: left -> 6, right -> 5
        left_direction = 2 * orientations[interface]
        right_direction = 2 * orientations[interface] - 1

        for j in eachnode(dg), i in eachnode(dg)
            # Call pointwise Riemann solver
            orientation = orientations[interface]
            u_ll, u_rr = get_surface_node_vars(u, equations, dg, i, j, interface)
            flux = surface_flux(u_ll, u_rr, orientation, equations)

            # Compute both nonconservative fluxes
            noncons_left = nonconservative_flux(u_ll, u_rr, orientation, equations)
            noncons_right = nonconservative_flux(u_rr, u_ll, orientation, equations)

            # Copy flux to left and right element storage
            for v in eachvariable(equations)
                # Note the factor 0.5 necessary for the nonconservative fluxes based on
                # the interpretation of global SBP operators coupled discontinuously via
                # central fluxes/SATs
                surface_flux_values[v, i, j, left_direction, left_id] = flux[v] +
                                                                        0.5f0 *
                                                                        noncons_left[v]
                surface_flux_values[v, i, j, right_direction, right_id] = flux[v] +
                                                                          0.5f0 *
                                                                          noncons_right[v]
            end
        end
    end

    return nothing
end

function prolong2boundaries!(cache, u,
                             mesh::TreeMesh{3}, equations, surface_integral, dg::DG,
                             boundary_indices = eachboundary(dg, cache))
    @unpack boundaries = cache
    @unpack orientations, neighbor_sides = boundaries

    @threaded for boundary in boundary_indices
        element = boundaries.neighbor_ids[boundary]

        if orientations[boundary] == 1
            # boundary in x-direction
            if neighbor_sides[boundary] == 1
                # element in -x direction of boundary
                for k in eachnode(dg), j in eachnode(dg), v in eachvariable(equations)
                    boundaries.u[1, v, j, k, boundary] = u[v, nnodes(dg), j, k, element]
                end
            else # Element in +x direction of boundary
                for k in eachnode(dg), j in eachnode(dg), v in eachvariable(equations)
                    boundaries.u[2, v, j, k, boundary] = u[v, 1, j, k, element]
                end
            end
        elseif orientations[boundary] == 2
            # boundary in y-direction
            if neighbor_sides[boundary] == 1
                # element in -y direction of boundary
                for k in eachnode(dg), i in eachnode(dg), v in eachvariable(equations)
                    boundaries.u[1, v, i, k, boundary] = u[v, i, nnodes(dg), k, element]
                end
            else
                # element in +y direction of boundary
                for k in eachnode(dg), i in eachnode(dg), v in eachvariable(equations)
                    boundaries.u[2, v, i, k, boundary] = u[v, i, 1, k, element]
                end
            end
        else #if orientations[boundary] == 3
            # boundary in z-direction
            if neighbor_sides[boundary] == 1
                # element in -z direction of boundary
                for j in eachnode(dg), i in eachnode(dg), v in eachvariable(equations)
                    boundaries.u[1, v, i, j, boundary] = u[v, i, j, nnodes(dg), element]
                end
            else
                # element in +z direction of boundary
                for j in eachnode(dg), i in eachnode(dg), v in eachvariable(equations)
                    boundaries.u[2, v, i, j, boundary] = u[v, i, j, 1, element]
                end
            end
        end
    end

    return nothing
end

# TODO: Taal dimension agnostic
function calc_boundary_flux!(cache, t, boundary_condition::BoundaryConditionPeriodic,
                             mesh::TreeMesh{3}, equations, surface_integral, dg::DG)
    @assert isempty(eachboundary(dg, cache))
end

function calc_boundary_flux!(cache, t, boundary_conditions::NamedTuple,
                             mesh::TreeMesh{3}, equations, surface_integral, dg::DG)
    @unpack surface_flux_values = cache.elements
    @unpack n_boundaries_per_direction = cache.boundaries

    # Calculate indices
    lasts = accumulate(+, n_boundaries_per_direction)
    firsts = lasts - n_boundaries_per_direction .+ 1

    # Calc boundary fluxes in each direction
    calc_boundary_flux_by_direction!(surface_flux_values, t, boundary_conditions[1],
                                     equations, surface_integral, dg, cache,
                                     1, firsts[1], lasts[1])
    calc_boundary_flux_by_direction!(surface_flux_values, t, boundary_conditions[2],
                                     equations, surface_integral, dg, cache,
                                     2, firsts[2], lasts[2])
    calc_boundary_flux_by_direction!(surface_flux_values, t, boundary_conditions[3],
                                     equations, surface_integral, dg, cache,
                                     3, firsts[3], lasts[3])
    calc_boundary_flux_by_direction!(surface_flux_values, t, boundary_conditions[4],
                                     equations, surface_integral, dg, cache,
                                     4, firsts[4], lasts[4])
    calc_boundary_flux_by_direction!(surface_flux_values, t, boundary_conditions[5],
                                     equations, surface_integral, dg, cache,
                                     5, firsts[5], lasts[5])
    calc_boundary_flux_by_direction!(surface_flux_values, t, boundary_conditions[6],
                                     equations, surface_integral, dg, cache,
                                     6, firsts[6], lasts[6])
end

function calc_boundary_flux_by_direction!(surface_flux_values::AbstractArray{<:Any, 5},
                                          t,
                                          boundary_condition, equations,
                                          surface_integral, dg::DG, cache,
                                          direction, first_boundary, last_boundary)
    @unpack surface_flux = surface_integral
    @unpack u, neighbor_ids, neighbor_sides, node_coordinates, orientations = cache.boundaries

    @threaded for boundary in first_boundary:last_boundary
        # Get neighboring element
        neighbor = neighbor_ids[boundary]

        for j in eachnode(dg), i in eachnode(dg)
            # Get boundary flux
            u_ll, u_rr = get_surface_node_vars(u, equations, dg, i, j, boundary)
            if neighbor_sides[boundary] == 1 # Element is on the left, boundary on the right
                u_inner = u_ll
            else # Element is on the right, boundary on the left
                u_inner = u_rr
            end
            x = get_node_coords(node_coordinates, equations, dg, i, j, boundary)
            flux = boundary_condition(u_inner, orientations[boundary], direction, x, t,
                                      surface_flux, equations)

            # Copy flux to left and right element storage
            for v in eachvariable(equations)
                surface_flux_values[v, i, j, direction, neighbor] = flux[v]
            end
        end
    end

    return nothing
end

function prolong2mortars!(cache, u,
                          mesh::TreeMesh{3}, equations,
                          mortar_l2::LobattoLegendreMortarL2, dg::DGSEM,
                          mortar_indices = eachmortar(dg, cache))
    # temporary buffer for projections
    @unpack fstar_tmp1_threaded = cache

    @threaded for mortar in mortar_indices
        fstar_tmp1 = fstar_tmp1_threaded[Threads.threadid()]

        lower_left_element = cache.mortars.neighbor_ids[1, mortar]
        lower_right_element = cache.mortars.neighbor_ids[2, mortar]
        upper_left_element = cache.mortars.neighbor_ids[3, mortar]
        upper_right_element = cache.mortars.neighbor_ids[4, mortar]
        large_element = cache.mortars.neighbor_ids[5, mortar]

        # Copy solution small to small
        if cache.mortars.large_sides[mortar] == 1 # -> small elements on right side
            if cache.mortars.orientations[mortar] == 1
                # L2 mortars in x-direction
                for k in eachnode(dg), j in eachnode(dg)
                    for v in eachvariable(equations)
                        cache.mortars.u_upper_left[2, v, j, k, mortar] = u[v, 1, j, k,
                                                                           upper_left_element]
                        cache.mortars.u_upper_right[2, v, j, k, mortar] = u[v, 1, j, k,
                                                                            upper_right_element]
                        cache.mortars.u_lower_left[2, v, j, k, mortar] = u[v, 1, j, k,
                                                                           lower_left_element]
                        cache.mortars.u_lower_right[2, v, j, k, mortar] = u[v, 1, j, k,
                                                                            lower_right_element]
                    end
                end
            elseif cache.mortars.orientations[mortar] == 2
                # L2 mortars in y-direction
                for k in eachnode(dg), i in eachnode(dg)
                    for v in eachvariable(equations)
                        cache.mortars.u_upper_left[2, v, i, k, mortar] = u[v, i, 1, k,
                                                                           upper_left_element]
                        cache.mortars.u_upper_right[2, v, i, k, mortar] = u[v, i, 1, k,
                                                                            upper_right_element]
                        cache.mortars.u_lower_left[2, v, i, k, mortar] = u[v, i, 1, k,
                                                                           lower_left_element]
                        cache.mortars.u_lower_right[2, v, i, k, mortar] = u[v, i, 1, k,
                                                                            lower_right_element]
                    end
                end
            else # orientations[mortar] == 3
                # L2 mortars in z-direction
                for j in eachnode(dg), i in eachnode(dg)
                    for v in eachvariable(equations)
                        cache.mortars.u_upper_left[2, v, i, j, mortar] = u[v, i, j, 1,
                                                                           upper_left_element]
                        cache.mortars.u_upper_right[2, v, i, j, mortar] = u[v, i, j, 1,
                                                                            upper_right_element]
                        cache.mortars.u_lower_left[2, v, i, j, mortar] = u[v, i, j, 1,
                                                                           lower_left_element]
                        cache.mortars.u_lower_right[2, v, i, j, mortar] = u[v, i, j, 1,
                                                                            lower_right_element]
                    end
                end
            end
        else # large_sides[mortar] == 2 -> small elements on left side
            if cache.mortars.orientations[mortar] == 1
                # L2 mortars in x-direction
                for k in eachnode(dg), j in eachnode(dg)
                    for v in eachvariable(equations)
                        cache.mortars.u_upper_left[1, v, j, k, mortar] = u[v,
                                                                           nnodes(dg),
                                                                           j, k,
                                                                           upper_left_element]
                        cache.mortars.u_upper_right[1, v, j, k, mortar] = u[v,
                                                                            nnodes(dg),
                                                                            j, k,
                                                                            upper_right_element]
                        cache.mortars.u_lower_left[1, v, j, k, mortar] = u[v,
                                                                           nnodes(dg),
                                                                           j, k,
                                                                           lower_left_element]
                        cache.mortars.u_lower_right[1, v, j, k, mortar] = u[v,
                                                                            nnodes(dg),
                                                                            j, k,
                                                                            lower_right_element]
                    end
                end
            elseif cache.mortars.orientations[mortar] == 2
                # L2 mortars in y-direction
                for k in eachnode(dg), i in eachnode(dg)
                    for v in eachvariable(equations)
                        cache.mortars.u_upper_left[1, v, i, k, mortar] = u[v, i,
                                                                           nnodes(dg),
                                                                           k,
                                                                           upper_left_element]
                        cache.mortars.u_upper_right[1, v, i, k, mortar] = u[v, i,
                                                                            nnodes(dg),
                                                                            k,
                                                                            upper_right_element]
                        cache.mortars.u_lower_left[1, v, i, k, mortar] = u[v, i,
                                                                           nnodes(dg),
                                                                           k,
                                                                           lower_left_element]
                        cache.mortars.u_lower_right[1, v, i, k, mortar] = u[v, i,
                                                                            nnodes(dg),
                                                                            k,
                                                                            lower_right_element]
                    end
                end
            else # if cache.mortars.orientations[mortar] == 3
                # L2 mortars in z-direction
                for j in eachnode(dg), i in eachnode(dg)
                    for v in eachvariable(equations)
                        cache.mortars.u_upper_left[1, v, i, j, mortar] = u[v, i, j,
                                                                           nnodes(dg),
                                                                           upper_left_element]
                        cache.mortars.u_upper_right[1, v, i, j, mortar] = u[v, i, j,
                                                                            nnodes(dg),
                                                                            upper_right_element]
                        cache.mortars.u_lower_left[1, v, i, j, mortar] = u[v, i, j,
                                                                           nnodes(dg),
                                                                           lower_left_element]
                        cache.mortars.u_lower_right[1, v, i, j, mortar] = u[v, i, j,
                                                                            nnodes(dg),
                                                                            lower_right_element]
                    end
                end
            end
        end

        # Interpolate large element face data to small interface locations
        if cache.mortars.large_sides[mortar] == 1 # -> large element on left side
            leftright = 1
            if cache.mortars.orientations[mortar] == 1
                # L2 mortars in x-direction
                u_large = view(u, :, nnodes(dg), :, :, large_element)
                element_solutions_to_mortars!(cache.mortars, mortar_l2, leftright,
                                              mortar, u_large, fstar_tmp1)
            elseif cache.mortars.orientations[mortar] == 2
                # L2 mortars in y-direction
                u_large = view(u, :, :, nnodes(dg), :, large_element)
                element_solutions_to_mortars!(cache.mortars, mortar_l2, leftright,
                                              mortar, u_large, fstar_tmp1)
            else # cache.mortars.orientations[mortar] == 3
                # L2 mortars in z-direction
                u_large = view(u, :, :, :, nnodes(dg), large_element)
                element_solutions_to_mortars!(cache.mortars, mortar_l2, leftright,
                                              mortar, u_large, fstar_tmp1)
            end
        else # large_sides[mortar] == 2 -> large element on right side
            leftright = 2
            if cache.mortars.orientations[mortar] == 1
                # L2 mortars in x-direction
                u_large = view(u, :, 1, :, :, large_element)
                element_solutions_to_mortars!(cache.mortars, mortar_l2, leftright,
                                              mortar, u_large, fstar_tmp1)
            elseif cache.mortars.orientations[mortar] == 2
                # L2 mortars in y-direction
                u_large = view(u, :, :, 1, :, large_element)
                element_solutions_to_mortars!(cache.mortars, mortar_l2, leftright,
                                              mortar, u_large, fstar_tmp1)
            else # cache.mortars.orientations[mortar] == 3
                # L2 mortars in z-direction
                u_large = view(u, :, :, :, 1, large_element)
                element_solutions_to_mortars!(cache.mortars, mortar_l2, leftright,
                                              mortar, u_large, fstar_tmp1)
            end
        end
    end

    return nothing
end

@inline function element_solutions_to_mortars!(mortars,
                                               mortar_l2::LobattoLegendreMortarL2,
                                               leftright, mortar,
                                               u_large::AbstractArray{<:Any, 3},
                                               fstar_tmp1)
    multiply_dimensionwise!(view(mortars.u_upper_left, leftright, :, :, :, mortar),
                            mortar_l2.forward_lower, mortar_l2.forward_upper, u_large,
                            fstar_tmp1)
    multiply_dimensionwise!(view(mortars.u_upper_right, leftright, :, :, :, mortar),
                            mortar_l2.forward_upper, mortar_l2.forward_upper, u_large,
                            fstar_tmp1)
    multiply_dimensionwise!(view(mortars.u_lower_left, leftright, :, :, :, mortar),
                            mortar_l2.forward_lower, mortar_l2.forward_lower, u_large,
                            fstar_tmp1)
    multiply_dimensionwise!(view(mortars.u_lower_right, leftright, :, :, :, mortar),
                            mortar_l2.forward_upper, mortar_l2.forward_lower, u_large,
                            fstar_tmp1)
    return nothing
end

function calc_mortar_flux!(surface_flux_values,
                           mesh::TreeMesh{3},
                           nonconservative_terms::False, equations,
                           mortar_l2::LobattoLegendreMortarL2,
                           surface_integral, dg::DG, cache,
                           mortar_indices = eachmortar(dg, cache))
    @unpack surface_flux = surface_integral
    @unpack u_lower_left, u_lower_right, u_upper_left, u_upper_right, orientations = cache.mortars
    @unpack (fstar_primary_upper_left_threaded, fstar_primary_upper_right_threaded,
    fstar_primary_lower_left_threaded, fstar_primary_lower_right_threaded,
    fstar_secondary_upper_left_threaded, fstar_secondary_upper_right_threaded,
    fstar_secondary_lower_left_threaded, fstar_secondary_lower_right_threaded,
    fstar_tmp1_threaded) = cache

    @threaded for mortar in mortar_indices
        # Choose thread-specific pre-allocated container
        fstar_primary_upper_left = fstar_primary_upper_left_threaded[Threads.threadid()]
        fstar_primary_upper_right = fstar_primary_upper_right_threaded[Threads.threadid()]
        fstar_primary_lower_left = fstar_primary_lower_left_threaded[Threads.threadid()]
        fstar_primary_lower_right = fstar_primary_lower_right_threaded[Threads.threadid()]
        fstar_secondary_upper_left = fstar_secondary_upper_left_threaded[Threads.threadid()]
        fstar_secondary_upper_right = fstar_secondary_upper_right_threaded[Threads.threadid()]
        fstar_secondary_lower_left = fstar_secondary_lower_left_threaded[Threads.threadid()]
        fstar_secondary_lower_right = fstar_secondary_lower_right_threaded[Threads.threadid()]
        fstar_tmp1 = fstar_tmp1_threaded[Threads.threadid()]

        # Calculate fluxes
        orientation = orientations[mortar]
        calc_fstar!(fstar_primary_upper_left, equations, surface_flux, dg,
                    u_upper_left, mortar, orientation)
        calc_fstar!(fstar_primary_upper_right, equations, surface_flux, dg,
                    u_upper_right, mortar, orientation)
        calc_fstar!(fstar_primary_lower_left, equations, surface_flux, dg,
                    u_lower_left, mortar, orientation)
        calc_fstar!(fstar_primary_lower_right, equations, surface_flux, dg,
                    u_lower_right, mortar, orientation)
        calc_fstar!(fstar_secondary_upper_left, equations, surface_flux, dg,
                    u_upper_left, mortar, orientation)
        calc_fstar!(fstar_secondary_upper_right, equations, surface_flux, dg,
                    u_upper_right, mortar, orientation)
        calc_fstar!(fstar_secondary_lower_left, equations, surface_flux, dg,
                    u_lower_left, mortar, orientation)
        calc_fstar!(fstar_secondary_lower_right, equations, surface_flux, dg,
                    u_lower_right, mortar, orientation)

        mortar_fluxes_to_elements!(surface_flux_values,
                                   mesh, equations, mortar_l2, dg, cache, mortar,
                                   fstar_primary_upper_left, fstar_primary_upper_right,
                                   fstar_primary_lower_left, fstar_primary_lower_right,
                                   fstar_secondary_upper_left,
                                   fstar_secondary_upper_right,
                                   fstar_secondary_lower_left,
                                   fstar_secondary_lower_right,
                                   fstar_tmp1)
    end

    return nothing
end

function calc_mortar_flux!(surface_flux_values,
                           mesh::TreeMesh{3},
                           nonconservative_terms::True, equations,
                           mortar_l2::LobattoLegendreMortarL2,
                           surface_integral, dg::DG, cache,
                           mortar_indices = eachmortar(dg, cache))
    surface_flux, nonconservative_flux = surface_integral.surface_flux
    @unpack u_lower_left, u_lower_right, u_upper_left, u_upper_right, orientations, large_sides = cache.mortars
    @unpack (fstar_primary_upper_left_threaded, fstar_primary_upper_right_threaded,
    fstar_primary_lower_left_threaded, fstar_primary_lower_right_threaded,
    fstar_secondary_upper_left_threaded, fstar_secondary_upper_right_threaded,
    fstar_secondary_lower_left_threaded, fstar_secondary_lower_right_threaded,
    fstar_tmp1_threaded) = cache

    @threaded for mortar in mortar_indices
        # Choose thread-specific pre-allocated container
        fstar_primary_upper_left = fstar_primary_upper_left_threaded[Threads.threadid()]
        fstar_primary_upper_right = fstar_primary_upper_right_threaded[Threads.threadid()]
        fstar_primary_lower_left = fstar_primary_lower_left_threaded[Threads.threadid()]
        fstar_primary_lower_right = fstar_primary_lower_right_threaded[Threads.threadid()]
        fstar_secondary_upper_left = fstar_secondary_upper_left_threaded[Threads.threadid()]
        fstar_secondary_upper_right = fstar_secondary_upper_right_threaded[Threads.threadid()]
        fstar_secondary_lower_left = fstar_secondary_lower_left_threaded[Threads.threadid()]
        fstar_secondary_lower_right = fstar_secondary_lower_right_threaded[Threads.threadid()]
        fstar_tmp1 = fstar_tmp1_threaded[Threads.threadid()]

        # Calculate fluxes
        orientation = orientations[mortar]
        calc_fstar!(fstar_primary_upper_left, equations, surface_flux, dg,
                    u_upper_left, mortar, orientation)
        calc_fstar!(fstar_primary_upper_right, equations, surface_flux, dg,
                    u_upper_right, mortar, orientation)
        calc_fstar!(fstar_primary_lower_left, equations, surface_flux, dg,
                    u_lower_left, mortar, orientation)
        calc_fstar!(fstar_primary_lower_right, equations, surface_flux, dg,
                    u_lower_right, mortar, orientation)
        calc_fstar!(fstar_secondary_upper_left, equations, surface_flux, dg,
                    u_upper_left, mortar, orientation)
        calc_fstar!(fstar_secondary_upper_right, equations, surface_flux, dg,
                    u_upper_right, mortar, orientation)
        calc_fstar!(fstar_secondary_lower_left, equations, surface_flux, dg,
                    u_lower_left, mortar, orientation)
        calc_fstar!(fstar_secondary_lower_right, equations, surface_flux, dg,
                    u_lower_right, mortar, orientation)

        # Add nonconservative fluxes.
        # These need to be adapted on the geometry (left/right) since the order of
        # the arguments matters, based on the global SBP operator interpretation.
        # The same interpretation (global SBP operators coupled discontinuously via
        # central fluxes/SATs) explains why we need the factor 0.5.
        # Alternatively, you can also follow the argumentation of Bohm et al. 2018
        # ("nonconservative diamond flux")
        if large_sides[mortar] == 1 # -> small elements on right side
            for j in eachnode(dg), i in eachnode(dg)
                # Pull the left and right solutions
                u_upper_left_ll, u_upper_left_rr = get_surface_node_vars(u_upper_left,
                                                                         equations, dg,
                                                                         i, j, mortar)
                u_upper_right_ll, u_upper_right_rr = get_surface_node_vars(u_upper_right,
                                                                           equations,
                                                                           dg, i, j,
                                                                           mortar)
                u_lower_left_ll, u_lower_left_rr = get_surface_node_vars(u_lower_left,
                                                                         equations, dg,
                                                                         i, j, mortar)
                u_lower_right_ll, u_lower_right_rr = get_surface_node_vars(u_lower_right,
                                                                           equations,
                                                                           dg, i, j,
                                                                           mortar)
                # Call pointwise nonconservative term
                noncons_primary_upper_left = nonconservative_flux(u_upper_left_ll,
                                                                  u_upper_left_rr,
                                                                  orientation,
                                                                  equations)
                noncons_primary_upper_right = nonconservative_flux(u_upper_right_ll,
                                                                   u_upper_right_rr,
                                                                   orientation,
                                                                   equations)
                noncons_primary_lower_left = nonconservative_flux(u_lower_left_ll,
                                                                  u_lower_left_rr,
                                                                  orientation,
                                                                  equations)
                noncons_primary_lower_right = nonconservative_flux(u_lower_right_ll,
                                                                   u_lower_right_rr,
                                                                   orientation,
                                                                   equations)
                noncons_secondary_upper_left = nonconservative_flux(u_upper_left_rr,
                                                                    u_upper_left_ll,
                                                                    orientation,
                                                                    equations)
                noncons_secondary_upper_right = nonconservative_flux(u_upper_right_rr,
                                                                     u_upper_right_ll,
                                                                     orientation,
                                                                     equations)
                noncons_secondary_lower_left = nonconservative_flux(u_lower_left_rr,
                                                                    u_lower_left_ll,
                                                                    orientation,
                                                                    equations)
                noncons_secondary_lower_right = nonconservative_flux(u_lower_right_rr,
                                                                     u_lower_right_ll,
                                                                     orientation,
                                                                     equations)
                # Add to primary and secondary temporary storage
                multiply_add_to_node_vars!(fstar_primary_upper_left, 0.5f0,
                                           noncons_primary_upper_left,
                                           equations, dg, i, j)
                multiply_add_to_node_vars!(fstar_primary_upper_right, 0.5f0,
                                           noncons_primary_upper_right,
                                           equations, dg, i, j)
                multiply_add_to_node_vars!(fstar_primary_lower_left, 0.5f0,
                                           noncons_primary_lower_left,
                                           equations, dg, i, j)
                multiply_add_to_node_vars!(fstar_primary_lower_right, 0.5f0,
                                           noncons_primary_lower_right,
                                           equations, dg, i, j)
                multiply_add_to_node_vars!(fstar_secondary_upper_left, 0.5f0,
                                           noncons_secondary_upper_left,
                                           equations, dg, i, j)
                multiply_add_to_node_vars!(fstar_secondary_upper_right, 0.5f0,
                                           noncons_secondary_upper_right,
                                           equations, dg, i, j)
                multiply_add_to_node_vars!(fstar_secondary_lower_left, 0.5f0,
                                           noncons_secondary_lower_left,
                                           equations, dg, i, j)
                multiply_add_to_node_vars!(fstar_secondary_lower_right, 0.5f0,
                                           noncons_secondary_lower_right,
                                           equations, dg, i, j)
            end
        else # large_sides[mortar] == 2 -> small elements on the left
            for j in eachnode(dg), i in eachnode(dg)
                # Pull the left and right solutions
                u_upper_left_ll, u_upper_left_rr = get_surface_node_vars(u_upper_left,
                                                                         equations, dg,
                                                                         i, j, mortar)
                u_upper_right_ll, u_upper_right_rr = get_surface_node_vars(u_upper_right,
                                                                           equations,
                                                                           dg, i, j,
                                                                           mortar)
                u_lower_left_ll, u_lower_left_rr = get_surface_node_vars(u_lower_left,
                                                                         equations, dg,
                                                                         i, j, mortar)
                u_lower_right_ll, u_lower_right_rr = get_surface_node_vars(u_lower_right,
                                                                           equations,
                                                                           dg, i, j,
                                                                           mortar)
                # Call pointwise nonconservative term
                noncons_primary_upper_left = nonconservative_flux(u_upper_left_rr,
                                                                  u_upper_left_ll,
                                                                  orientation,
                                                                  equations)
                noncons_primary_upper_right = nonconservative_flux(u_upper_right_rr,
                                                                   u_upper_right_ll,
                                                                   orientation,
                                                                   equations)
                noncons_primary_lower_left = nonconservative_flux(u_lower_left_rr,
                                                                  u_lower_left_ll,
                                                                  orientation,
                                                                  equations)
                noncons_primary_lower_right = nonconservative_flux(u_lower_right_rr,
                                                                   u_lower_right_ll,
                                                                   orientation,
                                                                   equations)
                noncons_secondary_upper_left = nonconservative_flux(u_upper_left_ll,
                                                                    u_upper_left_rr,
                                                                    orientation,
                                                                    equations)
                noncons_secondary_upper_right = nonconservative_flux(u_upper_right_ll,
                                                                     u_upper_right_rr,
                                                                     orientation,
                                                                     equations)
                noncons_secondary_lower_left = nonconservative_flux(u_lower_left_ll,
                                                                    u_lower_left_rr,
                                                                    orientation,
                                                                    equations)
                noncons_secondary_lower_right = nonconservative_flux(u_lower_right_ll,
                                                                     u_lower_right_rr,
                                                                     orientation,
                                                                     equations)
                # Add to primary and secondary temporary storage
                multiply_add_to_node_vars!(fstar_primary_upper_left, 0.5f0,
                                           noncons_primary_upper_left,
                                           equations, dg, i, j)
                multiply_add_to_node_vars!(fstar_primary_upper_right, 0.5f0,
                                           noncons_primary_upper_right,
                                           equations, dg, i, j)
                multiply_add_to_node_vars!(fstar_primary_lower_left, 0.5f0,
                                           noncons_primary_lower_left,
                                           equations, dg, i, j)
                multiply_add_to_node_vars!(fstar_primary_lower_right, 0.5f0,
                                           noncons_primary_lower_right,
                                           equations, dg, i, j)
                multiply_add_to_node_vars!(fstar_secondary_upper_left, 0.5f0,
                                           noncons_secondary_upper_left,
                                           equations, dg, i, j)
                multiply_add_to_node_vars!(fstar_secondary_upper_right, 0.5f0,
                                           noncons_secondary_upper_right,
                                           equations, dg, i, j)
                multiply_add_to_node_vars!(fstar_secondary_lower_left, 0.5f0,
                                           noncons_secondary_lower_left,
                                           equations, dg, i, j)
                multiply_add_to_node_vars!(fstar_secondary_lower_right, 0.5f0,
                                           noncons_secondary_lower_right,
                                           equations, dg, i, j)
            end
        end

        mortar_fluxes_to_elements!(surface_flux_values,
                                   mesh, equations, mortar_l2, dg, cache, mortar,
                                   fstar_primary_upper_left, fstar_primary_upper_right,
                                   fstar_primary_lower_left, fstar_primary_lower_right,
                                   fstar_secondary_upper_left,
                                   fstar_secondary_upper_right,
                                   fstar_secondary_lower_left,
                                   fstar_secondary_lower_right,
                                   fstar_tmp1)
    end

    return nothing
end

@inline function calc_fstar!(destination::AbstractArray{<:Any, 3}, equations,
                             surface_flux, dg::DGSEM,
                             u_interfaces, interface, orientation)
    for j in eachnode(dg), i in eachnode(dg)
        # Call pointwise two-point numerical flux function
        u_ll, u_rr = get_surface_node_vars(u_interfaces, equations, dg, i, j, interface)
        flux = surface_flux(u_ll, u_rr, orientation, equations)

        # Copy flux to left and right element storage
        set_node_vars!(destination, flux, equations, dg, i, j)
    end

    return nothing
end

@inline function mortar_fluxes_to_elements!(surface_flux_values,
                                            mesh::TreeMesh{3}, equations,
                                            mortar_l2::LobattoLegendreMortarL2,
                                            dg::DGSEM, cache,
                                            mortar,
                                            fstar_primary_upper_left,
                                            fstar_primary_upper_right,
                                            fstar_primary_lower_left,
                                            fstar_primary_lower_right,
                                            fstar_secondary_upper_left,
                                            fstar_secondary_upper_right,
                                            fstar_secondary_lower_left,
                                            fstar_secondary_lower_right,
                                            fstar_tmp1)
    lower_left_element = cache.mortars.neighbor_ids[1, mortar]
    lower_right_element = cache.mortars.neighbor_ids[2, mortar]
    upper_left_element = cache.mortars.neighbor_ids[3, mortar]
    upper_right_element = cache.mortars.neighbor_ids[4, mortar]
    large_element = cache.mortars.neighbor_ids[5, mortar]

    # Copy flux small to small
    if cache.mortars.large_sides[mortar] == 1 # -> small elements on right side
        if cache.mortars.orientations[mortar] == 1
            # L2 mortars in x-direction
            direction = 1
        elseif cache.mortars.orientations[mortar] == 2
            # L2 mortars in y-direction
            direction = 3
        else # if cache.mortars.orientations[mortar] == 3
            # L2 mortars in z-direction
            direction = 5
        end
    else # large_sides[mortar] == 2 -> small elements on left side
        if cache.mortars.orientations[mortar] == 1
            # L2 mortars in x-direction
            direction = 2
        elseif cache.mortars.orientations[mortar] == 2
            # L2 mortars in y-direction
            direction = 4
        else # if cache.mortars.orientations[mortar] == 3
            # L2 mortars in z-direction
            direction = 6
        end
    end
    surface_flux_values[:, :, :, direction, upper_left_element] .= fstar_primary_upper_left
    surface_flux_values[:, :, :, direction, upper_right_element] .= fstar_primary_upper_right
    surface_flux_values[:, :, :, direction, lower_left_element] .= fstar_primary_lower_left
    surface_flux_values[:, :, :, direction, lower_right_element] .= fstar_primary_lower_right

    # Project small fluxes to large element
    if cache.mortars.large_sides[mortar] == 1 # -> small elements on right side
        if cache.mortars.orientations[mortar] == 1
            # L2 mortars in x-direction
            direction = 2
        elseif cache.mortars.orientations[mortar] == 2
            # L2 mortars in y-direction
            direction = 4
        else # if cache.mortars.orientations[mortar] == 3
            # L2 mortars in z-direction
            direction = 6
        end
    else # large_sides[mortar] == 2 -> small elements on left side
        if cache.mortars.orientations[mortar] == 1
            # L2 mortars in x-direction
            direction = 1
        elseif cache.mortars.orientations[mortar] == 2
            # L2 mortars in y-direction
            direction = 3
        else # if cache.mortars.orientations[mortar] == 3
            # L2 mortars in z-direction
            direction = 5
        end
    end

    multiply_dimensionwise!(view(surface_flux_values, :, :, :, direction,
                                 large_element),
                            mortar_l2.reverse_lower, mortar_l2.reverse_upper,
                            fstar_secondary_upper_left, fstar_tmp1)
    add_multiply_dimensionwise!(view(surface_flux_values, :, :, :, direction,
                                     large_element),
                                mortar_l2.reverse_upper, mortar_l2.reverse_upper,
                                fstar_secondary_upper_right, fstar_tmp1)
    add_multiply_dimensionwise!(view(surface_flux_values, :, :, :, direction,
                                     large_element),
                                mortar_l2.reverse_lower, mortar_l2.reverse_lower,
                                fstar_secondary_lower_left, fstar_tmp1)
    add_multiply_dimensionwise!(view(surface_flux_values, :, :, :, direction,
                                     large_element),
                                mortar_l2.reverse_upper, mortar_l2.reverse_lower,
                                fstar_secondary_lower_right, fstar_tmp1)

    return nothing
end

function calc_surface_integral!(du, u, mesh::Union{TreeMesh{3}, StructuredMesh{3}},
                                equations, surface_integral, dg::DGSEM, cache,
                                element_indices = eachelement(dg, cache))
    @unpack boundary_interpolation = dg.basis
    @unpack surface_flux_values = cache.elements

    # Access the factors only once before beginning the loop to increase performance.
    # We also use explicit assignments instead of `+=` and `-=` to let `@muladd`
    # turn these into FMAs (see comment at the top of the file).
    factor_1 = boundary_interpolation[1, 1]
    factor_2 = boundary_interpolation[nnodes(dg), 2]
    @threaded for element in element_indices
        for m in eachnode(dg), l in eachnode(dg)
            for v in eachvariable(equations)
                # surface at -x
                du[v, 1, l, m, element] = (du[v, 1, l, m, element] -
                                           surface_flux_values[v, l, m, 1, element] *
                                           factor_1)

                # surface at +x
                du[v, nnodes(dg), l, m, element] = (du[v, nnodes(dg), l, m, element] +
                                                    surface_flux_values[v, l, m, 2,
                                                                        element] *
                                                    factor_2)

                # surface at -y
                du[v, l, 1, m, element] = (du[v, l, 1, m, element] -
                                           surface_flux_values[v, l, m, 3, element] *
                                           factor_1)

                # surface at +y
                du[v, l, nnodes(dg), m, element] = (du[v, l, nnodes(dg), m, element] +
                                                    surface_flux_values[v, l, m, 4,
                                                                        element] *
                                                    factor_2)

                # surface at -z
                du[v, l, m, 1, element] = (du[v, l, m, 1, element] -
                                           surface_flux_values[v, l, m, 5, element] *
                                           factor_1)

                # surface at +z
                du[v, l, m, nnodes(dg), element] = (du[v, l, m, nnodes(dg), element] +
                                                    surface_flux_values[v, l, m, 6,
                                                                        element] *
                                                    factor_2)
            end
        end
    end

    return nothing
end

function apply_jacobian!(du, mesh::TreeMesh{3},
                         equations, dg::DG, cache,
                         element_indices = eachelement(dg, cache))
    @unpack inverse_jacobian = cache.elements

    @threaded for element in element_indices
        factor = -inverse_jacobian[element]

        for k in eachnode(dg), j in eachnode(dg), i in eachnode(dg)
            for v in eachvariable(equations)
                du[v, i, j, k, element] *= factor
            end
        end
    end

    return nothing
end

# TODO: Taal dimension agnostic
function calc_sources!(du, u, t, source_terms::Nothing,
                       equations::AbstractEquations{3}, dg::DG, cache,
                       element_indices = eachelement(dg, cache))
    return nothing
end

function calc_sources!(du, u, t, source_terms,
                       equations::AbstractEquations{3}, dg::DG, cache,
                       element_indices = eachelement(dg, cache))
    @unpack node_coordinates = cache.elements

    @threaded for element in element_indices
        for k in eachnode(dg), j in eachnode(dg), i in eachnode(dg)
            u_local = get_node_vars(u, equations, dg, i, j, k, element)
            x_local = get_node_coords(node_coordinates, equations, dg,
                                      i, j, k, element)
            du_local = source_terms(u_local, x_local, t, equations)
            add_to_node_vars!(du, du_local, equations, dg, i, j, k, element)
        end
    end

    return nothing
end
end # @muladd<|MERGE_RESOLUTION|>--- conflicted
+++ resolved
@@ -179,12 +179,7 @@
 
     # Prolong solution to interfaces
     @trixi_timeit timer() "prolong2interfaces" begin
-<<<<<<< HEAD
-        prolong2interfaces!(cache, u, mesh, equations,
-                            dg.surface_integral, dg, interface_indices)
-=======
-        prolong2interfaces!(cache, u, mesh, equations, dg)
->>>>>>> da9e72e8
+        prolong2interfaces!(cache, u, mesh, equations, dg, interface_indices)
     end
 
     # Calculate interface fluxes
@@ -645,14 +640,10 @@
     return nothing
 end
 
-<<<<<<< HEAD
 # We pass the `surface_integral` argument solely for dispatch
 function prolong2interfaces!(cache, u,
-                             mesh::TreeMesh{3}, equations, surface_integral, dg::DG,
+                             mesh::TreeMesh{3}, equations, dg::DG,
                              interface_indices = eachinterface(dg, cache))
-=======
-function prolong2interfaces!(cache, u, mesh::TreeMesh{3}, equations, dg::DG)
->>>>>>> da9e72e8
     @unpack interfaces = cache
     @unpack orientations, neighbor_ids = interfaces
     interfaces_u = interfaces.u
