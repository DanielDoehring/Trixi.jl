# By default, Julia/LLVM does not use fused multiply-add operations (FMAs).
# Since these FMAs can increase the performance of many numerical algorithms,
# we need to opt-in explicitly.
# See https://ranocha.de/blog/Optimizing_EC_Trixi for further details.
@muladd begin
#! format: noindent

# This method is called when a SemidiscretizationHyperbolic is constructed.
# It constructs the basic `cache` used throughout the simulation to compute
# the RHS etc.
function create_cache(mesh::UnstructuredMesh2D, equations,
                      dg::DG, RealT, uEltype)
    elements = init_elements(mesh, equations, dg.basis, RealT, uEltype)

    interfaces = init_interfaces(mesh, elements)

    boundaries = init_boundaries(mesh, elements)

    cache = (; elements, interfaces, boundaries)

    # perform a check on the sufficient metric identities condition for free-stream preservation
    # and halt computation if it fails
    # For `Float64`, this gives 1.8189894035458565e-12
    # For `Float32`, this gives 1.1920929f-5
    atol = max(100 * eps(RealT), eps(RealT)^convert(RealT, 0.75f0))
    if !isapprox(max_discrete_metric_identities(dg, cache), 0, atol = atol)
        error("metric terms fail free-stream preservation check with maximum error $(max_discrete_metric_identities(dg, cache))")
    end

    # Add specialized parts of the cache required to compute the flux differencing volume integral
    cache = (; cache...,
             create_cache(mesh, equations, dg.volume_integral, dg, uEltype)...)

    return cache
end

function rhs!(du, u, t,
              mesh::UnstructuredMesh2D, equations,
              boundary_conditions, source_terms::Source,
              dg::DG, cache,
              element_indices = eachelement(dg, cache),
              interface_indices = eachinterface(dg, cache),
              boundary_indices = eachboundary(dg, cache),
              mortar_indices = nothing) where {Source}
    # Reset du
    @trixi_timeit timer() "reset ∂u/∂t" reset_du!(du, dg, cache, element_indices)

    # Calculate volume integral
    @trixi_timeit timer() "volume integral" begin
        calc_volume_integral!(du, u, mesh,
                              have_nonconservative_terms(equations), equations,
                              dg.volume_integral, dg, cache,
                              element_indices, interface_indices)
    end

    # Prolong solution to interfaces
    @trixi_timeit timer() "prolong2interfaces" begin
        prolong2interfaces!(cache, u, mesh, equations, dg, interface_indices)
    end

    # Calculate interface fluxes
    @trixi_timeit timer() "interface flux" begin
        calc_interface_flux!(cache.elements.surface_flux_values, mesh,
                             have_nonconservative_terms(equations), equations,
                             dg.surface_integral, dg, cache, interface_indices)
    end

    # Prolong solution to boundaries
    @trixi_timeit timer() "prolong2boundaries" begin
        prolong2boundaries!(cache, u, mesh, equations,
                            dg.surface_integral, dg, boundary_indices)
    end

    # Calculate boundary fluxes
    @trixi_timeit timer() "boundary flux" begin
        calc_boundary_flux!(cache, t, boundary_conditions, mesh, equations,
                            dg.surface_integral, dg)
    end

    # Calculate surface integrals
    @trixi_timeit timer() "surface integral" begin
        calc_surface_integral!(du, u, mesh, equations,
                               dg.surface_integral, dg, cache, element_indices)
    end

    # Apply Jacobian from mapping to reference element
    #  Note! this routine is reused from dgsem_structured/dg_2d.jl
    @trixi_timeit timer() "Jacobian" apply_jacobian!(du, mesh, equations, dg, cache,
                                                     element_indices)

    # Calculate source terms
    @trixi_timeit timer() "source terms" begin
        calc_sources!(du, u, t, source_terms, equations, dg, cache,
                      element_indices)
    end

    return nothing
end

function calc_volume_integral!(du, u,
                               mesh::UnstructuredMesh2D,
                               nonconservative_terms, equations,
                               volume_integral::VolumeIntegralShockCapturingHG,
                               dg::DGSEM, cache,
                               element_indices = eachelement(dg, cache),
                               interface_indices = eachinterface(dg, cache))
    @unpack volume_flux_dg, volume_flux_fv, indicator = volume_integral

    # Calculate blending factors α: u = u_DG * (1 - α) + u_FV * α
    alpha = @trixi_timeit timer() "blending factors" indicator(u, mesh, equations, dg,
                                                               cache, element_indices,
                                                               interface_indices)

    # For `Float64`, this gives 1.8189894035458565e-12
    # For `Float32`, this gives 1.1920929f-5
    RealT = eltype(alpha)
    atol = max(100 * eps(RealT), eps(RealT)^convert(RealT, 0.75f0))
    @threaded for element in element_indices
        alpha_element = alpha[element]
        # Clip blending factor for values close to zero (-> pure DG)
        dg_only = isapprox(alpha_element, 0, atol = atol)

        if dg_only
            flux_differencing_kernel!(du, u, element, mesh,
                                      nonconservative_terms, equations,
                                      volume_flux_dg, dg, cache)
        else
            # Calculate DG volume integral contribution
            flux_differencing_kernel!(du, u, element, mesh,
                                      nonconservative_terms, equations,
                                      volume_flux_dg, dg, cache, 1 - alpha_element)

            # Calculate FV volume integral contribution
            fv_kernel!(du, u, mesh, nonconservative_terms, equations, volume_flux_fv,
                       dg, cache, element, alpha_element)
        end
    end

    return nothing
end

# prolong the solution into the convenience array in the interior interface container
# Note! this routine is for quadrilateral elements with "right-handed" orientation
function prolong2interfaces!(cache, u,
                             mesh::UnstructuredMesh2D,
                             equations, dg::DG,
                             interface_indices = eachinterface(dg, cache))
    @unpack interfaces = cache
    @unpack element_ids, element_side_ids = interfaces
    interfaces_u = interfaces.u

    @threaded for interface in interface_indices
        primary_element = element_ids[1, interface]
        secondary_element = element_ids[2, interface]

        primary_side = element_side_ids[1, interface]
        secondary_side = element_side_ids[2, interface]

        if primary_side == 1
            for i in eachnode(dg), v in eachvariable(equations)
                interfaces_u[1, v, i, interface] = u[v, i, 1,
                                                     primary_element]
            end
        elseif primary_side == 2
            for i in eachnode(dg), v in eachvariable(equations)
                interfaces_u[1, v, i, interface] = u[v, nnodes(dg), i,
                                                     primary_element]
            end
        elseif primary_side == 3
            for i in eachnode(dg), v in eachvariable(equations)
                interfaces_u[1, v, i, interface] = u[v, i, nnodes(dg),
                                                     primary_element]
            end
        else # primary_side == 4
            for i in eachnode(dg), v in eachvariable(equations)
                interfaces_u[1, v, i, interface] = u[v, 1, i,
                                                     primary_element]
            end
        end

        if secondary_side == 1
            for i in eachnode(dg), v in eachvariable(equations)
                interfaces_u[2, v, i, interface] = u[v, i, 1,
                                                     secondary_element]
            end
        elseif secondary_side == 2
            for i in eachnode(dg), v in eachvariable(equations)
                interfaces_u[2, v, i, interface] = u[v, nnodes(dg), i,
                                                     secondary_element]
            end
        elseif secondary_side == 3
            for i in eachnode(dg), v in eachvariable(equations)
                interfaces_u[2, v, i, interface] = u[v, i, nnodes(dg),
                                                     secondary_element]
            end
        else # secondary_side == 4
            for i in eachnode(dg), v in eachvariable(equations)
                interfaces_u[2, v, i, interface] = u[v, 1, i,
                                                     secondary_element]
            end
        end
    end

    return nothing
end

# compute the numerical flux interface coupling between two elements on an unstructured
# quadrilateral mesh
function calc_interface_flux!(surface_flux_values,
                              mesh::UnstructuredMesh2D,
<<<<<<< HEAD
                              nonconservative_terms::False, equations,
                              surface_integral, dg::DG, cache,
                              interface_indices = eachinterface(dg, cache))
=======
                              have_nonconservative_terms::False, equations,
                              surface_integral, dg::DG, cache)
>>>>>>> 97efba29
    @unpack surface_flux = surface_integral
    @unpack u, start_index, index_increment, element_ids, element_side_ids = cache.interfaces
    @unpack normal_directions = cache.elements

    @threaded for interface in interface_indices
        # Get neighboring elements
        primary_element = element_ids[1, interface]
        secondary_element = element_ids[2, interface]

        # Get the local side id on which to compute the flux
        primary_side = element_side_ids[1, interface]
        secondary_side = element_side_ids[2, interface]

        # initial index for the coordinate system on the secondary element
        secondary_index = start_index[interface]

        # loop through the primary element coordinate system and compute the interface coupling
        for primary_index in eachnode(dg)
            # pull the primary and secondary states from the boundary u values
            u_ll = get_one_sided_surface_node_vars(u, equations, dg, 1, primary_index,
                                                   interface)
            u_rr = get_one_sided_surface_node_vars(u, equations, dg, 2, secondary_index,
                                                   interface)

            # pull the outward pointing (normal) directional vector
            #   Note! this assumes a conforming approximation, more must be done in terms of the normals
            #         for hanging nodes and other non-conforming approximation spaces
            outward_direction = get_surface_normal(normal_directions, primary_index,
                                                   primary_side, primary_element)

            # Call pointwise numerical flux with rotation. Direction is normalized inside this function
            flux = surface_flux(u_ll, u_rr, outward_direction, equations)

            # Copy flux back to primary/secondary element storage
            # Note the sign change for the normal flux in the secondary element!
            for v in eachvariable(equations)
                surface_flux_values[v, primary_index, primary_side, primary_element] = flux[v]
                surface_flux_values[v, secondary_index, secondary_side, secondary_element] = -flux[v]
            end

            # increment the index of the coordinate system in the secondary element
            secondary_index += index_increment[interface]
        end
    end

    return nothing
end

# compute the numerical flux interface with nonconservative terms coupling between two elements
# on an unstructured quadrilateral mesh
function calc_interface_flux!(surface_flux_values,
                              mesh::UnstructuredMesh2D,
<<<<<<< HEAD
                              nonconservative_terms::True, equations,
                              surface_integral, dg::DG, cache,
                              interface_indices = eachinterface(dg, cache))
=======
                              have_nonconservative_terms::True, equations,
                              surface_integral, dg::DG, cache)
>>>>>>> 97efba29
    surface_flux, nonconservative_flux = surface_integral.surface_flux
    @unpack u, start_index, index_increment, element_ids, element_side_ids = cache.interfaces
    @unpack normal_directions = cache.elements

    @threaded for interface in interface_indices
        # Get the primary element index and local side index
        primary_element = element_ids[1, interface]
        primary_side = element_side_ids[1, interface]

        # Get neighboring element, local side index, and index increment on the
        # secondary element
        secondary_element = element_ids[2, interface]
        secondary_side = element_side_ids[2, interface]
        secondary_index_increment = index_increment[interface]

        secondary_index = start_index[interface]
        for primary_index in eachnode(dg)
            # pull the primary and secondary states from the boundary u values
            u_ll = get_one_sided_surface_node_vars(u, equations, dg, 1, primary_index,
                                                   interface)
            u_rr = get_one_sided_surface_node_vars(u, equations, dg, 2, secondary_index,
                                                   interface)

            # pull the outward pointing (normal) directional vector
            # Note! This assumes a conforming approximation, more must be done in terms
            # of the normals for hanging nodes and other non-conforming approximation spaces
            outward_direction = get_surface_normal(normal_directions, primary_index,
                                                   primary_side, primary_element)

            # Calculate the conservative portion of the numerical flux
            # Call pointwise numerical flux with rotation. Direction is normalized
            # inside this function
            flux = surface_flux(u_ll, u_rr, outward_direction, equations)

            # Compute both nonconservative fluxes
            noncons_primary = nonconservative_flux(u_ll, u_rr, outward_direction,
                                                   equations)
            noncons_secondary = nonconservative_flux(u_rr, u_ll, outward_direction,
                                                     equations)

            # Copy flux to primary and secondary element storage
            # Note the sign change for the components in the secondary element!
            for v in eachvariable(equations)
                # Note the factor 0.5 necessary for the nonconservative fluxes based on
                # the interpretation of global SBP operators coupled discontinuously via
                # central fluxes/SATs
                surface_flux_values[v, primary_index, primary_side, primary_element] = (flux[v] +
                                                                                        0.5f0 *
                                                                                        noncons_primary[v])
                surface_flux_values[v, secondary_index, secondary_side, secondary_element] = -(flux[v] +
                                                                                               0.5f0 *
                                                                                               noncons_secondary[v])
            end

            # increment the index of the coordinate system in the secondary element
            secondary_index += secondary_index_increment
        end
    end

    return nothing
end

# move the approximate solution onto physical boundaries within a "right-handed" element
function prolong2boundaries!(cache, u,
                             mesh::UnstructuredMesh2D,
                             equations, surface_integral, dg::DG,
                             boundary_indices = eachboundary(dg, cache))
    @unpack boundaries = cache
    @unpack element_id, element_side_id = boundaries
    boundaries_u = boundaries.u

    @threaded for boundary in boundary_indices
        element = element_id[boundary]
        side = element_side_id[boundary]

        if side == 1
            for l in eachnode(dg), v in eachvariable(equations)
                boundaries_u[v, l, boundary] = u[v, l, 1, element]
            end
        elseif side == 2
            for l in eachnode(dg), v in eachvariable(equations)
                boundaries_u[v, l, boundary] = u[v, nnodes(dg), l, element]
            end
        elseif side == 3
            for l in eachnode(dg), v in eachvariable(equations)
                boundaries_u[v, l, boundary] = u[v, l, nnodes(dg), element]
            end
        else # side == 4
            for l in eachnode(dg), v in eachvariable(equations)
                boundaries_u[v, l, boundary] = u[v, 1, l, element]
            end
        end
    end

    return nothing
end

function calc_boundary_flux!(cache, t, boundary_condition::BoundaryConditionPeriodic,
                             mesh::Union{UnstructuredMesh2D, P4estMesh, P4estMeshView,
                                         T8codeMesh},
                             equations, surface_integral, dg::DG)
    @assert isempty(eachboundary(dg, cache))
end

# Function barrier for type stability
function calc_boundary_flux!(cache, t, boundary_conditions,
                             mesh::Union{UnstructuredMesh2D, P4estMesh, P4estMeshView,
                                         T8codeMesh},
                             equations, surface_integral, dg::DG)
    @unpack boundary_condition_types, boundary_indices = boundary_conditions

    calc_boundary_flux_by_type!(cache, t, boundary_condition_types, boundary_indices,
                                mesh, equations, surface_integral, dg)
    return nothing
end

# Iterate over tuples of boundary condition types and associated indices
# in a type-stable way using "lispy tuple programming".
function calc_boundary_flux_by_type!(cache, t, BCs::NTuple{N, Any},
                                     BC_indices::NTuple{N, Vector{Int}},
                                     mesh::Union{UnstructuredMesh2D, P4estMesh,
                                                 T8codeMesh},
                                     equations, surface_integral, dg::DG) where {N}
    # Extract the boundary condition type and index vector
    boundary_condition = first(BCs)
    boundary_condition_indices = first(BC_indices)
    # Extract the remaining types and indices to be processed later
    remaining_boundary_conditions = Base.tail(BCs)
    remaining_boundary_condition_indices = Base.tail(BC_indices)

    # process the first boundary condition type
    calc_boundary_flux!(cache, t, boundary_condition, boundary_condition_indices,
                        mesh, equations, surface_integral, dg)

    # recursively call this method with the unprocessed boundary types
    calc_boundary_flux_by_type!(cache, t, remaining_boundary_conditions,
                                remaining_boundary_condition_indices,
                                mesh, equations, surface_integral, dg)

    return nothing
end

# terminate the type-stable iteration over tuples
function calc_boundary_flux_by_type!(cache, t, BCs::Tuple{}, BC_indices::Tuple{},
                                     mesh::Union{UnstructuredMesh2D, P4estMesh,
                                                 T8codeMesh},
                                     equations, surface_integral, dg::DG)
    nothing
end

function calc_boundary_flux!(cache, t, boundary_condition::BC, boundary_indexing,
                             mesh::UnstructuredMesh2D, equations,
                             surface_integral, dg::DG) where {BC}
    @unpack surface_flux_values = cache.elements
    @unpack element_id, element_side_id = cache.boundaries

    @threaded for local_index in eachindex(boundary_indexing)
        # use the local index to get the global boundary index from the pre-sorted list
        boundary = boundary_indexing[local_index]

        # get the element and side IDs on the boundary element
        element = element_id[boundary]
        side = element_side_id[boundary]

        # calc boundary flux on the current boundary interface
        for node in eachnode(dg)
            calc_boundary_flux!(surface_flux_values, t, boundary_condition,
                                mesh, have_nonconservative_terms(equations),
                                equations, surface_integral, dg, cache,
                                node, side, element, boundary)
        end
    end

    return nothing
end

# inlined version of the boundary flux calculation along a physical interface where the
# boundary flux values are set according to a particular `boundary_condition` function
@inline function calc_boundary_flux!(surface_flux_values, t, boundary_condition,
                                     mesh::UnstructuredMesh2D,
                                     have_nonconservative_terms::False, equations,
                                     surface_integral, dg::DG, cache,
                                     node_index, side_index, element_index,
                                     boundary_index)
    @unpack normal_directions = cache.elements
    @unpack u, node_coordinates = cache.boundaries
    @unpack surface_flux = surface_integral

    # pull the inner solution state from the boundary u values on the boundary element
    u_inner = get_node_vars(u, equations, dg, node_index, boundary_index)

    # pull the outward pointing (normal) directional vector
    outward_direction = get_surface_normal(normal_directions, node_index, side_index,
                                           element_index)

    # get the external solution values from the prescribed external state
    x = get_node_coords(node_coordinates, equations, dg, node_index, boundary_index)

    # Call pointwise numerical flux function in the normal direction on the boundary
    flux = boundary_condition(u_inner, outward_direction, x, t, surface_flux, equations)

    for v in eachvariable(equations)
        surface_flux_values[v, node_index, side_index, element_index] = flux[v]
    end

    return nothing
end

# inlined version of the boundary flux and nonconseravtive terms calculation along a
# physical interface. The conservative portion of the boundary flux values
# are set according to a particular `boundary_condition` function
# Note, it is necessary to set and add in the nonconservative values because
# the upper left/lower right diagonal terms have been peeled off due to the use of
# `derivative_split` from `dg.basis` in [`flux_differencing_kernel!`](@ref)
@inline function calc_boundary_flux!(surface_flux_values, t, boundary_condition,
                                     mesh::UnstructuredMesh2D,
                                     have_nonconservative_terms::True, equations,
                                     surface_integral, dg::DG, cache,
                                     node_index, side_index, element_index,
                                     boundary_index)
    @unpack normal_directions = cache.elements
    @unpack u, node_coordinates = cache.boundaries

    # pull the inner solution state from the boundary u values on the boundary element
    u_inner = get_node_vars(u, equations, dg, node_index, boundary_index)

    # pull the outward pointing (normal) directional vector
    outward_direction = get_surface_normal(normal_directions, node_index, side_index,
                                           element_index)

    # get the external solution values from the prescribed external state
    x = get_node_coords(node_coordinates, equations, dg, node_index, boundary_index)

    # Call pointwise numerical flux functions for the conservative and nonconservative part
    # in the normal direction on the boundary
    flux, noncons_flux = boundary_condition(u_inner, outward_direction, x, t,
                                            surface_integral.surface_flux, equations)

    for v in eachvariable(equations)
        # Note the factor 0.5 necessary for the nonconservative fluxes based on
        # the interpretation of global SBP operators coupled discontinuously via
        # central fluxes/SATs
        surface_flux_values[v, node_index, side_index, element_index] = flux[v] +
                                                                        0.5f0 *
                                                                        noncons_flux[v]
    end

    return nothing
end

# Note! The local side numbering for the unstructured quadrilateral element implementation differs
#       from the structured TreeMesh or StructuredMesh local side numbering:
#
#      TreeMesh/StructuredMesh sides   versus   UnstructuredMesh sides
#                  4                                  3
#          -----------------                  -----------------
#          |               |                  |               |
#          | ^ eta         |                  | ^ eta         |
#        1 | |             | 2              4 | |             | 2
#          | |             |                  | |             |
#          | ---> xi       |                  | ---> xi       |
#          -----------------                  -----------------
#                  3                                  1
# Therefore, we require a different surface integral routine here despite their similar structure.
function calc_surface_integral!(du, u, mesh::UnstructuredMesh2D,
                                equations, surface_integral, dg::DGSEM, cache,
                                element_indices = eachelement(dg, cache))
    @unpack boundary_interpolation = dg.basis
    @unpack surface_flux_values = cache.elements

    @threaded for element in element_indices
        for l in eachnode(dg), v in eachvariable(equations)
            # surface contribution along local sides 2 and 4 (fixed x and y varies)
            du[v, 1, l, element] += (surface_flux_values[v, l, 4, element]
                                     *
                                     boundary_interpolation[1, 1])
            du[v, nnodes(dg), l, element] += (surface_flux_values[v, l, 2, element]
                                              *
                                              boundary_interpolation[nnodes(dg), 2])
            # surface contribution along local sides 1 and 3 (fixed y and x varies)
            du[v, l, 1, element] += (surface_flux_values[v, l, 1, element]
                                     *
                                     boundary_interpolation[1, 1])
            du[v, l, nnodes(dg), element] += (surface_flux_values[v, l, 3, element]
                                              *
                                              boundary_interpolation[nnodes(dg), 2])
        end
    end

    return nothing
end

# This routine computes the maximum value of the discrete metric identities necessary to ensure
# that the approxmiation will be free-stream preserving (i.e. a constant solution remains constant)
# on a curvilinear mesh.
#   Note! Independent of the equation system and is only a check on the discrete mapping terms.
#         Can be used for a metric identities check on StructuredMesh{2} or UnstructuredMesh2D
function max_discrete_metric_identities(dg::DGSEM, cache,
                                        element_indices = eachelement(dg, cache))
    @unpack derivative_matrix = dg.basis
    @unpack contravariant_vectors = cache.elements

    ndims_ = size(contravariant_vectors, 1)

    metric_id_dx = zeros(eltype(contravariant_vectors), nnodes(dg), nnodes(dg))
    metric_id_dy = zeros(eltype(contravariant_vectors), nnodes(dg), nnodes(dg))

    max_metric_ids = zero(eltype(contravariant_vectors))

    for i in 1:ndims_, element in element_indices
        # compute D*Ja_1^i + Ja_2^i*D^T
        @views mul!(metric_id_dx, derivative_matrix,
                    contravariant_vectors[i, 1, :, :, element])
        @views mul!(metric_id_dy, contravariant_vectors[i, 2, :, :, element],
                    derivative_matrix')
        local_max_metric_ids = maximum(abs.(metric_id_dx + metric_id_dy))

        max_metric_ids = max(max_metric_ids, local_max_metric_ids)
    end

    return max_metric_ids
end
end # @muladd<|MERGE_RESOLUTION|>--- conflicted
+++ resolved
@@ -208,14 +208,9 @@
 # quadrilateral mesh
 function calc_interface_flux!(surface_flux_values,
                               mesh::UnstructuredMesh2D,
-<<<<<<< HEAD
-                              nonconservative_terms::False, equations,
+                              have_nonconservative_terms::False, equations,
                               surface_integral, dg::DG, cache,
                               interface_indices = eachinterface(dg, cache))
-=======
-                              have_nonconservative_terms::False, equations,
-                              surface_integral, dg::DG, cache)
->>>>>>> 97efba29
     @unpack surface_flux = surface_integral
     @unpack u, start_index, index_increment, element_ids, element_side_ids = cache.interfaces
     @unpack normal_directions = cache.elements
@@ -268,14 +263,9 @@
 # on an unstructured quadrilateral mesh
 function calc_interface_flux!(surface_flux_values,
                               mesh::UnstructuredMesh2D,
-<<<<<<< HEAD
-                              nonconservative_terms::True, equations,
+                              have_nonconservative_terms::True, equations,
                               surface_integral, dg::DG, cache,
                               interface_indices = eachinterface(dg, cache))
-=======
-                              have_nonconservative_terms::True, equations,
-                              surface_integral, dg::DG, cache)
->>>>>>> 97efba29
     surface_flux, nonconservative_flux = surface_integral.surface_flux
     @unpack u, start_index, index_increment, element_ids, element_side_ids = cache.interfaces
     @unpack normal_directions = cache.elements
