# By default, Julia/LLVM does not use fused multiply-add operations (FMAs).
# Since these FMAs can increase the performance of many numerical algorithms,
# we need to opt-in explicitly.
# See https://ranocha.de/blog/Optimizing_EC_Trixi for further details.
@muladd begin
#! format: noindent

# This method is called when a SemidiscretizationHyperbolic is constructed.
# It constructs the basic `cache` used throughout the simulation to compute
# the RHS etc.
function create_cache(mesh::UnstructuredMesh2D, equations,
                      dg::DG, RealT, uEltype)
    elements = init_elements(mesh, equations, dg.basis, RealT, uEltype)

    interfaces = init_interfaces(mesh, elements)

    boundaries = init_boundaries(mesh, elements)

    cache = (; elements, interfaces, boundaries)

    # perform a check on the sufficient metric identities condition for free-stream preservation
    # and halt computation if it fails
    # For `Float64`, this gives 1.8189894035458565e-12
    # For `Float32`, this gives 1.1920929f-5
    atol = max(100 * eps(RealT), eps(RealT)^convert(RealT, 0.75f0))
    if !isapprox(max_discrete_metric_identities(dg, cache), 0, atol = atol)
        error("metric terms fail free-stream preservation check with maximum error $(max_discrete_metric_identities(dg, cache))")
    end

    # Add specialized parts of the cache required to compute the flux differencing volume integral
    cache = (; cache...,
             create_cache(mesh, equations, dg.volume_integral, dg, uEltype)...)

    return cache
end

function rhs!(du, u, t,
              mesh::UnstructuredMesh2D, equations,
              boundary_conditions, source_terms::Source,
              dg::DG, cache,
              element_indices = eachelement(dg, cache),
              interface_indices = eachinterface(dg, cache),
              boundary_indices = eachboundary(dg, cache),
              mortar_indices = nothing) where {Source}
    # Reset du
    @trixi_timeit timer() "reset ∂u/∂t" reset_du!(du, dg, cache, element_indices)

    # Calculate volume integral
    @trixi_timeit timer() "volume integral" begin
        calc_volume_integral!(du, u, mesh,
                              have_nonconservative_terms(equations), equations,
                              dg.volume_integral, dg, cache,
                              element_indices, interface_indices)
    end

    # Prolong solution to interfaces
    @trixi_timeit timer() "prolong2interfaces" begin
<<<<<<< HEAD
        prolong2interfaces!(cache, u, mesh, equations,
                            dg.surface_integral, dg, interface_indices)
=======
        prolong2interfaces!(cache, u, mesh, equations, dg)
>>>>>>> da9e72e8
    end

    # Calculate interface fluxes
    @trixi_timeit timer() "interface flux" begin
        calc_interface_flux!(cache.elements.surface_flux_values, mesh,
                             have_nonconservative_terms(equations), equations,
                             dg.surface_integral, dg, cache, interface_indices)
    end

    # Prolong solution to boundaries
    @trixi_timeit timer() "prolong2boundaries" begin
        prolong2boundaries!(cache, u, mesh, equations,
                            dg.surface_integral, dg, boundary_indices)
    end

    # TODO: Boundary Orientations?
    # Calculate boundary fluxes
    @trixi_timeit timer() "boundary flux" begin
        calc_boundary_flux!(cache, t, boundary_conditions, mesh, equations,
                            dg.surface_integral, dg)
    end

    # Calculate surface integrals
    @trixi_timeit timer() "surface integral" begin
        calc_surface_integral!(du, u, mesh, equations,
                               dg.surface_integral, dg, cache, element_indices)
    end

    # Apply Jacobian from mapping to reference element
    #  Note! this routine is reused from dgsem_structured/dg_2d.jl
    @trixi_timeit timer() "Jacobian" apply_jacobian!(du, mesh, equations, dg, cache,
                                                     element_indices)

    # Calculate source terms
    @trixi_timeit timer() "source terms" begin
        calc_sources!(du, u, t, source_terms, equations, dg, cache,
                      element_indices)
    end

    return nothing
end

function calc_volume_integral!(du, u,
                               mesh::UnstructuredMesh2D,
                               nonconservative_terms, equations,
                               volume_integral::VolumeIntegralShockCapturingHG,
                               dg::DGSEM, cache,
                               element_indices = eachelement(dg, cache),
                               interface_indices = eachinterface(dg, cache))
    @unpack volume_flux_dg, volume_flux_fv, indicator = volume_integral

    # Calculate blending factors α: u = u_DG * (1 - α) + u_FV * α
    alpha = @trixi_timeit timer() "blending factors" indicator(u, mesh, equations, dg,
                                                               cache, element_indices,
                                                               interface_indices)

    # For `Float64`, this gives 1.8189894035458565e-12
    # For `Float32`, this gives 1.1920929f-5
    RealT = eltype(alpha)
    atol = max(100 * eps(RealT), eps(RealT)^convert(RealT, 0.75f0))
    @threaded for element in element_indices
        alpha_element = alpha[element]
        # Clip blending factor for values close to zero (-> pure DG)
        dg_only = isapprox(alpha_element, 0, atol = atol)

        if dg_only
            flux_differencing_kernel!(du, u, element, mesh,
                                      nonconservative_terms, equations,
                                      volume_flux_dg, dg, cache)
        else
            # Calculate DG volume integral contribution
            flux_differencing_kernel!(du, u, element, mesh,
                                      nonconservative_terms, equations,
                                      volume_flux_dg, dg, cache, 1 - alpha_element)

            # Calculate FV volume integral contribution
            fv_kernel!(du, u, mesh, nonconservative_terms, equations, volume_flux_fv,
                       dg, cache, element, alpha_element)
        end
    end

    return nothing
end

# prolong the solution into the convenience array in the interior interface container
# Note! this routine is for quadrilateral elements with "right-handed" orientation
<<<<<<< HEAD
function prolong2interfaces!(cache, u,
                             mesh::UnstructuredMesh2D,
                             equations, surface_integral, dg::DG,
                             interface_indices = eachinterface(dg, cache))
=======
function prolong2interfaces!(cache, u, mesh::UnstructuredMesh2D, equations, dg::DG)
>>>>>>> da9e72e8
    @unpack interfaces = cache
    @unpack element_ids, element_side_ids = interfaces
    interfaces_u = interfaces.u

    @threaded for interface in interface_indices
        primary_element = element_ids[1, interface]
        secondary_element = element_ids[2, interface]

        primary_side = element_side_ids[1, interface]
        secondary_side = element_side_ids[2, interface]

        if primary_side == 1
            for i in eachnode(dg), v in eachvariable(equations)
                interfaces_u[1, v, i, interface] = u[v, i, 1,
                                                     primary_element]
            end
        elseif primary_side == 2
            for i in eachnode(dg), v in eachvariable(equations)
                interfaces_u[1, v, i, interface] = u[v, nnodes(dg), i,
                                                     primary_element]
            end
        elseif primary_side == 3
            for i in eachnode(dg), v in eachvariable(equations)
                interfaces_u[1, v, i, interface] = u[v, i, nnodes(dg),
                                                     primary_element]
            end
        else # primary_side == 4
            for i in eachnode(dg), v in eachvariable(equations)
                interfaces_u[1, v, i, interface] = u[v, 1, i,
                                                     primary_element]
            end
        end

        if secondary_side == 1
            for i in eachnode(dg), v in eachvariable(equations)
                interfaces_u[2, v, i, interface] = u[v, i, 1,
                                                     secondary_element]
            end
        elseif secondary_side == 2
            for i in eachnode(dg), v in eachvariable(equations)
                interfaces_u[2, v, i, interface] = u[v, nnodes(dg), i,
                                                     secondary_element]
            end
        elseif secondary_side == 3
            for i in eachnode(dg), v in eachvariable(equations)
                interfaces_u[2, v, i, interface] = u[v, i, nnodes(dg),
                                                     secondary_element]
            end
        else # secondary_side == 4
            for i in eachnode(dg), v in eachvariable(equations)
                interfaces_u[2, v, i, interface] = u[v, 1, i,
                                                     secondary_element]
            end
        end
    end

    return nothing
end

# compute the numerical flux interface coupling between two elements on an unstructured
# quadrilateral mesh
function calc_interface_flux!(surface_flux_values,
                              mesh::UnstructuredMesh2D,
                              nonconservative_terms::False, equations,
                              surface_integral, dg::DG, cache,
                              interface_indices = eachinterface(dg, cache))
    @unpack surface_flux = surface_integral
    @unpack u, start_index, index_increment, element_ids, element_side_ids = cache.interfaces
    @unpack normal_directions = cache.elements

    @threaded for interface in interface_indices
        # Get neighboring elements
        primary_element = element_ids[1, interface]
        secondary_element = element_ids[2, interface]

        # Get the local side id on which to compute the flux
        primary_side = element_side_ids[1, interface]
        secondary_side = element_side_ids[2, interface]

        # initial index for the coordinate system on the secondary element
        secondary_index = start_index[interface]

        # loop through the primary element coordinate system and compute the interface coupling
        for primary_index in eachnode(dg)
            # pull the primary and secondary states from the boundary u values
            u_ll = get_one_sided_surface_node_vars(u, equations, dg, 1, primary_index,
                                                   interface)
            u_rr = get_one_sided_surface_node_vars(u, equations, dg, 2, secondary_index,
                                                   interface)

            # pull the outward pointing (normal) directional vector
            #   Note! this assumes a conforming approximation, more must be done in terms of the normals
            #         for hanging nodes and other non-conforming approximation spaces
            outward_direction = get_surface_normal(normal_directions, primary_index,
                                                   primary_side, primary_element)

            # Call pointwise numerical flux with rotation. Direction is normalized inside this function
            flux = surface_flux(u_ll, u_rr, outward_direction, equations)

            # Copy flux back to primary/secondary element storage
            # Note the sign change for the normal flux in the secondary element!
            for v in eachvariable(equations)
                surface_flux_values[v, primary_index, primary_side, primary_element] = flux[v]
                surface_flux_values[v, secondary_index, secondary_side, secondary_element] = -flux[v]
            end

            # increment the index of the coordinate system in the secondary element
            secondary_index += index_increment[interface]
        end
    end

    return nothing
end

# compute the numerical flux interface with nonconservative terms coupling between two elements
# on an unstructured quadrilateral mesh
function calc_interface_flux!(surface_flux_values,
                              mesh::UnstructuredMesh2D,
                              nonconservative_terms::True, equations,
                              surface_integral, dg::DG, cache,
                              interface_indices = eachinterface(dg, cache))
    surface_flux, nonconservative_flux = surface_integral.surface_flux
    @unpack u, start_index, index_increment, element_ids, element_side_ids = cache.interfaces
    @unpack normal_directions = cache.elements

    @threaded for interface in interface_indices
        # Get the primary element index and local side index
        primary_element = element_ids[1, interface]
        primary_side = element_side_ids[1, interface]

        # Get neighboring element, local side index, and index increment on the
        # secondary element
        secondary_element = element_ids[2, interface]
        secondary_side = element_side_ids[2, interface]
        secondary_index_increment = index_increment[interface]

        secondary_index = start_index[interface]
        for primary_index in eachnode(dg)
            # pull the primary and secondary states from the boundary u values
            u_ll = get_one_sided_surface_node_vars(u, equations, dg, 1, primary_index,
                                                   interface)
            u_rr = get_one_sided_surface_node_vars(u, equations, dg, 2, secondary_index,
                                                   interface)

            # pull the outward pointing (normal) directional vector
            # Note! This assumes a conforming approximation, more must be done in terms
            # of the normals for hanging nodes and other non-conforming approximation spaces
            outward_direction = get_surface_normal(normal_directions, primary_index,
                                                   primary_side, primary_element)

            # Calculate the conservative portion of the numerical flux
            # Call pointwise numerical flux with rotation. Direction is normalized
            # inside this function
            flux = surface_flux(u_ll, u_rr, outward_direction, equations)

            # Compute both nonconservative fluxes
            noncons_primary = nonconservative_flux(u_ll, u_rr, outward_direction,
                                                   equations)
            noncons_secondary = nonconservative_flux(u_rr, u_ll, outward_direction,
                                                     equations)

            # Copy flux to primary and secondary element storage
            # Note the sign change for the components in the secondary element!
            for v in eachvariable(equations)
                # Note the factor 0.5 necessary for the nonconservative fluxes based on
                # the interpretation of global SBP operators coupled discontinuously via
                # central fluxes/SATs
                surface_flux_values[v, primary_index, primary_side, primary_element] = (flux[v] +
                                                                                        0.5f0 *
                                                                                        noncons_primary[v])
                surface_flux_values[v, secondary_index, secondary_side, secondary_element] = -(flux[v] +
                                                                                               0.5f0 *
                                                                                               noncons_secondary[v])
            end

            # increment the index of the coordinate system in the secondary element
            secondary_index += secondary_index_increment
        end
    end

    return nothing
end

# move the approximate solution onto physical boundaries within a "right-handed" element
function prolong2boundaries!(cache, u,
                             mesh::UnstructuredMesh2D,
                             equations, surface_integral, dg::DG,
                             boundary_indices = eachboundary(dg, cache))
    @unpack boundaries = cache
    @unpack element_id, element_side_id = boundaries
    boundaries_u = boundaries.u

    @threaded for boundary in boundary_indices
        element = element_id[boundary]
        side = element_side_id[boundary]

        if side == 1
            for l in eachnode(dg), v in eachvariable(equations)
                boundaries_u[v, l, boundary] = u[v, l, 1, element]
            end
        elseif side == 2
            for l in eachnode(dg), v in eachvariable(equations)
                boundaries_u[v, l, boundary] = u[v, nnodes(dg), l, element]
            end
        elseif side == 3
            for l in eachnode(dg), v in eachvariable(equations)
                boundaries_u[v, l, boundary] = u[v, l, nnodes(dg), element]
            end
        else # side == 4
            for l in eachnode(dg), v in eachvariable(equations)
                boundaries_u[v, l, boundary] = u[v, 1, l, element]
            end
        end
    end

    return nothing
end

# TODO: Taal dimension agnostic
function calc_boundary_flux!(cache, t, boundary_condition::BoundaryConditionPeriodic,
                             mesh::Union{UnstructuredMesh2D, P4estMesh, P4estMeshView,
                                         T8codeMesh},
                             equations, surface_integral, dg::DG)
    @assert isempty(eachboundary(dg, cache))
end

# Function barrier for type stability
function calc_boundary_flux!(cache, t, boundary_conditions,
                             mesh::Union{UnstructuredMesh2D, P4estMesh, P4estMeshView,
                                         T8codeMesh},
                             equations, surface_integral, dg::DG)
    @unpack boundary_condition_types, boundary_indices = boundary_conditions

    calc_boundary_flux_by_type!(cache, t, boundary_condition_types, boundary_indices,
                                mesh, equations, surface_integral, dg)
    return nothing
end

# Iterate over tuples of boundary condition types and associated indices
# in a type-stable way using "lispy tuple programming".
function calc_boundary_flux_by_type!(cache, t, BCs::NTuple{N, Any},
                                     BC_indices::NTuple{N, Vector{Int}},
                                     mesh::Union{UnstructuredMesh2D, P4estMesh,
                                                 T8codeMesh},
                                     equations, surface_integral, dg::DG) where {N}
    # Extract the boundary condition type and index vector
    boundary_condition = first(BCs)
    boundary_condition_indices = first(BC_indices)
    # Extract the remaining types and indices to be processed later
    remaining_boundary_conditions = Base.tail(BCs)
    remaining_boundary_condition_indices = Base.tail(BC_indices)

    # process the first boundary condition type
    calc_boundary_flux!(cache, t, boundary_condition, boundary_condition_indices,
                        mesh, equations, surface_integral, dg)

    # recursively call this method with the unprocessed boundary types
    calc_boundary_flux_by_type!(cache, t, remaining_boundary_conditions,
                                remaining_boundary_condition_indices,
                                mesh, equations, surface_integral, dg)

    return nothing
end

# terminate the type-stable iteration over tuples
function calc_boundary_flux_by_type!(cache, t, BCs::Tuple{}, BC_indices::Tuple{},
                                     mesh::Union{UnstructuredMesh2D, P4estMesh,
                                                 T8codeMesh},
                                     equations, surface_integral, dg::DG)
    nothing
end

function calc_boundary_flux!(cache, t, boundary_condition::BC, boundary_indexing,
                             mesh::UnstructuredMesh2D, equations,
                             surface_integral, dg::DG) where {BC}
    @unpack surface_flux_values = cache.elements
    @unpack element_id, element_side_id = cache.boundaries

    @threaded for local_index in eachindex(boundary_indexing)
        # use the local index to get the global boundary index from the pre-sorted list
        boundary = boundary_indexing[local_index]

        # get the element and side IDs on the boundary element
        element = element_id[boundary]
        side = element_side_id[boundary]

        # calc boundary flux on the current boundary interface
        for node in eachnode(dg)
            calc_boundary_flux!(surface_flux_values, t, boundary_condition,
                                mesh, have_nonconservative_terms(equations),
                                equations, surface_integral, dg, cache,
                                node, side, element, boundary)
        end
    end
end

# inlined version of the boundary flux calculation along a physical interface where the
# boundary flux values are set according to a particular `boundary_condition` function
@inline function calc_boundary_flux!(surface_flux_values, t, boundary_condition,
                                     mesh::UnstructuredMesh2D,
                                     nonconservative_terms::False, equations,
                                     surface_integral, dg::DG, cache,
                                     node_index, side_index, element_index,
                                     boundary_index)
    @unpack normal_directions = cache.elements
    @unpack u, node_coordinates = cache.boundaries
    @unpack surface_flux = surface_integral

    # pull the inner solution state from the boundary u values on the boundary element
    u_inner = get_node_vars(u, equations, dg, node_index, boundary_index)

    # pull the outward pointing (normal) directional vector
    outward_direction = get_surface_normal(normal_directions, node_index, side_index,
                                           element_index)

    # get the external solution values from the prescribed external state
    x = get_node_coords(node_coordinates, equations, dg, node_index, boundary_index)

    # Call pointwise numerical flux function in the normal direction on the boundary
    flux = boundary_condition(u_inner, outward_direction, x, t, surface_flux, equations)

    for v in eachvariable(equations)
        surface_flux_values[v, node_index, side_index, element_index] = flux[v]
    end
end

# inlined version of the boundary flux and nonconseravtive terms calculation along a
# physical interface. The conservative portion of the boundary flux values
# are set according to a particular `boundary_condition` function
# Note, it is necessary to set and add in the nonconservative values because
# the upper left/lower right diagonal terms have been peeled off due to the use of
# `derivative_split` from `dg.basis` in [`flux_differencing_kernel!`](@ref)
@inline function calc_boundary_flux!(surface_flux_values, t, boundary_condition,
                                     mesh::UnstructuredMesh2D,
                                     nonconservative_terms::True, equations,
                                     surface_integral, dg::DG, cache,
                                     node_index, side_index, element_index,
                                     boundary_index)
    @unpack normal_directions = cache.elements
    @unpack u, node_coordinates = cache.boundaries

    # pull the inner solution state from the boundary u values on the boundary element
    u_inner = get_node_vars(u, equations, dg, node_index, boundary_index)

    # pull the outward pointing (normal) directional vector
    outward_direction = get_surface_normal(normal_directions, node_index, side_index,
                                           element_index)

    # get the external solution values from the prescribed external state
    x = get_node_coords(node_coordinates, equations, dg, node_index, boundary_index)

    # Call pointwise numerical flux functions for the conservative and nonconservative part
    # in the normal direction on the boundary
    flux, noncons_flux = boundary_condition(u_inner, outward_direction, x, t,
                                            surface_integral.surface_flux, equations)

    for v in eachvariable(equations)
        # Note the factor 0.5 necessary for the nonconservative fluxes based on
        # the interpretation of global SBP operators coupled discontinuously via
        # central fluxes/SATs
        surface_flux_values[v, node_index, side_index, element_index] = flux[v] +
                                                                        0.5f0 *
                                                                        noncons_flux[v]
    end
end

# Note! The local side numbering for the unstructured quadrilateral element implementation differs
#       from the structured TreeMesh or StructuredMesh local side numbering:
#
#      TreeMesh/StructuredMesh sides   versus   UnstructuredMesh sides
#                  4                                  3
#          -----------------                  -----------------
#          |               |                  |               |
#          | ^ eta         |                  | ^ eta         |
#        1 | |             | 2              4 | |             | 2
#          | |             |                  | |             |
#          | ---> xi       |                  | ---> xi       |
#          -----------------                  -----------------
#                  3                                  1
# Therefore, we require a different surface integral routine here despite their similar structure.
function calc_surface_integral!(du, u, mesh::UnstructuredMesh2D,
                                equations, surface_integral, dg::DGSEM, cache,
                                element_indices = eachelement(dg, cache))
    @unpack boundary_interpolation = dg.basis
    @unpack surface_flux_values = cache.elements

    @threaded for element in element_indices
        for l in eachnode(dg), v in eachvariable(equations)
            # surface contribution along local sides 2 and 4 (fixed x and y varies)
            du[v, 1, l, element] += (surface_flux_values[v, l, 4, element]
                                     *
                                     boundary_interpolation[1, 1])
            du[v, nnodes(dg), l, element] += (surface_flux_values[v, l, 2, element]
                                              *
                                              boundary_interpolation[nnodes(dg), 2])
            # surface contribution along local sides 1 and 3 (fixed y and x varies)
            du[v, l, 1, element] += (surface_flux_values[v, l, 1, element]
                                     *
                                     boundary_interpolation[1, 1])
            du[v, l, nnodes(dg), element] += (surface_flux_values[v, l, 3, element]
                                              *
                                              boundary_interpolation[nnodes(dg), 2])
        end
    end

    return nothing
end

# This routine computes the maximum value of the discrete metric identities necessary to ensure
# that the approxmiation will be free-stream preserving (i.e. a constant solution remains constant)
# on a curvilinear mesh.
#   Note! Independent of the equation system and is only a check on the discrete mapping terms.
#         Can be used for a metric identities check on StructuredMesh{2} or UnstructuredMesh2D
function max_discrete_metric_identities(dg::DGSEM, cache,
                                        element_indices = eachelement(dg, cache))
    @unpack derivative_matrix = dg.basis
    @unpack contravariant_vectors = cache.elements

    ndims_ = size(contravariant_vectors, 1)

    metric_id_dx = zeros(eltype(contravariant_vectors), nnodes(dg), nnodes(dg))
    metric_id_dy = zeros(eltype(contravariant_vectors), nnodes(dg), nnodes(dg))

    max_metric_ids = zero(eltype(contravariant_vectors))

    for i in 1:ndims_, element in element_indices
        # compute D*Ja_1^i + Ja_2^i*D^T
        @views mul!(metric_id_dx, derivative_matrix,
                    contravariant_vectors[i, 1, :, :, element])
        @views mul!(metric_id_dy, contravariant_vectors[i, 2, :, :, element],
                    derivative_matrix')
        local_max_metric_ids = maximum(abs.(metric_id_dx + metric_id_dy))

        max_metric_ids = max(max_metric_ids, local_max_metric_ids)
    end

    return max_metric_ids
end
end # @muladd<|MERGE_RESOLUTION|>--- conflicted
+++ resolved
@@ -55,12 +55,7 @@
 
     # Prolong solution to interfaces
     @trixi_timeit timer() "prolong2interfaces" begin
-<<<<<<< HEAD
-        prolong2interfaces!(cache, u, mesh, equations,
-                            dg.surface_integral, dg, interface_indices)
-=======
-        prolong2interfaces!(cache, u, mesh, equations, dg)
->>>>>>> da9e72e8
+        prolong2interfaces!(cache, u, mesh, equations, dg, interface_indices)
     end
 
     # Calculate interface fluxes
@@ -147,14 +142,10 @@
 
 # prolong the solution into the convenience array in the interior interface container
 # Note! this routine is for quadrilateral elements with "right-handed" orientation
-<<<<<<< HEAD
 function prolong2interfaces!(cache, u,
                              mesh::UnstructuredMesh2D,
-                             equations, surface_integral, dg::DG,
+                             equations, dg::DG,
                              interface_indices = eachinterface(dg, cache))
-=======
-function prolong2interfaces!(cache, u, mesh::UnstructuredMesh2D, equations, dg::DG)
->>>>>>> da9e72e8
     @unpack interfaces = cache
     @unpack element_ids, element_side_ids = interfaces
     interfaces_u = interfaces.u
