# By default, Julia/LLVM does not use fused multiply-add operations (FMAs).
# Since these FMAs can increase the performance of many numerical algorithms,
# we need to opt-in explicitly.
# See https://ranocha.de/blog/Optimizing_EC_Trixi for further details.
@muladd begin
#! format: noindent

#=
`weak_form_kernel!` is only implemented for conserved terms as
non-conservative terms should always be discretized in conjunction with a flux-splitting scheme,
see `flux_differencing_kernel!`.
This treatment is required to achieve, e.g., entropy-stability or well-balancedness.
See also https://github.com/trixi-framework/Trixi.jl/issues/1671#issuecomment-1765644064
=#
@inline function weak_form_kernel!(du, u,
                                   element,
                                   mesh::Union{StructuredMesh{2}, StructuredMeshView{2},
                                               UnstructuredMesh2D, P4estMesh{2},
                                               P4estMeshView{2}, T8codeMesh{2}},
                                   have_nonconservative_terms::False, equations,
                                   dg::DGSEM, cache, alpha = true)
    # true * [some floating point value] == [exactly the same floating point value]
    # This can (hopefully) be optimized away due to constant propagation.
    @unpack derivative_dhat = dg.basis
    @unpack contravariant_vectors = cache.elements

    for j in eachnode(dg), i in eachnode(dg)
        u_node = get_node_vars(u, equations, dg, i, j, element)

        flux1 = flux(u_node, 1, equations)
        flux2 = flux(u_node, 2, equations)

        # Compute the contravariant flux by taking the scalar product of the
        # first contravariant vector Ja^1 and the flux vector
        Ja11, Ja12 = get_contravariant_vector(1, contravariant_vectors, i, j, element)
        contravariant_flux1 = Ja11 * flux1 + Ja12 * flux2
        for ii in eachnode(dg)
            multiply_add_to_node_vars!(du, alpha * derivative_dhat[ii, i],
                                       contravariant_flux1, equations, dg,
                                       ii, j, element)
        end

        # Compute the contravariant flux by taking the scalar product of the
        # second contravariant vector Ja^2 and the flux vector
        Ja21, Ja22 = get_contravariant_vector(2, contravariant_vectors, i, j, element)
        contravariant_flux2 = Ja21 * flux1 + Ja22 * flux2
        for jj in eachnode(dg)
            multiply_add_to_node_vars!(du, alpha * derivative_dhat[jj, j],
                                       contravariant_flux2, equations, dg,
                                       i, jj, element)
        end
    end

    return nothing
end

@inline function flux_differencing_kernel!(du, u,
                                           element,
                                           mesh::Union{StructuredMesh{2},
                                                       StructuredMeshView{2},
                                                       UnstructuredMesh2D, P4estMesh{2},
                                                       T8codeMesh{2}},
                                           have_nonconservative_terms::False, equations,
                                           volume_flux, dg::DGSEM, cache, alpha = true)
    @unpack derivative_split = dg.basis
    @unpack contravariant_vectors = cache.elements

    # Calculate volume integral in one element
    for j in eachnode(dg), i in eachnode(dg)
        u_node = get_node_vars(u, equations, dg, i, j, element)

        # pull the contravariant vectors in each coordinate direction
        Ja1_node = get_contravariant_vector(1, contravariant_vectors, i, j, element)
        Ja2_node = get_contravariant_vector(2, contravariant_vectors, i, j, element)

        # All diagonal entries of `derivative_split` are zero. Thus, we can skip
        # the computation of the diagonal terms. In addition, we use the symmetry
        # of the `volume_flux` to save half of the possible two-point flux
        # computations.

        # x direction
        for ii in (i + 1):nnodes(dg)
            u_node_ii = get_node_vars(u, equations, dg, ii, j, element)
            # pull the contravariant vectors and compute the average
            Ja1_node_ii = get_contravariant_vector(1, contravariant_vectors,
                                                   ii, j, element)
            # average mapping terms in first coordinate direction,
            # used as normal vector in the flux computation
            Ja1_avg = 0.5f0 * (Ja1_node + Ja1_node_ii)
            # compute the contravariant sharp flux in the direction of the
            # averaged contravariant vector
            fluxtilde1 = volume_flux(u_node, u_node_ii, Ja1_avg, equations)
            multiply_add_to_node_vars!(du, alpha * derivative_split[i, ii], fluxtilde1,
                                       equations, dg, i, j, element)
            multiply_add_to_node_vars!(du, alpha * derivative_split[ii, i], fluxtilde1,
                                       equations, dg, ii, j, element)
        end

        # y direction
        for jj in (j + 1):nnodes(dg)
            u_node_jj = get_node_vars(u, equations, dg, i, jj, element)
            # pull the contravariant vectors and compute the average
            Ja2_node_jj = get_contravariant_vector(2, contravariant_vectors,
                                                   i, jj, element)
            # average mapping terms in second coordinate direction,
            # used as normal vector in the flux computation
            Ja2_avg = 0.5f0 * (Ja2_node + Ja2_node_jj)
            # compute the contravariant sharp flux in the direction of the
            # averaged contravariant vector
            fluxtilde2 = volume_flux(u_node, u_node_jj, Ja2_avg, equations)
            multiply_add_to_node_vars!(du, alpha * derivative_split[j, jj], fluxtilde2,
                                       equations, dg, i, j, element)
            multiply_add_to_node_vars!(du, alpha * derivative_split[jj, j], fluxtilde2,
                                       equations, dg, i, jj, element)
        end
    end

    return nothing
end

@inline function flux_differencing_kernel!(du, u,
                                           element,
                                           mesh::Union{StructuredMesh{2},
                                                       StructuredMeshView{2},
                                                       UnstructuredMesh2D, P4estMesh{2},
                                                       T8codeMesh{2}},
                                           have_nonconservative_terms::True, equations,
                                           volume_flux, dg::DGSEM, cache, alpha = true)
    flux_differencing_kernel!(du, u, element, mesh, have_nonconservative_terms,
                              combine_conservative_and_nonconservative_fluxes(volume_flux,
                                                                              equations),
                              equations,
                              volume_flux,
                              dg, cache, alpha)
    return nothing
end

@inline function flux_differencing_kernel!(du, u,
                                           element,
                                           mesh::Union{StructuredMesh{2},
                                                       StructuredMeshView{2},
                                                       UnstructuredMesh2D, P4estMesh{2},
                                                       T8codeMesh{2}},
                                           have_nonconservative_terms::True,
                                           combine_conservative_and_nonconservative_fluxes::False,
                                           equations,
                                           volume_flux, dg::DGSEM, cache, alpha = true)
    @unpack derivative_split = dg.basis
    @unpack contravariant_vectors = cache.elements
    symmetric_flux, nonconservative_flux = volume_flux

    # Apply the symmetric flux as usual
    flux_differencing_kernel!(du, u, element, mesh, False(), equations, symmetric_flux,
                              dg, cache, alpha)

    # Calculate the remaining volume terms using the nonsymmetric generalized flux
    for j in eachnode(dg), i in eachnode(dg)
        u_node = get_node_vars(u, equations, dg, i, j, element)

        # pull the contravariant vectors in each coordinate direction
        Ja1_node = get_contravariant_vector(1, contravariant_vectors, i, j, element)
        Ja2_node = get_contravariant_vector(2, contravariant_vectors, i, j, element)

        # The diagonal terms are zero since the diagonal of `derivative_split`
        # is zero. We ignore this for now.
        # In general, nonconservative fluxes can depend on both the contravariant
        # vectors (normal direction) at the current node and the averaged ones.
        # Thus, we need to pass both to the nonconservative flux.

        # x direction
        integral_contribution = zero(u_node)
        for ii in eachnode(dg)
            u_node_ii = get_node_vars(u, equations, dg, ii, j, element)
            # pull the contravariant vectors and compute the average
            Ja1_node_ii = get_contravariant_vector(1, contravariant_vectors,
                                                   ii, j, element)
            # average mapping terms in first coordinate direction,
            # used as normal vector in the flux computation
            Ja1_avg = 0.5f0 * (Ja1_node + Ja1_node_ii)
            # Compute the contravariant nonconservative flux.
            fluxtilde1 = nonconservative_flux(u_node, u_node_ii, Ja1_avg,
                                              equations)
            integral_contribution = integral_contribution +
                                    derivative_split[i, ii] * fluxtilde1
        end

        # y direction
        for jj in eachnode(dg)
            u_node_jj = get_node_vars(u, equations, dg, i, jj, element)
            # pull the contravariant vectors and compute the average
            Ja2_node_jj = get_contravariant_vector(2, contravariant_vectors,
                                                   i, jj, element)
            # average mapping terms in second coordinate direction,
            # used as normal vector in the flux computation
            Ja2_avg = 0.5f0 * (Ja2_node + Ja2_node_jj)
            # compute the contravariant nonconservative flux in the direction of the
            # averaged contravariant vector
            fluxtilde2 = nonconservative_flux(u_node, u_node_jj, Ja2_avg,
                                              equations)
            integral_contribution = integral_contribution +
                                    derivative_split[j, jj] * fluxtilde2
        end

        # The factor 0.5 cancels the factor 2 in the flux differencing form
        multiply_add_to_node_vars!(du, alpha * 0.5f0, integral_contribution, equations,
                                   dg, i, j, element)
    end

    return nothing
end

@inline function flux_differencing_kernel!(du, u,
                                           element,
                                           mesh::Union{StructuredMesh{2},
                                                       StructuredMeshView{2},
                                                       UnstructuredMesh2D, P4estMesh{2},
                                                       T8codeMesh{2}},
                                           have_nonconservative_terms::True,
                                           combine_conservative_and_nonconservative_fluxes::True,
                                           equations,
                                           volume_flux, dg::DGSEM, cache, alpha = true)
    @unpack derivative_split = dg.basis
    @unpack contravariant_vectors = cache.elements

    # Calculate volume integral in one element
    for j in eachnode(dg), i in eachnode(dg)
        u_node = get_node_vars(u, equations, dg, i, j, element)

        # pull the contravariant vectors in each coordinate direction
        Ja1_node = get_contravariant_vector(1, contravariant_vectors, i, j, element)
        Ja2_node = get_contravariant_vector(2, contravariant_vectors, i, j, element)

        # All diagonal entries of `derivative_split` are zero. Thus, we can skip
        # the computation of the diagonal terms. In addition, we use the symmetry
        # of the `volume_flux` to save half of the possible two-point flux
        # computations.

        # x direction
        for ii in (i + 1):nnodes(dg)
            u_node_ii = get_node_vars(u, equations, dg, ii, j, element)
            # pull the contravariant vectors and compute the average
            Ja1_node_ii = get_contravariant_vector(1, contravariant_vectors,
                                                   ii, j, element)
            # average mapping terms in first coordinate direction,
            # used as normal vector in the flux computation
            Ja1_avg = 0.5f0 * (Ja1_node + Ja1_node_ii)
            # compute the contravariant sharp flux in the direction of the
            # averaged contravariant vector
            fluxtilde1_left, fluxtilde1_right = volume_flux(u_node, u_node_ii, Ja1_avg,
                                                            equations)
            multiply_add_to_node_vars!(du, alpha * derivative_split[i, ii],
                                       fluxtilde1_left,
                                       equations, dg, i, j, element)
            multiply_add_to_node_vars!(du, alpha * derivative_split[ii, i],
                                       fluxtilde1_right,
                                       equations, dg, ii, j, element)
        end

        # y direction
        for jj in (j + 1):nnodes(dg)
            u_node_jj = get_node_vars(u, equations, dg, i, jj, element)
            # pull the contravariant vectors and compute the average
            Ja2_node_jj = get_contravariant_vector(2, contravariant_vectors,
                                                   i, jj, element)
            # average mapping terms in second coordinate direction,
            # used as normal vector in the flux computation
            Ja2_avg = 0.5f0 * (Ja2_node + Ja2_node_jj)
            # compute the contravariant sharp flux in the direction of the
            # averaged contravariant vector
            fluxtilde2_left, fluxtilde2_right = volume_flux(u_node, u_node_jj, Ja2_avg,
                                                            equations)
            multiply_add_to_node_vars!(du, alpha * derivative_split[j, jj],
                                       fluxtilde2_left,
                                       equations, dg, i, j, element)
            multiply_add_to_node_vars!(du, alpha * derivative_split[jj, j],
                                       fluxtilde2_right,
                                       equations, dg, i, jj, element)
        end
    end

    return nothing
end

# Compute the normal flux for the FV method on curvilinear subcells, see
# Hennemann, Rueda-Ramírez, Hindenlang, Gassner (2020)
# "A provably entropy stable subcell shock capturing approach for high order split form DG for the compressible Euler equations"
# [arXiv: 2008.12044v2](https://arxiv.org/pdf/2008.12044)
@inline function calcflux_fv!(fstar1_L, fstar1_R, fstar2_L, fstar2_R, u,
                              mesh::Union{StructuredMesh{2}, StructuredMeshView{2},
                                          UnstructuredMesh2D,
                                          P4estMesh{2}, T8codeMesh{2}},
                              have_nonconservative_terms::False, equations,
                              volume_flux_fv, dg::DGSEM, element, cache)
    @unpack contravariant_vectors = cache.elements
    @unpack weights, derivative_matrix = dg.basis

    # Performance improvement if the metric terms of the subcell FV method are only computed
    # once at the beginning of the simulation, instead of at every Runge-Kutta stage
    fstar1_L[:, 1, :] .= zero(eltype(fstar1_L))
    fstar1_L[:, nnodes(dg) + 1, :] .= zero(eltype(fstar1_L))
    fstar1_R[:, 1, :] .= zero(eltype(fstar1_R))
    fstar1_R[:, nnodes(dg) + 1, :] .= zero(eltype(fstar1_R))

    for j in eachnode(dg)
        normal_direction = get_contravariant_vector(1, contravariant_vectors,
                                                    1, j, element)

        for i in 2:nnodes(dg)
            u_ll = get_node_vars(u, equations, dg, i - 1, j, element)
            u_rr = get_node_vars(u, equations, dg, i, j, element)

            # Compute freestream-preserving normal vector for the finite volume flux.
            # This is the first equation in (B.53).
            for m in eachnode(dg)
                normal_direction += weights[i - 1] * derivative_matrix[i - 1, m] *
                                    get_contravariant_vector(1, contravariant_vectors,
                                                             m, j, element)
            end

            # Compute the contravariant flux
            contravariant_flux = volume_flux_fv(u_ll, u_rr, normal_direction, equations)

            set_node_vars!(fstar1_L, contravariant_flux, equations, dg, i, j)
            set_node_vars!(fstar1_R, contravariant_flux, equations, dg, i, j)
        end
    end

    fstar2_L[:, :, 1] .= zero(eltype(fstar2_L))
    fstar2_L[:, :, nnodes(dg) + 1] .= zero(eltype(fstar2_L))
    fstar2_R[:, :, 1] .= zero(eltype(fstar2_R))
    fstar2_R[:, :, nnodes(dg) + 1] .= zero(eltype(fstar2_R))

    for i in eachnode(dg)
        normal_direction = get_contravariant_vector(2, contravariant_vectors,
                                                    i, 1, element)

        for j in 2:nnodes(dg)
            u_ll = get_node_vars(u, equations, dg, i, j - 1, element)
            u_rr = get_node_vars(u, equations, dg, i, j, element)

            for m in eachnode(dg)
                normal_direction += weights[j - 1] * derivative_matrix[j - 1, m] *
                                    get_contravariant_vector(2, contravariant_vectors,
                                                             i, m, element)
            end

            # Compute the contravariant flux by taking the scalar product of the
            # normal vector and the flux vector
            contravariant_flux = volume_flux_fv(u_ll, u_rr, normal_direction, equations)

            set_node_vars!(fstar2_L, contravariant_flux, equations, dg, i, j)
            set_node_vars!(fstar2_R, contravariant_flux, equations, dg, i, j)
        end
    end

    return nothing
end

<<<<<<< HEAD
@inline function calcflux_fvO2!(fstar1_L, fstar1_R, fstar2_L, fstar2_R, u,
                              mesh::Union{StructuredMesh{2}, StructuredMeshView{2},
                                          UnstructuredMesh2D,
                                          P4estMesh{2}, T8codeMesh{2}},
                              have_nonconservative_terms::False, equations,
                              volume_flux_fv, dg::DGSEM, element, cache,
                              x_interfaces, reconstruction_mode, slope_limiter)
    @unpack contravariant_vectors = cache.elements
    @unpack weights, derivative_matrix = dg.basis

    fstar1_L[:, 1, :] .= zero(eltype(fstar1_L))
    fstar1_L[:, nnodes(dg) + 1, :] .= zero(eltype(fstar1_L))
    fstar1_R[:, 1, :] .= zero(eltype(fstar1_R))
    fstar1_R[:, nnodes(dg) + 1, :] .= zero(eltype(fstar1_R))

    for j in eachnode(dg)
        # We compute FV02 fluxes at the (nnodes(dg) - 1) subcell boundaries
        # See `calcflux_fvO2!` in solvers/dgsem_tree/dg_1d.jl for a schematic

        # The left subcell node values are labelled `_ll` (left-left) and `_lr` (left-right), while
        # the right subcell node values are labelled `_rl` (right-left) and `_rr` (right-right).

        normal_direction = get_contravariant_vector(1, contravariant_vectors,
                                                    1, j, element)

        for i in 2:nnodes(dg)
            ## Obtain unlimited values in primitive variables ##
            
            # Note: If i - 2 = 0 we do not go to neighbor element, as one would do in a finite volume scheme.
            # Here, we keep it purely cell-local, thus overshoots between elements are not strictly ruled out,
            # **unless** `reconstruction_mode` is set to `reconstruction_O2_inner`
            u_ll = cons2prim(get_node_vars(u, equations, dg, max(1, i - 2), j, element),
                         equations)
            u_lr = cons2prim(get_node_vars(u, equations, dg, i - 1, j, element),
                            equations)
            u_rl = cons2prim(get_node_vars(u, equations, dg, i, j, element),
                         equations)
            # Note: If i + 1 > nnodes(dg) we do not go to neighbor element, as one would do in a finite volume scheme.
            # Here, we keep it purely cell-local, thus overshoots between elements are not strictly ruled out,
            # **unless** `reconstruction_mode` is set to `reconstruction_O2_inner`
            u_rr = cons2prim(get_node_vars(u, equations, dg, min(nnodes(dg), i + 1), j,
                                        element), equations)

            ## Reconstruct values at interfaces with limiting ##
            u_l, u_r = reconstruction_mode(u_ll, u_lr, u_rl, u_rr,
                                           x_interfaces, i,
                                           slope_limiter, dg)

            # Compute freestream-preserving normal vector for the finite volume flux.
            for m in eachnode(dg)
                normal_direction += weights[i - 1] * derivative_matrix[i - 1, m] *
                                    get_contravariant_vector(1, contravariant_vectors,
                                                             m, j, element)
            end

            # Compute the contravariant flux by taking the scalar product of the
            # normal vector and the flux vector.
            ## Convert primitive variables back to conservative variables ##
            contravariant_flux = volume_flux_fv(prim2cons(u_l, equations), prim2cons(u_r, equations),
                                                normal_direction, equations)

            set_node_vars!(fstar1_L, contravariant_flux, equations, dg, i, j)
            set_node_vars!(fstar1_R, contravariant_flux, equations, dg, i, j)
        end
    end

    fstar2_L[:, :, 1] .= zero(eltype(fstar2_L))
    fstar2_L[:, :, nnodes(dg) + 1] .= zero(eltype(fstar2_L))
    fstar2_R[:, :, 1] .= zero(eltype(fstar2_R))
    fstar2_R[:, :, nnodes(dg) + 1] .= zero(eltype(fstar2_R))

    for i in eachnode(dg)
        normal_direction = get_contravariant_vector(2, contravariant_vectors,
                                                    i, 1, element)

        for j in 2:nnodes(dg)
            u_ll = cons2prim(get_node_vars(u, equations, dg, i, max(1, j - 2), element),
                         equations)
            u_lr = cons2prim(get_node_vars(u, equations, dg, i, j - 1, element),
                            equations)
            u_rl = cons2prim(get_node_vars(u, equations, dg, i, j, element),
                            equations)
            u_rr = cons2prim(get_node_vars(u, equations, dg, i, min(nnodes(dg), j + 1),
                                        element), equations)

            ## Reconstruct values at interfaces with limiting ##
            u_l, u_r = reconstruction_mode(u_ll, u_lr, u_rl, u_rr,
                                        x_interfaces, j,
                                        slope_limiter, dg)

            for m in eachnode(dg)
                normal_direction += weights[j - 1] * derivative_matrix[j - 1, m] *
                                    get_contravariant_vector(2, contravariant_vectors,
                                                             i, m, element)
            end

            # Compute the contravariant flux by taking the scalar product of the
            # normal vector and the flux vector.
            ## Convert primitive variables back to conservative variables ##
            contravariant_flux = volume_flux_fv(prim2cons(u_l, equations), prim2cons(u_r, equations),
                                                normal_direction, equations)

            set_node_vars!(fstar2_L, contravariant_flux, equations, dg, i, j)
            set_node_vars!(fstar2_R, contravariant_flux, equations, dg, i, j)
        end
    end

    return nothing
end


# Calculate the finite volume fluxes inside curvilinear elements (**with non-conservative terms**).
@inline function calcflux_fv!(fstar1_L, fstar1_R, fstar2_L, fstar2_R,
                              u::AbstractArray{<:Any, 4},
=======
@inline function calcflux_fv!(fstar1_L, fstar1_R, fstar2_L, fstar2_R, u,
>>>>>>> acc3215c
                              mesh::Union{StructuredMesh{2}, StructuredMesh{2},
                                          UnstructuredMesh2D,
                                          P4estMesh{2}, T8codeMesh{2}},
                              have_nonconservative_terms::True, equations,
                              volume_flux_fv, dg::DGSEM, element, cache)
    @unpack contravariant_vectors = cache.elements
    @unpack weights, derivative_matrix = dg.basis

    volume_flux, nonconservative_flux = volume_flux_fv

    # Performance improvement if the metric terms of the subcell FV method are only computed
    # once at the beginning of the simulation, instead of at every Runge-Kutta stage
    fstar1_L[:, 1, :] .= zero(eltype(fstar1_L))
    fstar1_L[:, nnodes(dg) + 1, :] .= zero(eltype(fstar1_L))
    fstar1_R[:, 1, :] .= zero(eltype(fstar1_R))
    fstar1_R[:, nnodes(dg) + 1, :] .= zero(eltype(fstar1_R))

    for j in eachnode(dg)
        normal_direction = get_contravariant_vector(1, contravariant_vectors,
                                                    1, j, element)
        for i in 2:nnodes(dg)
            u_ll = get_node_vars(u, equations, dg, i - 1, j, element)
            u_rr = get_node_vars(u, equations, dg, i, j, element)

            # Compute freestream-preserving normal vector for the finite volume flux.
            # This is the first equation in (B.53).
            for m in eachnode(dg)
                normal_direction += weights[i - 1] * derivative_matrix[i - 1, m] *
                                    get_contravariant_vector(1, contravariant_vectors,
                                                             m, j, element)
            end

            # Compute the conservative part of the contravariant flux
            ftilde1 = volume_flux(u_ll, u_rr, normal_direction, equations)

            # Compute and add in the nonconservative part
            # Note the factor 0.5 necessary for the nonconservative fluxes based on
            # the interpretation of global SBP operators coupled discontinuously via
            # central fluxes/SATs
            ftilde1_L = ftilde1 +
                        0.5f0 *
                        nonconservative_flux(u_ll, u_rr, normal_direction, equations)
            ftilde1_R = ftilde1 +
                        0.5f0 *
                        nonconservative_flux(u_rr, u_ll, normal_direction, equations)

            set_node_vars!(fstar1_L, ftilde1_L, equations, dg, i, j)
            set_node_vars!(fstar1_R, ftilde1_R, equations, dg, i, j)
        end
    end

    # Fluxes in y
    fstar2_L[:, :, 1] .= zero(eltype(fstar2_L))
    fstar2_L[:, :, nnodes(dg) + 1] .= zero(eltype(fstar2_L))
    fstar2_R[:, :, 1] .= zero(eltype(fstar2_R))
    fstar2_R[:, :, nnodes(dg) + 1] .= zero(eltype(fstar2_R))

    # Compute inner fluxes
    for i in eachnode(dg)
        normal_direction = get_contravariant_vector(2, contravariant_vectors,
                                                    i, 1, element)

        for j in 2:nnodes(dg)
            u_ll = get_node_vars(u, equations, dg, i, j - 1, element)
            u_rr = get_node_vars(u, equations, dg, i, j, element)

            for m in eachnode(dg)
                normal_direction += weights[j - 1] * derivative_matrix[j - 1, m] *
                                    get_contravariant_vector(2, contravariant_vectors,
                                                             i, m, element)
            end

            # Compute the conservative part of the contravariant flux
            ftilde2 = volume_flux(u_ll, u_rr, normal_direction, equations)

            # Compute and add in the nonconservative part
            # Note the factor 0.5 necessary for the nonconservative fluxes based on
            # the interpretation of global SBP operators coupled discontinuously via
            # central fluxes/SATs
            ftilde2_L = ftilde2 +
                        0.5f0 *
                        nonconservative_flux(u_ll, u_rr, normal_direction, equations)
            ftilde2_R = ftilde2 +
                        0.5f0 *
                        nonconservative_flux(u_rr, u_ll, normal_direction, equations)

            set_node_vars!(fstar2_L, ftilde2_L, equations, dg, i, j)
            set_node_vars!(fstar2_R, ftilde2_R, equations, dg, i, j)
        end
    end

    return nothing
end

function calc_interface_flux!(cache, u,
                              mesh::Union{StructuredMesh{2}, StructuredMeshView{2}},
                              have_nonconservative_terms, # can be True/False
                              equations, surface_integral, dg::DG)
    @unpack elements = cache

    @threaded for element in eachelement(dg, cache)
        # Interfaces in negative directions
        # Faster version of "for orientation in (1, 2)"

        # Interfaces in x-direction (`orientation` = 1)
        calc_interface_flux!(elements.surface_flux_values,
                             elements.left_neighbors[1, element],
                             element, 1, u, mesh,
                             have_nonconservative_terms, equations,
                             surface_integral, dg, cache)

        # Interfaces in y-direction (`orientation` = 2)
        calc_interface_flux!(elements.surface_flux_values,
                             elements.left_neighbors[2, element],
                             element, 2, u, mesh,
                             have_nonconservative_terms, equations,
                             surface_integral, dg, cache)
    end

    return nothing
end

@inline function calc_interface_flux!(surface_flux_values, left_element, right_element,
                                      orientation, u,
                                      mesh::Union{StructuredMesh{2},
                                                  StructuredMeshView{2}},
                                      have_nonconservative_terms::False, equations,
                                      surface_integral, dg::DG, cache)
    # This is slow for LSA, but for some reason faster for Euler (see #519)
    if left_element <= 0 # left_element = 0 at boundaries
        return nothing
    end

    @unpack surface_flux = surface_integral
    @unpack contravariant_vectors, inverse_jacobian = cache.elements

    right_direction = 2 * orientation
    left_direction = right_direction - 1

    for i in eachnode(dg)
        if orientation == 1
            u_ll = get_node_vars(u, equations, dg, nnodes(dg), i, left_element)
            u_rr = get_node_vars(u, equations, dg, 1, i, right_element)

            # If the mapping is orientation-reversing, the contravariant vectors' orientation
            # is reversed as well. The normal vector must be oriented in the direction
            # from `left_element` to `right_element`, or the numerical flux will be computed
            # incorrectly (downwind direction).
            sign_jacobian = sign(inverse_jacobian[1, i, right_element])

            # First contravariant vector Ja^1 as SVector
            normal_direction = sign_jacobian *
                               get_contravariant_vector(1, contravariant_vectors,
                                                        1, i, right_element)
        else # orientation == 2
            u_ll = get_node_vars(u, equations, dg, i, nnodes(dg), left_element)
            u_rr = get_node_vars(u, equations, dg, i, 1, right_element)

            # See above
            sign_jacobian = sign(inverse_jacobian[i, 1, right_element])

            # Second contravariant vector Ja^2 as SVector
            normal_direction = sign_jacobian *
                               get_contravariant_vector(2, contravariant_vectors,
                                                        i, 1, right_element)
        end

        # If the mapping is orientation-reversing, the normal vector will be reversed (see above).
        # However, the flux now has the wrong sign, since we need the physical flux in normal direction.
        flux = sign_jacobian * surface_flux(u_ll, u_rr, normal_direction, equations)

        for v in eachvariable(equations)
            surface_flux_values[v, i, right_direction, left_element] = flux[v]
            surface_flux_values[v, i, left_direction, right_element] = flux[v]
        end
    end

    return nothing
end

@inline function calc_interface_flux!(surface_flux_values, left_element, right_element,
                                      orientation, u,
                                      mesh::Union{StructuredMesh{2},
                                                  StructuredMeshView{2}},
                                      have_nonconservative_terms::True, equations,
                                      surface_integral, dg::DG, cache)
    # See comment on `calc_interface_flux!` with `have_nonconservative_terms::False`
    if left_element <= 0 # left_element = 0 at boundaries
        return nothing
    end

    surface_flux, nonconservative_flux = surface_integral.surface_flux
    @unpack contravariant_vectors, inverse_jacobian = cache.elements

    right_direction = 2 * orientation
    left_direction = right_direction - 1

    for i in eachnode(dg)
        if orientation == 1
            u_ll = get_node_vars(u, equations, dg, nnodes(dg), i, left_element)
            u_rr = get_node_vars(u, equations, dg, 1, i, right_element)

            # If the mapping is orientation-reversing, the contravariant vectors' orientation
            # is reversed as well. The normal vector must be oriented in the direction
            # from `left_element` to `right_element`, or the numerical flux will be computed
            # incorrectly (downwind direction).
            sign_jacobian = sign(inverse_jacobian[1, i, right_element])

            # First contravariant vector Ja^1 as SVector
            normal_direction = sign_jacobian *
                               get_contravariant_vector(1, contravariant_vectors,
                                                        1, i, right_element)
        else # orientation == 2
            u_ll = get_node_vars(u, equations, dg, i, nnodes(dg), left_element)
            u_rr = get_node_vars(u, equations, dg, i, 1, right_element)

            # See above
            sign_jacobian = sign(inverse_jacobian[i, 1, right_element])

            # Second contravariant vector Ja^2 as SVector
            normal_direction = sign_jacobian *
                               get_contravariant_vector(2, contravariant_vectors,
                                                        i, 1, right_element)
        end

        # If the mapping is orientation-reversing, the normal vector will be reversed (see above).
        # However, the flux now has the wrong sign, since we need the physical flux in normal direction.
        flux = sign_jacobian * surface_flux(u_ll, u_rr, normal_direction, equations)

        # Compute both nonconservative fluxes
        # Scale with sign_jacobian to ensure that the normal_direction matches that
        # from the flux above
        noncons_left = sign_jacobian *
                       nonconservative_flux(u_ll, u_rr, normal_direction, equations)
        noncons_right = sign_jacobian *
                        nonconservative_flux(u_rr, u_ll, normal_direction, equations)

        for v in eachvariable(equations)
            # Note the factor 0.5 necessary for the nonconservative fluxes based on
            # the interpretation of global SBP operators coupled discontinuously via
            # central fluxes/SATs
            surface_flux_values[v, i, right_direction, left_element] = flux[v] +
                                                                       0.5f0 *
                                                                       noncons_left[v]
            surface_flux_values[v, i, left_direction, right_element] = flux[v] +
                                                                       0.5f0 *
                                                                       noncons_right[v]
        end
    end

    return nothing
end

function calc_boundary_flux!(cache, u, t, boundary_conditions::NamedTuple,
                             mesh::Union{StructuredMesh{2}, StructuredMeshView{2}},
                             equations, surface_integral,
                             dg::DG)
    @unpack surface_flux_values = cache.elements
    linear_indices = LinearIndices(size(mesh))

    for cell_y in axes(mesh, 2)
        # Negative x-direction
        direction = 1
        element = linear_indices[begin, cell_y]

        for j in eachnode(dg)
            calc_boundary_flux_by_direction!(surface_flux_values, u, t, 1,
                                             boundary_conditions[direction],
                                             mesh,
                                             have_nonconservative_terms(equations),
                                             equations, surface_integral, dg,
                                             cache,
                                             direction, (1, j), (j,), element)
        end

        # Positive x-direction
        direction = 2
        element = linear_indices[end, cell_y]

        for j in eachnode(dg)
            calc_boundary_flux_by_direction!(surface_flux_values, u, t, 1,
                                             boundary_conditions[direction],
                                             mesh,
                                             have_nonconservative_terms(equations),
                                             equations, surface_integral, dg,
                                             cache,
                                             direction, (nnodes(dg), j), (j,), element)
        end
    end

    for cell_x in axes(mesh, 1)
        # Negative y-direction
        direction = 3
        element = linear_indices[cell_x, begin]

        for i in eachnode(dg)
            calc_boundary_flux_by_direction!(surface_flux_values, u, t, 2,
                                             boundary_conditions[direction],
                                             mesh,
                                             have_nonconservative_terms(equations),
                                             equations, surface_integral, dg,
                                             cache,
                                             direction, (i, 1), (i,), element)
        end

        # Positive y-direction
        direction = 4
        element = linear_indices[cell_x, end]

        for i in eachnode(dg)
            calc_boundary_flux_by_direction!(surface_flux_values, u, t, 2,
                                             boundary_conditions[direction],
                                             mesh,
                                             have_nonconservative_terms(equations),
                                             equations, surface_integral, dg,
                                             cache,
                                             direction, (i, nnodes(dg)), (i,), element)
        end
    end

    return nothing
end

function apply_jacobian!(du,
                         mesh::Union{StructuredMesh{2}, StructuredMeshView{2},
                                     UnstructuredMesh2D, P4estMesh{2}, P4estMeshView{2},
                                     T8codeMesh{2}},
                         equations, dg::DG, cache)
    @unpack inverse_jacobian = cache.elements

    @threaded for element in eachelement(dg, cache)
        for j in eachnode(dg), i in eachnode(dg)
            factor = -inverse_jacobian[i, j, element]

            for v in eachvariable(equations)
                du[v, i, j, element] *= factor
            end
        end
    end

    return nothing
end
end # @muladd<|MERGE_RESOLUTION|>--- conflicted
+++ resolved
@@ -356,7 +356,6 @@
     return nothing
 end
 
-<<<<<<< HEAD
 @inline function calcflux_fvO2!(fstar1_L, fstar1_R, fstar2_L, fstar2_R, u,
                               mesh::Union{StructuredMesh{2}, StructuredMeshView{2},
                                           UnstructuredMesh2D,
@@ -467,13 +466,7 @@
     return nothing
 end
 
-
-# Calculate the finite volume fluxes inside curvilinear elements (**with non-conservative terms**).
-@inline function calcflux_fv!(fstar1_L, fstar1_R, fstar2_L, fstar2_R,
-                              u::AbstractArray{<:Any, 4},
-=======
 @inline function calcflux_fv!(fstar1_L, fstar1_R, fstar2_L, fstar2_R, u,
->>>>>>> acc3215c
                               mesh::Union{StructuredMesh{2}, StructuredMesh{2},
                                           UnstructuredMesh2D,
                                           P4estMesh{2}, T8codeMesh{2}},
