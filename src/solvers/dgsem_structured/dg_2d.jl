--- conflicted
+++ resolved
@@ -410,14 +410,9 @@
 
 function calc_interface_flux!(cache, u,
                               mesh::Union{StructuredMesh{2}, StructuredMeshView{2}},
-<<<<<<< HEAD
-                              nonconservative_terms, # can be True/False
+                              have_nonconservative_terms, # can be True/False
                               equations, surface_integral, dg::DG,
                               element_indices = eachelement(dg, cache))
-=======
-                              have_nonconservative_terms, # can be True/False
-                              equations, surface_integral, dg::DG)
->>>>>>> 97efba29
     @unpack elements = cache
 
     @threaded for element in element_indices
