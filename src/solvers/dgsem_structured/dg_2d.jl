--- conflicted
+++ resolved
@@ -5,58 +5,6 @@
 @muladd begin
 #! format: noindent
 
-<<<<<<< HEAD
-function rhs!(du, u, t,
-              mesh::Union{StructuredMesh{2}, StructuredMeshView{2}}, equations,
-              boundary_conditions, source_terms::Source,
-              dg::DG, cache,
-              element_indices = eachelement(dg, cache),
-              interface_indices = nothing,
-              boundary_indices = nothing,
-              mortar_indices = nothing) where {Source}
-    # Reset du
-    @trixi_timeit timer() "reset ∂u/∂t" reset_du!(du, dg, cache, element_indices)
-
-    # Calculate volume integral
-    @trixi_timeit timer() "volume integral" begin
-        calc_volume_integral!(du, u, mesh,
-                              have_nonconservative_terms(equations), equations,
-                              dg.volume_integral, dg, cache, element_indices)
-    end
-
-    # Calculate interface fluxes
-    @trixi_timeit timer() "interface flux" begin
-        calc_interface_flux!(cache, u, mesh,
-                             have_nonconservative_terms(equations), equations,
-                             dg.surface_integral, dg, element_indices)
-    end
-
-    # Calculate boundary fluxes
-    @trixi_timeit timer() "boundary flux" begin
-        calc_boundary_flux!(cache, u, t, boundary_conditions, mesh, equations,
-                            dg.surface_integral, dg)
-    end
-
-    # Calculate surface integrals
-    @trixi_timeit timer() "surface integral" begin
-        calc_surface_integral!(du, u, mesh, equations,
-                               dg.surface_integral, dg, cache, element_indices)
-    end
-
-    # Apply Jacobian from mapping to reference element
-    @trixi_timeit timer() "Jacobian" apply_jacobian!(du, mesh, equations, dg, cache,
-                                                     element_indices)
-
-    # Calculate source terms
-    @trixi_timeit timer() "source terms" begin
-        calc_sources!(du, u, t, source_terms, equations, dg, cache, element_indices)
-    end
-
-    return nothing
-end
-
-=======
->>>>>>> 96c7aef8
 #=
 `weak_form_kernel!` is only implemented for conserved terms as
 non-conservative terms should always be discretized in conjunction with a flux-splitting scheme,
