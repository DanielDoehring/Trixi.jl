--- conflicted
+++ resolved
@@ -184,85 +184,52 @@
 
         # write header of output file
         open(joinpath(output_directory, analysis_filename), "w") do io
-<<<<<<< HEAD
-            @printf(io, "#%-8s", "timestep")
-            @printf(io, "  %-21s", "time")
-            @printf(io, "  %-21s", "dt")
-            if :l2_error in analysis_errors
-                for v in varnames(cons2cons, equations)
-                    @printf(io, "   %-21s", "l2_"*v)
-=======
             print(io, "#timestep ")
             print(io, "time ")
             print(io, "dt ")
             if :l2_error in analysis_errors
                 for v in varnames(cons2cons, equations)
                     print(io, "l2_" * v * " ")
->>>>>>> 61af0050
                 end
             end
             if :linf_error in analysis_errors
                 for v in varnames(cons2cons, equations)
-<<<<<<< HEAD
-                    @printf(io, "   %-21s", "linf_"*v)
+                    print(io, "linf_" * v * " ")
                 end
             end
             if :l1_error in analysis_errors
                 for v in varnames(cons2cons, equations)
-                    @printf(io, "   %-21s", "l1_"*v)
-=======
-                    print(io, "linf_" * v * " ")
->>>>>>> 61af0050
+                    print(io, "l1_" * v * " ")
                 end
             end
             if :conservation_error in analysis_errors
                 for v in varnames(cons2cons, equations)
-<<<<<<< HEAD
-                    @printf(io, "   %-21s", "cons_"*v)
-=======
                     print(io, "cons_" * v * " ")
->>>>>>> 61af0050
                 end
             end
             if :residual in analysis_errors
                 for v in varnames(cons2cons, equations)
-<<<<<<< HEAD
-                    @printf(io, "   %-21s", "res_"*v)
-=======
                     print(io, "res_" * v * " ")
->>>>>>> 61af0050
                 end
             end
             if :l2_error_primitive in analysis_errors
                 for v in varnames(cons2prim, equations)
-<<<<<<< HEAD
-                    @printf(io, "   %-21s", "l2_"*v)
-=======
                     print(io, "l2_" * v * " ")
->>>>>>> 61af0050
                 end
             end
             if :linf_error_primitive in analysis_errors
                 for v in varnames(cons2prim, equations)
-<<<<<<< HEAD
-                    @printf(io, "   %-21s", "linf_"*v)
+                    print(io, "linf_" * v * " ")
                 end
             end
             if :l1_error_primitive in analysis_errors
                 for v in varnames(cons2prim, equations)
-                    @printf(io, "   %-21s", "l2_"*v)
-=======
-                    print(io, "linf_" * v * " ")
->>>>>>> 61af0050
+                    print(io, "l2_" * v * " ")
                 end
             end
 
             for quantity in analysis_integrals
-<<<<<<< HEAD
-                @printf(io, "   %-21s", pretty_form_ascii(quantity))
-=======
                 print(io, pretty_form_ascii(quantity), " ")
->>>>>>> 61af0050
             end
             # Pointwise quantities are not saved in `analysis_filename`,
             # i.e., `analysis.dat` but handle their own output.
@@ -388,15 +355,9 @@
         if mpi_isroot() && analysis_callback.save_analysis
             io = open(joinpath(analysis_callback.output_directory,
                                analysis_callback.analysis_filename), "a")
-<<<<<<< HEAD
-            @printf(io, "% 9d", iter)
-            @printf(io, "  %10.15e", t)
-            @printf(io, "  %10.15e", dt)
-=======
             print(io, iter)
             print(io, " ", t)
             print(io, " ", dt)
->>>>>>> 61af0050
         else
             io = devnull
         end
@@ -466,11 +427,7 @@
                 print(" L2 error:    ")
                 for v in eachvariable(equations)
                     @printf("  % 10.8e", l2_error[v])
-<<<<<<< HEAD
-                    @printf(io, "  % 10.15e", l2_error[v])
-=======
                     print(io, " ", l2_error[v])
->>>>>>> 61af0050
                 end
                 println()
             end
@@ -480,8 +437,7 @@
                 print(" Linf error:  ")
                 for v in eachvariable(equations)
                     @printf("  % 10.8e", linf_error[v])
-<<<<<<< HEAD
-                    @printf(io, "  % 10.15e", linf_error[v])
+                    print(io, " ", linf_error[v])
                 end
                 println()
             end
@@ -491,10 +447,7 @@
                 print(" L1 error:    ")
                 for v in eachvariable(equations)
                     @printf("  % 10.8e", l1_error[v])
-                    @printf(io, "  % 10.8e", l1_error[v])
-=======
-                    print(io, " ", linf_error[v])
->>>>>>> 61af0050
+                    print(io, " ", l1_error[v])
                 end
                 println()
             end
@@ -511,11 +464,7 @@
             for v in eachvariable(equations)
                 err = abs(state_integrals[v] - initial_state_integrals[v])
                 @printf("  % 10.8e", err)
-<<<<<<< HEAD
-                @printf(io, "  % 10.15e", err)
-=======
                 print(io, " ", err)
->>>>>>> 61af0050
             end
             println()
         end
@@ -537,11 +486,7 @@
             end
             if mpi_isroot()
                 @printf("  % 10.8e", res)
-<<<<<<< HEAD
-                @printf(io, "  % 10.15e", res)
-=======
                 print(io, " ", res)
->>>>>>> 61af0050
             end
         end
         mpi_println()
@@ -569,11 +514,7 @@
                 print(" L2 error prim.: ")
                 for v in eachvariable(equations)
                     @printf("%10.8e   ", l2_error_prim[v])
-<<<<<<< HEAD
-                    @printf(io, "  % 10.15e", l2_error_prim[v])
-=======
                     print(io, " ", l2_error_prim[v])
->>>>>>> 61af0050
                 end
                 println()
             end
@@ -583,8 +524,7 @@
                 print(" Linf error pri.:")
                 for v in eachvariable(equations)
                     @printf("%10.8e   ", linf_error_prim[v])
-<<<<<<< HEAD
-                    @printf(io, "  % 10.15e", linf_error_prim[v])
+                    print(io, " ", linf_error_prim[v])
                 end
                 println()
             end
@@ -594,10 +534,7 @@
                 print(" L1 error prim.: ")
                 for v in eachvariable(equations)
                     @printf("%10.8e   ", l1_error_prim[v])
-                    @printf(io, "  % 10.8e", l1_error_prim[v])
-=======
-                    print(io, " ", linf_error_prim[v])
->>>>>>> 61af0050
+                    print(io, " ", l1_error_prim[v])
                 end
                 println()
             end
@@ -704,11 +641,7 @@
     if mpi_isroot()
         @printf(" %-12s:", pretty_form_utf(quantity))
         @printf("  % 10.8e", res)
-<<<<<<< HEAD
-        @printf(io, "  % 10.15e", res)
-=======
         print(io, " ", res)
->>>>>>> 61af0050
     end
     mpi_println()
 
