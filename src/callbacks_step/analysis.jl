--- conflicted
+++ resolved
@@ -12,17 +12,8 @@
                            save_analysis=false,
                            output_directory="out",
                            analysis_filename="analysis.dat",
-<<<<<<< HEAD
-                           analysis_errors = union(default_analysis_errors(equations),
-                                                   extra_analysis_errors),
-                           extra_analysis_integrals = (),
-                           analysis_integrals = union(default_analysis_integrals(equations),
-                                                      extra_analysis_integrals),
-                           analysis_pointwise = ())
-=======
                            extra_analysis_errors=Symbol[],
                            extra_analysis_integrals=())
->>>>>>> dbf254b4
 
 Analyze a numerical solution every `interval` time steps and print the
 results to the screen. If `save_analysis`, the results are also saved in
