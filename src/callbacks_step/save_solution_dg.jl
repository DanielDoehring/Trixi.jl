
function save_solution_file(u, time, dt, timestep,
                            mesh::SerialTreeMesh, equations, dg::DG, cache,
                            solution_callback, element_variables=Dict{Symbol,Any}();
                            system="")
  @unpack output_directory, solution_variables = solution_callback

  # Filename without extension based on current time step
  if isempty(system)
    filename = joinpath(output_directory, @sprintf("solution_%06d.h5", timestep))
  else
    filename = joinpath(output_directory, @sprintf("solution_%s_%06d.h5", system, timestep))
  end

  # Convert to different set of variables if requested
  if solution_variables === cons2cons
    data = u
    n_vars = nvariables(equations)
  else
    # Reinterpret the solution array as an array of conservative variables,
    # compute the solution variables via broadcasting, and reinterpret the
    # result as a plain array of floating point numbers
    data = Array(reinterpret(eltype(u),
           solution_variables.(reinterpret(SVector{nvariables(equations),eltype(u)}, u),
                      Ref(equations))))

    # Find out variable count by looking at output from `solution_variables` function
    n_vars = size(data, 1)
  end

  # Open file (clobber existing content)
  h5open(filename, "w") do file
    # Add context information as attributes
    attributes(file)["ndims"] = ndims(mesh)
    attributes(file)["equations"] = get_name(equations)
    attributes(file)["polydeg"] = polydeg(dg)
    attributes(file)["n_vars"] = n_vars
    attributes(file)["n_elements"] = nelements(dg, cache)
    attributes(file)["mesh_file"] = splitdir(mesh.current_filename)[2]
    attributes(file)["time"] = convert(Float64, time) # Ensure that `time` is written as a double precision scalar
    attributes(file)["dt"] = convert(Float64, dt) # Ensure that `dt` is written as a double precision scalar
    attributes(file)["timestep"] = timestep

    # Store each variable of the solution data
    for v in 1:n_vars
      # Convert to 1D array
      file["variables_$v"] = vec(data[v, .., :])

      # Add variable name as attribute
      var = file["variables_$v"]
      attributes(var)["name"] = varnames(solution_variables, equations)[v]
    end

    # Store element variables
    for (v, (key, element_variable)) in enumerate(element_variables)
      # Add to file
      file["element_variables_$v"] = element_variable

      # Add variable name as attribute
      var = file["element_variables_$v"]
      attributes(var)["name"] = string(key)
    end
  end

  return filename
end


function save_solution_file(u, time, dt, timestep,
                            mesh::ParallelTreeMesh, equations, dg::DG, cache,
                            solution_callback, element_variables=Dict{Symbol,Any}();
                            system="")
  @unpack output_directory, solution_variables = solution_callback

  # Filename without extension based on current time step
  if isempty(system)
    filename = joinpath(output_directory, @sprintf("solution_%06d.h5", timestep))
  else
    filename = joinpath(output_directory, @sprintf("solution_%s_%06d.h5", system, timestep))
  end

  # Convert to different set of variables if requested
  if solution_variables === cons2cons
    data = u
    n_vars = nvariables(equations)
  else
    # Reinterpret the solution array as an array of conservative variables,
    # compute the solution variables via broadcasting, and reinterpret the
    # result as a plain array of floating point numbers
    data = Array(reinterpret(eltype(u),
           solution_variables.(reinterpret(SVector{nvariables(equations),eltype(u)}, u),
                      Ref(equations))))

    # Find out variable count by looking at output from `solution_variables` function
    n_vars = size(data, 1)
  end

  # Calculate element and node counts by MPI rank
  element_size = nnodes(dg)^ndims(mesh)
  element_counts = convert(Vector{Cint}, collect(cache.mpi_cache.n_elements_by_rank))
  node_counts = element_counts * Cint(element_size)

  # non-root ranks only send data
  if !mpi_isroot()
    # Send nodal data to root
    for v in 1:n_vars
      MPI.Gatherv(vec(data[v, .., :]), node_counts, mpi_root(), mpi_comm())
    end

    # Send element data to root
    for (key, element_variable) in element_variables
      MPI.Gatherv(element_variable, element_counts, mpi_root(), mpi_comm())
    end

    return filename
  end

  # Open file (clobber existing content)
  h5open(filename, "w") do file
    # Add context information as attributes
    attributes(file)["ndims"] = ndims(mesh)
    attributes(file)["equations"] = get_name(equations)
    attributes(file)["polydeg"] = polydeg(dg)
<<<<<<< HEAD
    attributes(file)["n_vars"] = nvariables(equations)
    attributes(file)["n_elements"] = cache.mpi_cache.n_elements_global
=======
    attributes(file)["n_vars"] = n_vars
    attributes(file)["n_elements"] = nelements(dg, cache)
>>>>>>> 75c62f50
    attributes(file)["mesh_file"] = splitdir(mesh.current_filename)[2]
    attributes(file)["time"] = convert(Float64, time) # Ensure that `time` is written as a double precision scalar
    attributes(file)["dt"] = convert(Float64, dt) # Ensure that `dt` is written as a double precision scalar
    attributes(file)["timestep"] = timestep

    # Store each variable of the solution data
    for v in 1:n_vars
      # Convert to 1D array
      file["variables_$v"] = MPI.Gatherv(vec(data[v, .., :]), node_counts, mpi_root(), mpi_comm())

      # Add variable name as attribute
      var = file["variables_$v"]
      attributes(var)["name"] = varnames(solution_variables, equations)[v]
    end

    # Store element variables
    for (v, (key, element_variable)) in enumerate(element_variables)
      # Add to file
      file["element_variables_$v"] = MPI.Gatherv(element_variable, element_counts, mpi_root(), mpi_comm())

      # Add variable name as attribute
      var = file["element_variables_$v"]
      attributes(var)["name"] = string(key)
    end
  end

  return filename
end<|MERGE_RESOLUTION|>--- conflicted
+++ resolved
@@ -121,13 +121,8 @@
     attributes(file)["ndims"] = ndims(mesh)
     attributes(file)["equations"] = get_name(equations)
     attributes(file)["polydeg"] = polydeg(dg)
-<<<<<<< HEAD
-    attributes(file)["n_vars"] = nvariables(equations)
+    attributes(file)["n_vars"] = n_vars
     attributes(file)["n_elements"] = cache.mpi_cache.n_elements_global
-=======
-    attributes(file)["n_vars"] = n_vars
-    attributes(file)["n_elements"] = nelements(dg, cache)
->>>>>>> 75c62f50
     attributes(file)["mesh_file"] = splitdir(mesh.current_filename)[2]
     attributes(file)["time"] = convert(Float64, time) # Ensure that `time` is written as a double precision scalar
     attributes(file)["dt"] = convert(Float64, dt) # Ensure that `dt` is written as a double precision scalar
