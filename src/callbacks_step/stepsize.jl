# By default, Julia/LLVM does not use fused multiply-add operations (FMAs).
# Since these FMAs can increase the performance of many numerical algorithms,
# we need to opt-in explicitly.
# See https://ranocha.de/blog/Optimizing_EC_Trixi for further details.
@muladd begin
#! format: noindent

"""
    StepsizeCallback(; cfl=1.0)

Set the time step size according to a CFL condition with CFL number `cfl`
if the time integration method isn't adaptive itself.

<<<<<<< HEAD
The supplied keyword should either be either a `Real` number or
=======
The supplied keyword argument `cfl` must be either a `Real` number or
>>>>>>> 23ca754c
a function of time `t` returning a `Real` number.
"""
mutable struct StepsizeCallback{CflType}
    cfl_number::CflType
end

function Base.show(io::IO, cb::DiscreteCallback{<:Any, <:StepsizeCallback})
    @nospecialize cb # reduce precompilation time

    stepsize_callback = cb.affect!
    @unpack cfl_number = stepsize_callback
    print(io, "StepsizeCallback(cfl_number=", cfl_number, ")")
end

function Base.show(io::IO, ::MIME"text/plain",
                   cb::DiscreteCallback{<:Any, <:StepsizeCallback})
    @nospecialize cb # reduce precompilation time

    if get(io, :compact, false)
        show(io, cb)
    else
        stepsize_callback = cb.affect!

        setup = [
            "CFL number" => stepsize_callback.cfl_number
        ]
        summary_box(io, "StepsizeCallback", setup)
    end
end

function StepsizeCallback(; cfl = 1.0)
    stepsize_callback = StepsizeCallback{typeof(cfl)}(cfl)

    DiscreteCallback(stepsize_callback, stepsize_callback, # the first one is the condition, the second the affect!
                     save_positions = (false, false),
                     initialize = initialize!)
end

function initialize!(cb::DiscreteCallback{Condition, Affect!}, u, t,
                     integrator) where {Condition, Affect! <: StepsizeCallback}
    cb.affect!(integrator)
end

# this method is called to determine whether the callback should be activated
function (stepsize_callback::StepsizeCallback)(u, t, integrator)
    return true
end

# This method is called as callback during the time integration.
@inline function (stepsize_callback::StepsizeCallback)(integrator)
    # TODO: Taal decide, shall we set the time step even if the integrator is adaptive?
    if !integrator.opts.adaptive
        t = integrator.t
        u_ode = integrator.u
        semi = integrator.p
        @unpack cfl_number = stepsize_callback

        # Dispatch based on semidiscretization
        dt = @trixi_timeit timer() "calculate dt" calculate_dt(u_ode, t, cfl_number,
                                                               semi)

        set_proposed_dt!(integrator, dt)
        integrator.opts.dtmax = dt
        integrator.dtcache = dt
    end

    # avoid re-evaluating possible FSAL stages
    u_modified!(integrator, false)
    return nothing
end

# Time integration methods from the DiffEq ecosystem without adaptive time stepping on their own
# such as `CarpenterKennedy2N54` require passing `dt=...` in `solve(ode, ...)`. Since we don't have
# an integrator at this stage but only the ODE, this method will be used there. It's called in
# many examples in `solve(ode, ..., dt=stepsize_callback(ode), ...)`.
function (cb::DiscreteCallback{Condition, Affect!})(ode::ODEProblem) where {Condition,
                                                                            Affect! <:
                                                                            StepsizeCallback
                                                                            }
    stepsize_callback = cb.affect!
    @unpack cfl_number = stepsize_callback
    u_ode = ode.u0
    t = first(ode.tspan)
    semi = ode.p

    dt = calculate_dt(u_ode, t, cfl_number, semi)
end

# General case for a single (i.e., non-coupled) semidiscretization
# Case for constant `cfl_number`.
function calculate_dt(u_ode, t, cfl_number::Real, semi::AbstractSemidiscretization)
    mesh, equations, solver, cache = mesh_equations_solver_cache(semi)
    u = wrap_array(u_ode, mesh, equations, solver, cache)

<<<<<<< HEAD
    dt = calculate_dt(u, t, cfl_number, semi)
end

# General case for a single (i.e., non-coupled) semidiscretization
# Case for constant `cfl_number`.
function calculate_dt(u_ode, t, cfl_number::Real, semi::AbstractSemidiscretization)
    mesh, equations, solver, cache = mesh_equations_solver_cache(semi)
    u = wrap_array(u_ode, mesh, equations, solver, cache)

=======
>>>>>>> 23ca754c
    dt = cfl_number * max_dt(u, t, mesh,
                have_constant_speed(equations), equations,
                solver, cache)
end
# Case for `cfl_number` as a function of time `t`.
function calculate_dt(u_ode, t, cfl_number, semi::AbstractSemidiscretization)
    mesh, equations, solver, cache = mesh_equations_solver_cache(semi)
    u = wrap_array(u_ode, mesh, equations, solver, cache)

    dt = cfl_number(t) * max_dt(u, t, mesh,
                have_constant_speed(equations), equations,
                solver, cache)
end

include("stepsize_dg1d.jl")
include("stepsize_dg2d.jl")
include("stepsize_dg3d.jl")
end # @muladd<|MERGE_RESOLUTION|>--- conflicted
+++ resolved
@@ -11,11 +11,7 @@
 Set the time step size according to a CFL condition with CFL number `cfl`
 if the time integration method isn't adaptive itself.
 
-<<<<<<< HEAD
-The supplied keyword should either be either a `Real` number or
-=======
 The supplied keyword argument `cfl` must be either a `Real` number or
->>>>>>> 23ca754c
 a function of time `t` returning a `Real` number.
 """
 mutable struct StepsizeCallback{CflType}
@@ -110,18 +106,6 @@
     mesh, equations, solver, cache = mesh_equations_solver_cache(semi)
     u = wrap_array(u_ode, mesh, equations, solver, cache)
 
-<<<<<<< HEAD
-    dt = calculate_dt(u, t, cfl_number, semi)
-end
-
-# General case for a single (i.e., non-coupled) semidiscretization
-# Case for constant `cfl_number`.
-function calculate_dt(u_ode, t, cfl_number::Real, semi::AbstractSemidiscretization)
-    mesh, equations, solver, cache = mesh_equations_solver_cache(semi)
-    u = wrap_array(u_ode, mesh, equations, solver, cache)
-
-=======
->>>>>>> 23ca754c
     dt = cfl_number * max_dt(u, t, mesh,
                 have_constant_speed(equations), equations,
                 solver, cache)
