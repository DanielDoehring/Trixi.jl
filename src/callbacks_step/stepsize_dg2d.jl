--- conflicted
+++ resolved
@@ -149,46 +149,6 @@
 end
 
 function max_dt(u, t,
-<<<<<<< HEAD
-                mesh::P4estMesh{2}, # Diffusive terms only for `TreeMesh` and `P4estMesh`
-                constant_diffusivity::False, equations,
-                equations_parabolic::AbstractEquationsParabolic,
-                dg::DG, cache)
-    # to avoid a division by zero if the speed vanishes everywhere,
-    # e.g. for steady-state linear advection
-    max_scaled_speed = nextfloat(zero(t))
-
-    @unpack contravariant_vectors, inverse_jacobian = cache.elements
-
-    @batch reduction=(max, max_scaled_speed) for element in eachelement(dg, cache)
-        max_lambda1 = max_lambda2 = zero(max_scaled_speed)
-        for j in eachnode(dg), i in eachnode(dg)
-            u_node = get_node_vars(u, equations, dg, i, j, element)
-            # TODO: Return two (i.e., per direction) or only one speed?
-            # For Navier-Stokes (the only parabolic equation with non-constant diffusivity) 
-            # we have only one diffusivity irrespective of direction
-            lambda1 = max_diffusivity(u_node, equations_parabolic)
-
-            # Local speeds transformed to the reference element
-            Ja11, Ja12 = get_contravariant_vector(1, contravariant_vectors, i, j,
-                                                  element)
-
-            lambda1_transformed = lambda1 * (Ja11^2 + Ja12^2)
-            Ja21, Ja22 = get_contravariant_vector(2, contravariant_vectors, i, j,
-                                                  element)
-            lambda2_transformed = lambda1 * (Ja21^2 + Ja22^2)
-
-            inv_jacobian = abs(inverse_jacobian[i, j, element])
-
-            max_lambda1 = max(max_lambda1, lambda1_transformed * inv_jacobian^2)
-            max_lambda2 = max(max_lambda2, lambda2_transformed * inv_jacobian^2)
-        end
-
-        max_scaled_speed = max(max_scaled_speed, max_lambda1 + max_lambda2)
-    end
-
-    return 2 / (nnodes(dg) * max_scaled_speed)
-=======
                 mesh::P4estMesh{2}, # Parabolic terms currently only for `TreeMesh` and `P4estMesh`
                 constant_diffusivity::False, equations,
                 equations_parabolic::AbstractEquationsParabolic,
@@ -232,7 +192,6 @@
     end
 
     return 4 / (nnodes(dg) * max_scaled_diffusivity)
->>>>>>> 1c5ed240
 end
 
 function max_dt(u, t,
