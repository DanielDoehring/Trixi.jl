# By default, Julia/LLVM does not use fused multiply-add operations (FMAs).
# Since these FMAs can increase the performance of many numerical algorithms,
# we need to opt-in explicitly.
# See https://ranocha.de/blog/Optimizing_EC_Trixi for further details.
@muladd begin
#! format: noindent

@doc raw"""
    LiftCoefficientPressure2D(aoa, rho_inf, u_inf, l_inf)

Compute the lift coefficient
```math
C_{L,p} \coloneqq \frac{\oint_{\partial \Omega} p \boldsymbol n \cdot \psi_L \, \mathrm{d} S}
                        {0.5 \rho_{\infty} U_{\infty}^2 L_{\infty}}
```
based on the pressure distribution along a boundary.
In 2D, the freestream-normal unit vector ``\psi_L`` is given by
```math
\psi_L \coloneqq \begin{pmatrix} -\sin(\alpha) \\ \cos(\alpha) \end{pmatrix}
```
where ``\alpha`` is the angle of attack.
Supposed to be used in conjunction with [`AnalysisSurfaceIntegral`](@ref)
which stores the boundary information and semidiscretization.

- `aoa::Real`: Angle of attack in radians (for airfoils etc.)
- `rho_inf::Real`: Free-stream density
- `u_inf::Real`: Free-stream velocity
- `l_inf::Real`: Reference length of geometry (e.g. airfoil chord length)
"""
function LiftCoefficientPressure2D(aoa, rho_inf, u_inf, l_inf)
    # psi_lift is the normal unit vector to the freestream direction.
    # Note: The choice of the normal vector psi_lift = (-sin(aoa), cos(aoa))
    # leads to positive lift coefficients for positive angles of attack for airfoils.
    # One could also use psi_lift = (sin(aoa), -cos(aoa)) which results in the same
    # value, but with the opposite sign.
    psi_lift = (-sin(aoa), cos(aoa))
    return LiftCoefficientPressure(ForceState(psi_lift, rho_inf, u_inf, l_inf))
end

@doc raw"""
    DragCoefficientPressure2D(aoa, rho_inf, u_inf, l_inf)

Compute the drag coefficient
```math
C_{D,p} \coloneqq \frac{\oint_{\partial \Omega} p \boldsymbol n \cdot \psi_D \, \mathrm{d} S}
                        {0.5 \rho_{\infty} U_{\infty}^2 L_{\infty}}
```
based on the pressure distribution along a boundary.
In 2D, the freestream-tangent unit vector ``\psi_D`` is given by
```math
\psi_D \coloneqq \begin{pmatrix} \cos(\alpha) \\ \sin(\alpha) \end{pmatrix}
```
where ``\alpha`` is the angle of attack.

Supposed to be used in conjunction with [`AnalysisSurfaceIntegral`](@ref)
which stores the boundary information and semidiscretization.

- `aoa::Real`: Angle of attack in radians (for airfoils etc.)
- `rho_inf::Real`: Free-stream density
- `u_inf::Real`: Free-stream velocity
- `l_inf::Real`: Reference length of geometry (e.g. airfoil chord length)
"""
function DragCoefficientPressure2D(aoa, rho_inf, u_inf, l_inf)
    # `psi_drag` is the unit vector tangent to the freestream direction
    psi_drag = (cos(aoa), sin(aoa))
    return DragCoefficientPressure(ForceState(psi_drag, rho_inf, u_inf, l_inf))
end

@doc raw"""
    LiftCoefficientShearStress2D(aoa, rho_inf, u_inf, l_inf)

Compute the lift coefficient
```math
C_{L,f} \coloneqq \frac{\oint_{\partial \Omega} \boldsymbol \tau_w \cdot \psi_L \, \mathrm{d} S}
                        {0.5 \rho_{\infty} U_{\infty}^2 L_{\infty}}
```
based on the wall shear stress vector ``\tau_w`` along a boundary.
In 2D, the freestream-normal unit vector ``\psi_L`` is given by
```math
\psi_L \coloneqq \begin{pmatrix} -\sin(\alpha) \\ \cos(\alpha) \end{pmatrix}
```
where ``\alpha`` is the angle of attack.
Supposed to be used in conjunction with [`AnalysisSurfaceIntegral`](@ref)
which stores the boundary information and semidiscretization.

- `aoa::Real`: Angle of attack in radians (for airfoils etc.)
- `rho_inf::Real`: Free-stream density
- `u_inf::Real`: Free-stream velocity
- `l_inf::Real`: Reference length of geometry (e.g. airfoil chord length)
"""
function LiftCoefficientShearStress2D(aoa, rho_inf, u_inf, l_inf)
    # psi_lift is the normal unit vector to the freestream direction.
    # Note: The choice of the normal vector psi_lift = (-sin(aoa), cos(aoa))
    # leads to negative lift coefficients for airfoils.
    # One could also use psi_lift = (sin(aoa), -cos(aoa)) which results in the same
    # value, but with the opposite sign.
    psi_lift = (-sin(aoa), cos(aoa))
    return LiftCoefficientShearStress(ForceState(psi_lift, rho_inf, u_inf, l_inf))
end

@doc raw"""
    DragCoefficientShearStress2D(aoa, rho_inf, u_inf, l_inf)

Compute the drag coefficient
```math
C_{D,f} \coloneqq \frac{\oint_{\partial \Omega} \boldsymbol \tau_w \cdot \psi_D \, \mathrm{d} S}
                        {0.5 \rho_{\infty} U_{\infty}^2 L_{\infty}}
```
based on the wall shear stress vector ``\tau_w`` along a boundary.
In 2D, the freestream-tangent unit vector ``\psi_D`` is given by
```math
\psi_D \coloneqq \begin{pmatrix} \cos(\alpha) \\ \sin(\alpha) \end{pmatrix}
```
where ``\alpha`` is the angle of attack.
Supposed to be used in conjunction with [`AnalysisSurfaceIntegral`](@ref)
which stores the boundary information and semidiscretization.

- `aoa::Real`: Angle of attack in radians (for airfoils etc.)
- `rho_inf::Real`: Free-stream density
- `u_inf::Real`: Free-stream velocity
- `l_inf::Real`: Reference length of geometry (e.g. airfoil chord length)
"""
function DragCoefficientShearStress2D(aoa, rho_inf, u_inf, l_inf)
    # `psi_drag` is the unit vector tangent to the freestream direction
    psi_drag = (cos(aoa), sin(aoa))
    return DragCoefficientShearStress(ForceState(psi_drag, rho_inf, u_inf, l_inf))
end

# Compute the three components of the 2D symmetric viscous stress tensor
# (tau_11, tau_12, tau_22) based on the gradients of the velocity field.
# This is required for drag and lift coefficients based on shear stress,
# as well as for the non-integrated quantities such as
# skin friction coefficient (to be added).
function viscous_stress_tensor(u, normal_direction, equations_parabolic,
                               gradients_1, gradients_2)
    _, dv1dx, dv2dx, _ = convert_derivative_to_primitive(u, gradients_1,
                                                         equations_parabolic)
    _, dv1dy, dv2dy, _ = convert_derivative_to_primitive(u, gradients_2,
                                                         equations_parabolic)

    # Components of viscous stress tensor
    # (4/3 * (v1)_x - 2/3 * (v2)_y)
    tau_11 = 4.0 / 3.0 * dv1dx - 2.0 / 3.0 * dv2dy
    # ((v1)_y + (v2)_x)
    # stress tensor is symmetric
    tau_12 = dv1dy + dv2dx # = tau_21
    # (4/3 * (v2)_y - 2/3 * (v1)_x)
    tau_22 = 4.0 / 3.0 * dv2dy - 2.0 / 3.0 * dv1dx

    mu = dynamic_viscosity(u, equations_parabolic)

    return mu .* (tau_11, tau_12, tau_22)
end

# 2D viscous stress vector based on contracting the viscous stress tensor
# with the normalized `normal_direction` vector.
function viscous_stress_vector(u, normal_direction, equations_parabolic,
                               gradients_1, gradients_2)
    #  Normalize normal direction, should point *into* the fluid => *(-1)
    n_normal = -normal_direction / norm(normal_direction)

    tau_11, tau_12, tau_22 = viscous_stress_tensor(u, normal_direction,
                                                   equations_parabolic,
                                                   gradients_1, gradients_2)

    # Viscous stress vector: Stress tensor * normal vector
    viscous_stress_vector_1 = tau_11 * n_normal[1] + tau_12 * n_normal[2]
    viscous_stress_vector_2 = tau_12 * n_normal[1] + tau_22 * n_normal[2]

    return (viscous_stress_vector_1, viscous_stress_vector_2)
end

function (lift_coefficient::LiftCoefficientShearStress{RealT, 2})(u, normal_direction,
                                                                  x, t,
                                                                  equations_parabolic,
                                                                  gradients_1,
                                                                  gradients_2) where {RealT <:
                                                                                      Real}
    visc_stress_vector = viscous_stress_vector(u, normal_direction, equations_parabolic,
                                               gradients_1, gradients_2)
    @unpack psi, rho_inf, u_inf, l_inf = lift_coefficient.force_state
    return (visc_stress_vector[1] * psi[1] + visc_stress_vector[2] * psi[2]) /
<<<<<<< HEAD
           (0.5 * rho_inf * u_inf^2 * l_inf)
=======
           (0.5f0 * rho_inf * u_inf^2 * l_inf)
>>>>>>> 20f57550
end

function (drag_coefficient::DragCoefficientShearStress{RealT, 2})(u, normal_direction,
                                                                  x, t,
                                                                  equations_parabolic,
                                                                  gradients_1,
                                                                  gradients_2) where {RealT <:
                                                                                      Real}
    visc_stress_vector = viscous_stress_vector(u, normal_direction, equations_parabolic,
                                               gradients_1, gradients_2)
    @unpack psi, rho_inf, u_inf, l_inf = drag_coefficient.force_state
    return (visc_stress_vector[1] * psi[1] + visc_stress_vector[2] * psi[2]) /
<<<<<<< HEAD
           (0.5 * rho_inf * u_inf^2 * l_inf)
=======
           (0.5f0 * rho_inf * u_inf^2 * l_inf)
>>>>>>> 20f57550
end

function analyze(surface_variable::AnalysisSurfaceIntegral, du, u, t,
                 mesh::P4estMesh{2},
                 equations, dg::DGSEM, cache, semi)
    @unpack boundaries = cache
    @unpack surface_flux_values, node_coordinates, contravariant_vectors = cache.elements
    @unpack weights = dg.basis

    @unpack variable, boundary_symbols = surface_variable
    @unpack boundary_symbol_indices = semi.boundary_conditions
    boundary_indices = get_boundary_indices(boundary_symbols, boundary_symbol_indices)

    surface_integral = zero(eltype(u))
    index_range = eachnode(dg)
    for boundary in boundary_indices
        element = boundaries.neighbor_ids[boundary]
        node_indices = boundaries.node_indices[boundary]
        direction = indices2direction(node_indices)

        i_node_start, i_node_step = index_to_start_step_2d(node_indices[1], index_range)
        j_node_start, j_node_step = index_to_start_step_2d(node_indices[2], index_range)

        i_node = i_node_start
        j_node = j_node_start
        for node_index in index_range
            u_node = Trixi.get_node_vars(cache.boundaries.u, equations, dg,
                                         node_index, boundary)
            # Extract normal direction at nodes which points from the elements outwards,
            # i.e., *into* the structure.
            normal_direction = get_normal_direction(direction, contravariant_vectors,
                                                    i_node, j_node, element)

            # Coordinates at a boundary node
            x = get_node_coords(node_coordinates, equations, dg,
                                i_node, j_node, element)

            # L2 norm of normal direction (contravariant_vector) is the surface element
            dS = weights[node_index] * norm(normal_direction)

            # Integral over entire boundary surface. Note, it is assumed that the
            # `normal_direction` is normalized to be a normal vector within the
            # function `variable` and the division of the normal scaling factor
            # `norm(normal_direction)` is then accounted for with the `dS` quantity.
            surface_integral += variable(u_node, normal_direction, x, t, equations) * dS

            i_node += i_node_step
            j_node += j_node_step
        end
    end
    return surface_integral
end

function analyze(surface_variable::AnalysisSurfaceIntegral{Variable},
                 du, u, t, mesh::P4estMesh{2},
                 equations, equations_parabolic,
                 dg::DGSEM, cache, semi,
                 cache_parabolic) where {Variable <: VariableViscous}
    @unpack boundaries = cache
    @unpack surface_flux_values, node_coordinates, contravariant_vectors = cache.elements
    @unpack weights = dg.basis

    @unpack variable, boundary_symbols = surface_variable
    @unpack boundary_symbol_indices = semi.boundary_conditions
    boundary_indices = get_boundary_indices(boundary_symbols, boundary_symbol_indices)

    # Additions for parabolic
    @unpack viscous_container = cache_parabolic
    @unpack gradients = viscous_container

    gradients_x, gradients_y = gradients

    surface_integral = zero(eltype(u))
    index_range = eachnode(dg)
    for boundary in boundary_indices
        element = boundaries.neighbor_ids[boundary]
        node_indices = boundaries.node_indices[boundary]
        direction = indices2direction(node_indices)

        i_node_start, i_node_step = index_to_start_step_2d(node_indices[1], index_range)
        j_node_start, j_node_step = index_to_start_step_2d(node_indices[2], index_range)

        i_node = i_node_start
        j_node = j_node_start
        for node_index in index_range
            u_node = Trixi.get_node_vars(cache.boundaries.u, equations, dg,
                                         node_index, boundary)
            # Extract normal direction at nodes which points from the elements outwards,
            # i.e., *into* the structure.
            normal_direction = get_normal_direction(direction, contravariant_vectors,
                                                    i_node, j_node, element)

            # Coordinates at a boundary node
            x = get_node_coords(node_coordinates, equations, dg,
                                i_node, j_node, element)

            # L2 norm of normal direction (contravariant_vector) is the surface element
            dS = weights[node_index] * norm(normal_direction)

            gradients_1 = get_node_vars(gradients_x, equations_parabolic, dg,
                                        i_node, j_node, element)
            gradients_2 = get_node_vars(gradients_y, equations_parabolic, dg,
                                        i_node, j_node, element)

            # Integral over whole boundary surface. Note, it is assumed that the
            # `normal_direction` is normalized to be a normal vector within the
            # function `variable` and the division of the normal scaling factor
            # `norm(normal_direction)` is then accounted for with the `dS` quantity.
            surface_integral += variable(u_node, normal_direction, x, t,
                                         equations_parabolic,
                                         gradients_1, gradients_2) * dS

            i_node += i_node_step
            j_node += j_node_step
        end
    end
    return surface_integral
end
end # muladd<|MERGE_RESOLUTION|>--- conflicted
+++ resolved
@@ -180,11 +180,7 @@
                                                gradients_1, gradients_2)
     @unpack psi, rho_inf, u_inf, l_inf = lift_coefficient.force_state
     return (visc_stress_vector[1] * psi[1] + visc_stress_vector[2] * psi[2]) /
-<<<<<<< HEAD
-           (0.5 * rho_inf * u_inf^2 * l_inf)
-=======
            (0.5f0 * rho_inf * u_inf^2 * l_inf)
->>>>>>> 20f57550
 end
 
 function (drag_coefficient::DragCoefficientShearStress{RealT, 2})(u, normal_direction,
@@ -197,11 +193,7 @@
                                                gradients_1, gradients_2)
     @unpack psi, rho_inf, u_inf, l_inf = drag_coefficient.force_state
     return (visc_stress_vector[1] * psi[1] + visc_stress_vector[2] * psi[2]) /
-<<<<<<< HEAD
-           (0.5 * rho_inf * u_inf^2 * l_inf)
-=======
            (0.5f0 * rho_inf * u_inf^2 * l_inf)
->>>>>>> 20f57550
 end
 
 function analyze(surface_variable::AnalysisSurfaceIntegral, du, u, t,
