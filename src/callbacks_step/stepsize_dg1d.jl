# By default, Julia/LLVM does not use fused multiply-add operations (FMAs).
# Since these FMAs can increase the performance of many numerical algorithms,
# we need to opt-in explicitly.
# See https://ranocha.de/blog/Optimizing_EC_Trixi for further details.
@muladd begin
#! format: noindent

function max_dt(u, t, mesh::TreeMesh{1},
                constant_speed::False, equations,
                dg::DG, cache)
    # to avoid a division by zero if the speed vanishes everywhere,
    # e.g. for steady-state linear advection
    max_scaled_speed = nextfloat(zero(t))

    @batch reduction=(max, max_scaled_speed) for element in eachelement(dg, cache)
        max_lambda1 = zero(max_scaled_speed)
        for i in eachnode(dg)
            u_node = get_node_vars(u, equations, dg, i, element)
            lambda1, = max_abs_speeds(u_node, equations)
            max_lambda1 = max(max_lambda1, lambda1)
        end
        inv_jacobian = cache.elements.inverse_jacobian[element] # 2 / Δx
        max_scaled_speed = max(max_scaled_speed, inv_jacobian * max_lambda1)
    end

    # Factor 2 cancels with 2 from `inv_jacobian`, resulting in Δx
    return 2 / (nnodes(dg) * max_scaled_speed)
end

function max_dt(u, t, mesh::TreeMesh{1},
                constant_diffusivity::False, equations,
                equations_parabolic::AbstractEquationsParabolic,
                dg::DG, cache)
    # to avoid a division by zero if the speed vanishes everywhere,
    # e.g. for steady-state linear advection
    max_scaled_speed = nextfloat(zero(t))

    @batch reduction=(max, max_scaled_speed) for element in eachelement(dg, cache)
        max_lambda1 = zero(max_scaled_speed)
        for i in eachnode(dg)
            u_node = get_node_vars(u, equations, dg, i, element)
            lambda1, = max_diffusivity(u_node, equations_parabolic)
            max_lambda1 = max(max_lambda1, lambda1)
        end
        inv_jacobian = cache.elements.inverse_jacobian[element] # 2 / Δx
        max_scaled_speed = max(max_scaled_speed, inv_jacobian^2 * max_lambda1)
    end

<<<<<<< HEAD
    return 2 / (nnodes(dg) * max_scaled_speed)
=======
    # Factor 4 cancels with 2^2 from `inv_jacobian^2`, resulting in Δx^2
    return 4 / (nnodes(dg) * max_scaled_speed)
>>>>>>> c9c2a475
end

function max_dt(u, t, mesh::TreeMesh{1},
                constant_speed::True, equations,
                dg::DG, cache)
    # to avoid a division by zero if the speed vanishes everywhere,
    # e.g. for steady-state linear advection
    max_scaled_speed = nextfloat(zero(t))

    max_lambda1, = max_abs_speeds(equations)

    @batch reduction=(max, max_scaled_speed) for element in eachelement(dg, cache)
        inv_jacobian = cache.elements.inverse_jacobian[element] # 2 / Δx
        max_scaled_speed = max(max_scaled_speed, inv_jacobian * max_lambda1)
    end

    # Factor 2 cancels with 2 from `inv_jacobian`, resulting in Δx
    return 2 / (nnodes(dg) * max_scaled_speed)
end

function max_dt(u, t, mesh::TreeMesh{1},
                constant_diffusivity::True, equations,
                equations_parabolic::AbstractEquationsParabolic,
                dg::DG, cache)
    # to avoid a division by zero if the speed vanishes everywhere,
    # e.g. for steady-state linear advection
    max_scaled_speed = nextfloat(zero(t))

    max_lambda1, = max_diffusivity(equations_parabolic)

    @batch reduction=(max, max_scaled_speed) for element in eachelement(dg, cache)
        inv_jacobian = cache.elements.inverse_jacobian[element] # 2 / Δx
        max_scaled_speed = max(max_scaled_speed, inv_jacobian^2 * max_lambda1)
    end

<<<<<<< HEAD
    return 2 / (nnodes(dg) * max_scaled_speed)
=======
    # Factor 4 cancels with 2^2 from `inv_jacobian^2`, resulting in Δx^2
    return 4 / (nnodes(dg) * max_scaled_speed)
>>>>>>> c9c2a475
end

function max_dt(u, t, mesh::StructuredMesh{1},
                constant_speed::False, equations,
                dg::DG, cache)
    # to avoid a division by zero if the speed vanishes everywhere,
    # e.g. for steady-state linear advection
    max_scaled_speed = nextfloat(zero(t))

    @batch reduction=(max, max_scaled_speed) for element in eachelement(dg, cache)
        max_lambda1 = zero(max_scaled_speed)

        for i in eachnode(dg)
            u_node = get_node_vars(u, equations, dg, i, element)
            lambda1, = max_abs_speeds(u_node, equations)

            inv_jacobian = cache.elements.inverse_jacobian[i, element] # 2 / Δx

            max_lambda1 = max(max_lambda1, inv_jacobian * lambda1)
        end

        max_scaled_speed = max(max_scaled_speed, max_lambda1)
    end

    # Factor 2 cancels with 2 from `inv_jacobian`, resulting in Δx
    return 2 / (nnodes(dg) * max_scaled_speed)
end

function max_dt(u, t, mesh::StructuredMesh{1},
                constant_speed::True, equations,
                dg::DG, cache)
    # to avoid a division by zero if the speed vanishes everywhere,
    # e.g. for steady-state linear advection
    max_scaled_speed = nextfloat(zero(t))

    max_lambda1, = max_abs_speeds(equations)

    @batch reduction=(max, max_scaled_speed) for element in eachelement(dg, cache)
        for i in eachnode(dg)
            inv_jacobian = cache.elements.inverse_jacobian[i, element] # 2 / Δx
            max_scaled_speed = max(max_scaled_speed, inv_jacobian * max_lambda1)
        end
    end

    # Factor 2 cancels with 2 from `inv_jacobian`, resulting in Δx
    return 2 / (nnodes(dg) * max_scaled_speed)
end

# Note: `max_dt` is not implemented for `StructuredMesh{1}` and `equations_parabolic` since 
# for the `StructuredMesh` type there is no support of parabolic terms (yet), see the overview in the docs:
# https://trixi-framework.github.io/Trixi.jl/stable/overview/#overview-semidiscretizations

end # @muladd<|MERGE_RESOLUTION|>--- conflicted
+++ resolved
@@ -46,12 +46,8 @@
         max_scaled_speed = max(max_scaled_speed, inv_jacobian^2 * max_lambda1)
     end
 
-<<<<<<< HEAD
-    return 2 / (nnodes(dg) * max_scaled_speed)
-=======
     # Factor 4 cancels with 2^2 from `inv_jacobian^2`, resulting in Δx^2
     return 4 / (nnodes(dg) * max_scaled_speed)
->>>>>>> c9c2a475
 end
 
 function max_dt(u, t, mesh::TreeMesh{1},
@@ -87,12 +83,8 @@
         max_scaled_speed = max(max_scaled_speed, inv_jacobian^2 * max_lambda1)
     end
 
-<<<<<<< HEAD
-    return 2 / (nnodes(dg) * max_scaled_speed)
-=======
     # Factor 4 cancels with 2^2 from `inv_jacobian^2`, resulting in Δx^2
     return 4 / (nnodes(dg) * max_scaled_speed)
->>>>>>> c9c2a475
 end
 
 function max_dt(u, t, mesh::StructuredMesh{1},
