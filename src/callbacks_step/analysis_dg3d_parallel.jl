# By default, Julia/LLVM does not use fused multiply-add operations (FMAs).
# Since these FMAs can increase the performance of many numerical algorithms,
# we need to opt-in explicitly.
# See https://ranocha.de/blog/Optimizing_EC_Trixi for further details.
@muladd begin
#! format: noindent

function calc_error_norms(func, u, t, analyzer,
                          mesh::Union{ParallelP4estMesh{3}, ParallelT8codeMesh{3}},
                          equations,
                          initial_condition, dg::DGSEM, cache, cache_analysis)
    @unpack vandermonde, weights = analyzer
    @unpack node_coordinates, inverse_jacobian = cache.elements
    @unpack u_local, u_tmp1, u_tmp2, x_local, x_tmp1, x_tmp2, jacobian_local, jacobian_tmp1, jacobian_tmp2 = cache_analysis

    # Set up data structures
    l2_error = zero(func(get_node_vars(u, equations, dg, 1, 1, 1, 1), equations))
    linf_error = copy(l2_error)
    volume = zero(real(mesh))

    # Iterate over all elements for error calculations
    for element in eachelement(dg, cache)
        # Interpolate solution and node locations to analysis nodes
        multiply_dimensionwise!(u_local, vandermonde, view(u, :, :, :, :, element),
                                u_tmp1, u_tmp2)
        multiply_dimensionwise!(x_local, vandermonde,
                                view(node_coordinates, :, :, :, :, element), x_tmp1,
                                x_tmp2)
        multiply_scalar_dimensionwise!(jacobian_local, vandermonde,
                                       inv.(view(inverse_jacobian, :, :, :, element)),
                                       jacobian_tmp1, jacobian_tmp2)

        # Calculate errors at each analysis node
<<<<<<< HEAD
        #@. jacobian_local = abs(jacobian_local) # Does not work with LoopVectorization and higher precision datatypes
        for (index, value) in enumerate(jacobian_local)
            jacobian_local[index] = abs(value)
        end

=======
>>>>>>> abe8640c
        for k in eachnode(analyzer), j in eachnode(analyzer), i in eachnode(analyzer)
            u_exact = initial_condition(get_node_coords(x_local, equations, dg, i, j,
                                                        k), t, equations)
            diff = func(u_exact, equations) -
                   func(get_node_vars(u_local, equations, dg, i, j, k), equations)
            # We take absolute value as we need the Jacobian here for the volume calculation
            abs_jacobian_local_ijk = abs(jacobian_local[i, j, k])

            l2_error += diff .^ 2 *
                        (weights[i] * weights[j] * weights[k] * abs_jacobian_local_ijk)
            linf_error = @. max(linf_error, abs(diff))
            volume += weights[i] * weights[j] * weights[k] * abs_jacobian_local_ijk
        end
    end

    # Accumulate local results on root process
    global_l2_error = Vector(l2_error)
    global_linf_error = Vector(linf_error)
    MPI.Reduce!(global_l2_error, +, mpi_root(), mpi_comm())
    # Base.max instead of max needed, see comment in src/auxiliary/math.jl
    MPI.Reduce!(global_linf_error, Base.max, mpi_root(), mpi_comm())
    total_volume = MPI.Reduce(volume, +, mpi_root(), mpi_comm())
    if mpi_isroot()
        l2_error = convert(typeof(l2_error), global_l2_error)
        linf_error = convert(typeof(linf_error), global_linf_error)
        # For L2 error, divide by total volume
        l2_error = @. sqrt(l2_error / total_volume)
    else
        l2_error = convert(typeof(l2_error), NaN * global_l2_error)
        linf_error = convert(typeof(linf_error), NaN * global_linf_error)
    end

    return l2_error, linf_error
end

function integrate_via_indices(func::Func, u,
                               mesh::Union{ParallelP4estMesh{3}, ParallelT8codeMesh{3}},
                               equations,
                               dg::DGSEM, cache, args...; normalize = true) where {Func}
    @unpack weights = dg.basis

    # Initialize integral with zeros of the right shape
    # Pass `zeros(eltype(u), nvariables(equations), nnodes(dg), nnodes(dg), nnodes(dg), 1)` 
    # to `func` since `u` might be empty, if the current rank has no elements. 
    # See also https://github.com/trixi-framework/Trixi.jl/issues/1096, and
    # https://github.com/trixi-framework/Trixi.jl/pull/2126/files/7cbc57cfcba93e67353566e10fce1f3edac27330#r1814483243.
    integral = zero(func(zeros(eltype(u), nvariables(equations), nnodes(dg), nnodes(dg),
                               nnodes(dg), 1), 1, 1, 1, 1, equations, dg, args...))
    volume = zero(real(mesh))

    # Use quadrature to numerically integrate over entire domain
    for element in eachelement(dg, cache)
        for k in eachnode(dg), j in eachnode(dg), i in eachnode(dg)
            volume_jacobian = abs(inv(cache.elements.inverse_jacobian[i, j, k, element]))
            integral += volume_jacobian * weights[i] * weights[j] * weights[k] *
                        func(u, i, j, k, element, equations, dg, args...)
            volume += volume_jacobian * weights[i] * weights[j] * weights[k]
        end
    end

    global_integral = MPI.Reduce!(Ref(integral), +, mpi_root(), mpi_comm())
    total_volume = MPI.Reduce(volume, +, mpi_root(), mpi_comm())
    if mpi_isroot()
        integral = convert(typeof(integral), global_integral[])
    else
        integral = convert(typeof(integral), NaN * integral)
        total_volume = volume # non-root processes receive nothing from reduce -> overwrite
    end

    # Normalize with total volume
    if normalize
        integral = integral / total_volume
    end

    return integral
end
end # @muladd<|MERGE_RESOLUTION|>--- conflicted
+++ resolved
@@ -31,14 +31,6 @@
                                        jacobian_tmp1, jacobian_tmp2)
 
         # Calculate errors at each analysis node
-<<<<<<< HEAD
-        #@. jacobian_local = abs(jacobian_local) # Does not work with LoopVectorization and higher precision datatypes
-        for (index, value) in enumerate(jacobian_local)
-            jacobian_local[index] = abs(value)
-        end
-
-=======
->>>>>>> abe8640c
         for k in eachnode(analyzer), j in eachnode(analyzer), i in eachnode(analyzer)
             u_exact = initial_condition(get_node_coords(x_local, equations, dg, i, j,
                                                         k), t, equations)
