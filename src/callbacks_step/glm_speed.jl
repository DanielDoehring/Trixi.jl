# By default, Julia/LLVM does not use fused multiply-add operations (FMAs).
# Since these FMAs can increase the performance of many numerical algorithms,
# we need to opt-in explicitly.
# See https://ranocha.de/blog/Optimizing_EC_Trixi for further details.
@muladd begin
#! format: noindent

"""
    GlmSpeedCallback(; glm_scale=0.5, cfl, semi_indices=())

Update the divergence cleaning wave speed `c_h` according to the time step
computed in [`StepsizeCallback`](@ref) for the ideal GLM-MHD equations, the multi-component
GLM-MHD equations, and the multi-ion GLM-MHD equations.
The `cfl` number should be set to the same value as for the time step size calculation. 
As for standard [`StepsizeCallback`](@ref) `cfl` can be either set to a `Real` number or
a function of time `t` returning a `Real` number.

The `glm_scale` ensures that the GLM wave speed is lower than the fastest physical waves in the MHD
solution and should thus be set to a value within the interval [0,1]. Note that `glm_scale = 0`
deactivates the divergence cleaning.

In case of coupled semidiscretizations, specify for which `semi_index`, i.e. index of the
semidiscretization, the divergence cleaning should be applied. See also
[`SemidiscretizationCoupled`](@ref).
Note: `SemidiscretizationCoupled` and all related features are considered experimental and
may change at any time.
"""
struct GlmSpeedCallback{RealT <: Real, CflType}
    glm_scale::RealT
    cfl::CflType
    semi_indices::Vector{Int}
end

function Base.show(io::IO, cb::DiscreteCallback{<:Any, <:GlmSpeedCallback})
    @nospecialize cb # reduce precompilation time

    glm_speed_callback = cb.affect!
    @unpack glm_scale, cfl, semi_indices = glm_speed_callback
    print(io, "GlmSpeedCallback(glm_scale=", glm_scale, ", cfl=", cfl, "semi_indices=",
          semi_indices, ")")
end

function Base.show(io::IO, ::MIME"text/plain",
                   cb::DiscreteCallback{<:Any, <:GlmSpeedCallback})
    @nospecialize cb # reduce precompilation time

    if get(io, :compact, false)
        show(io, cb)
    else
        glm_speed_callback = cb.affect!

        setup = [
            "GLM wave speed scaling" => glm_speed_callback.glm_scale,
            "Expected CFL number" => glm_speed_callback.cfl,
            "Selected semidiscretizations" => glm_speed_callback.semi_indices
        ]
        summary_box(io, "GlmSpeedCallback", setup)
    end
end

function GlmSpeedCallback(; glm_scale = 0.5, cfl, semi_indices = Int[])
    @assert 0<=glm_scale<=1 "glm_scale must be between 0 and 1"

<<<<<<< HEAD
    glm_speed_callback = GlmSpeedCallback{typeof(glm_scale), typeof(cfl)}(glm_scale, cfl, semi_indices)
=======
    glm_speed_callback = GlmSpeedCallback{typeof(glm_scale), typeof(cfl)}(glm_scale,
                                                                          cfl,
                                                                          semi_indices)
>>>>>>> 23ca754c

    DiscreteCallback(glm_speed_callback, glm_speed_callback, # the first one is the condition, the second the affect!
                     save_positions = (false, false),
                     initialize = initialize!)
end

function initialize!(cb::DiscreteCallback{Condition, Affect!}, u, t,
                     integrator) where {Condition, Affect! <: GlmSpeedCallback}
    cb.affect!(integrator)
end

# this method is called to determine whether the callback should be activated
function (glm_speed_callback::GlmSpeedCallback)(u, t, integrator)
    return true
end

<<<<<<< HEAD
# Case for constant cfl number.
function update_cleaning_speed!(semi, glm_speed_callback, dt)
=======
function update_cleaning_speed!(semi, glm_speed_callback, dt, t)
>>>>>>> 23ca754c
    @unpack glm_scale, cfl = glm_speed_callback

    mesh, equations, solver, cache = mesh_equations_solver_cache(semi)

    # compute time step for GLM linear advection equation with c_h=1 (redone due to the possible AMR)
    if cfl isa Real # Case for constant CFL
        c_h_deltat = calc_dt_for_cleaning_speed(cfl, mesh, equations, solver, cache)
    else # Variable CFL
        c_h_deltat = calc_dt_for_cleaning_speed(cfl(t), mesh, equations, solver, cache)
    end

    # c_h is proportional to its own time step divided by the complete MHD time step
    # We use @reset here since the equations are immutable (to work on GPUs etc.).
    # Thus, we need to modify the equations field of the semidiscretization.
    @reset equations.c_h = glm_scale * c_h_deltat / dt
    semi.equations = equations

    return semi
end

# This method is called as callback after the StepsizeCallback during the time integration.
# Case for constant cfl number.
@inline function (glm_speed_callback::GlmSpeedCallback{RealT, CflType})(integrator) where {RealT <: Real, CflType <: Real}
    dt = get_proposed_dt(integrator)
    semi = integrator.p

    # Call the appropriate update function (this indirection allows to specialize on,
    # e.g., the semidiscretization type)
    update_cleaning_speed!(semi, glm_speed_callback, dt, integrator.t)

    # avoid re-evaluating possible FSAL stages
    u_modified!(integrator, false)

    return nothing
end

# Case for time-dependent CFL number.
function update_cleaning_speed!(semi, glm_speed_callback, dt, t)
    @unpack glm_scale, cfl = glm_speed_callback

    mesh, equations, solver, cache = mesh_equations_solver_cache(semi)

    # compute time step for GLM linear advection equation with c_h=1 (redone due to the possible AMR)
    c_h_deltat = calc_dt_for_cleaning_speed(cfl(t), mesh, equations, solver, cache)

    # c_h is proportional to its own time step divided by the complete MHD time step
    # We use @reset here since the equations are immutable (to work on GPUs etc.).
    # Thus, we need to modify the equations field of the semidiscretization.
    @reset equations.c_h = glm_scale * c_h_deltat / dt
    semi.equations = equations

    return semi
end

# This method is called as callback after the StepsizeCallback during the time integration.
# Case for time-dependent CFL number.
@inline function (glm_speed_callback::GlmSpeedCallback)(integrator)
    dt = get_proposed_dt(integrator)
    semi = integrator.p

    # Call the appropriate update function (this indirection allows to specialize on,
    # e.g., the semidiscretization type)
    update_cleaning_speed!(semi, glm_speed_callback, dt, integrator.t)

    # avoid re-evaluating possible FSAL stages
    u_modified!(integrator, false)

    return nothing
end

include("glm_speed_dg.jl")
end # @muladd<|MERGE_RESOLUTION|>--- conflicted
+++ resolved
@@ -61,13 +61,9 @@
 function GlmSpeedCallback(; glm_scale = 0.5, cfl, semi_indices = Int[])
     @assert 0<=glm_scale<=1 "glm_scale must be between 0 and 1"
 
-<<<<<<< HEAD
-    glm_speed_callback = GlmSpeedCallback{typeof(glm_scale), typeof(cfl)}(glm_scale, cfl, semi_indices)
-=======
     glm_speed_callback = GlmSpeedCallback{typeof(glm_scale), typeof(cfl)}(glm_scale,
                                                                           cfl,
                                                                           semi_indices)
->>>>>>> 23ca754c
 
     DiscreteCallback(glm_speed_callback, glm_speed_callback, # the first one is the condition, the second the affect!
                      save_positions = (false, false),
@@ -84,12 +80,7 @@
     return true
 end
 
-<<<<<<< HEAD
-# Case for constant cfl number.
-function update_cleaning_speed!(semi, glm_speed_callback, dt)
-=======
 function update_cleaning_speed!(semi, glm_speed_callback, dt, t)
->>>>>>> 23ca754c
     @unpack glm_scale, cfl = glm_speed_callback
 
     mesh, equations, solver, cache = mesh_equations_solver_cache(semi)
