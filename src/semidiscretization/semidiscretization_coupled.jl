--- conflicted
+++ resolved
@@ -351,13 +351,8 @@
 ################################################################################
 
 # In case of coupled system, use minimum timestep over all systems
-<<<<<<< HEAD
-function calculate_dt(u_ode, t, cfl_convective, cfl_diffusive,
+function calculate_dt(u_ode, t, cfl_convective::Real, cfl_diffusive::Real,
                       semi::SemidiscretizationCoupled)
-=======
-# Case for constant `cfl_number`.
-function calculate_dt(u_ode, t, cfl_number::Real, semi::SemidiscretizationCoupled)
->>>>>>> 55936912
     dt = minimum(eachsystem(semi)) do i
         u_ode_slice = get_system_u_ode(u_ode, i, semi)
         calculate_dt(u_ode_slice, t, cfl_convective, cfl_diffusive, semi.semis[i])
@@ -365,12 +360,14 @@
 
     return dt
 end
-# Case for `cfl_number` as a function of time `t`.
-function calculate_dt(u_ode, t, cfl_number, semi::SemidiscretizationCoupled)
-    cfl_number_ = cfl_number(t)
+# Case for `cfl_convective`, `cfl_diffusive` as a function of time `t`.
+function calculate_dt(u_ode, t, cfl_convective, cfl_diffusive,
+                      semi::SemidiscretizationCoupled)
+    cfl_convective_ = cfl_convective(t)
+    cfl_diffusive_ = cfl_diffusive(t)
     dt = minimum(eachsystem(semi)) do i
         u_ode_slice = get_system_u_ode(u_ode, i, semi)
-        calculate_dt(u_ode_slice, t, cfl_number_, semi.semis[i])
+        calculate_dt(u_ode_slice, t, cfl_convective_, cfl_diffusive_, semi.semis[i])
     end
 end
 
