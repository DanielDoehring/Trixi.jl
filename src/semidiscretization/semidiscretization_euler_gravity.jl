--- conflicted
+++ resolved
@@ -258,7 +258,6 @@
 
 @inline function calc_error_norms(func, u, t, analyzer,
                                   semi::SemidiscretizationEulerGravity, cache_analysis)
-<<<<<<< HEAD
     @unpack cache, semi_euler, semi_gravity = semi
     grav_l2, grav_linf, grav_l1 = calc_error_norms(func, cache.u_ode, t, analyzer,
                                                    semi_gravity, cache_analysis)
@@ -336,12 +335,6 @@
 end
 
 # Coupled Euler and gravity solver at each Runge-Kutta stage, 
-=======
-    return calc_error_norms(func, u, t, analyzer, semi.semi_euler, cache_analysis)
-end
-
-# Coupled Euler and gravity solver at each Runge-Kutta stage,
->>>>>>> 6cde64c7
 # corresponding to Algorithm 2 in Schlottke-Lakemper et al. (2020),
 # https://dx.doi.org/10.1016/j.jcp.2021.110467
 function rhs!(du_ode, u_ode, semi::SemidiscretizationEulerGravity, t)
