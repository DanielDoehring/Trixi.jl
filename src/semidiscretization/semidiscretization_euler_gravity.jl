--- conflicted
+++ resolved
@@ -20,11 +20,7 @@
     gravitational_constant :: RealT # aka G
     cfl                    :: RealT
     resid_tol              :: RealT # Hyp.-Diff. Eq. steady state tolerance
-<<<<<<< HEAD
-    n_iterations_max       :: Int   # Max. number of its of the pseudo-time gravity solver
-=======
     n_iterations_max       :: Int   # Max. number of iterations of the pseudo-time gravity solver
->>>>>>> f44b1bd4
     timestep_gravity       :: TimestepGravity
 end
 
@@ -223,12 +219,8 @@
 end
 
 # Coupled Euler and gravity solver at each Runge-Kutta stage, 
-<<<<<<< HEAD
-# corresponding to Algorithm 2 in Schlottke-Lakemper et al. (2020).
-=======
 # corresponding to Algorithm 2 in Schlottke-Lakemper et al. (2020),
 # https://dx.doi.org/10.1016/j.jcp.2021.110467
->>>>>>> f44b1bd4
 function rhs!(du_ode, u_ode, semi::SemidiscretizationEulerGravity, t)
     @unpack semi_euler, semi_gravity, cache = semi
 
@@ -368,17 +360,12 @@
         # Source term: Jeans instability OR coupling convergence test OR blast wave
         # put in gravity source term proportional to Euler density
         # OBS! subtract off the background density ρ_0 (spatial mean value)
-<<<<<<< HEAD
         n_elements = size(u_euler)[end]
         @threaded for element in 1:n_elements
             # Note: Adding to `du_gravity` is essentially adding to `du_ode`!
             @views @. du_gravity[1, .., element] += grav_scale *
                                                     (u_euler[1, .., element] - rho0)
         end
-=======
-        # Note: Adding to `du_gravity` is essentially adding to `du_ode`!
-        @views @. du_gravity[1, .., :] += grav_scale * (u_euler[1, .., :] - rho0)
->>>>>>> f44b1bd4
 
         a_stage = a[stage]
         b_stage_dtau = b[stage] * dtau
@@ -434,17 +421,12 @@
         # Source term: Jeans instability OR coupling convergence test OR blast wave
         # put in gravity source term proportional to Euler density
         # OBS! subtract off the background density ρ_0 around which the Jeans instability is perturbed
-<<<<<<< HEAD
         n_elements = size(u_euler)[end]
         @threaded for element in 1:n_elements
             # Note: Adding to `du_gravity` is essentially adding to `du_ode`!
             @views @. du_gravity[1, .., element] += grav_scale *
                                                     (u_euler[1, .., element] - rho0)
         end
-=======
-        # Note: Adding to `du_gravity` is essentially adding to `du_ode`!
-        @views @. du_gravity[1, .., :] += grav_scale * (u_euler[1, .., :] - rho0)
->>>>>>> f44b1bd4
 
         delta_stage = delta[stage]
         gamma1_stage = gamma1[stage]
