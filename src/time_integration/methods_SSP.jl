--- conflicted
+++ resolved
@@ -83,11 +83,7 @@
     du::uType
     r0::uType
     t::RealT
-<<<<<<< HEAD
-    tdir::Real
-=======
     tdir::RealT # DIRection of time integration, i.e, if one marches forward or backward in time
->>>>>>> 47c6ea65
     dt::RealT # current time step
     dtcache::RealT # manually set time step
     iter::Int # current number of time steps (iteration)
