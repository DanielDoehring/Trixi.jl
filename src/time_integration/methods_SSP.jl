--- conflicted
+++ resolved
@@ -83,21 +83,13 @@
     du::uType
     r0::uType
     t::RealT
-<<<<<<< HEAD
-    tdir::RealT # DIRection of time integration, i.e, if one marches forward or backward in time
-=======
     tdir::RealT # DIRection of time integration, i.e., if one marches forward or backward in time
->>>>>>> 567cf220
     dt::RealT # current time step
     dtcache::RealT # manually set time step
     iter::Int # current number of time steps (iteration)
     p::Params # will be the semidiscretization from Trixi
     sol::Sol # faked
-<<<<<<< HEAD
-    f::F # `rhs` of the semidiscretization
-=======
     f::F # `rhs!` of the semidiscretization
->>>>>>> 567cf220
     alg::Alg # SimpleSSPRK33
     opts::SimpleIntegratorSSPOptions
     finalstep::Bool # added for convenience
