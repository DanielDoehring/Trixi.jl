# Filter out eigenvalues with positive real parts, those with negative imaginary
# parts due to eigenvalues' symmetry around the real axis, or the eigenvalues
# that are smaller than a specified threshold.
function filter_eig_vals(eig_vals, threshold = 1e-12; verbose = false)
    filtered_eig_vals = Complex{Float64}[]

    for eig_val in eig_vals
        if real(eig_val) < 0 && imag(eig_val) > 0 && abs(eig_val) >= threshold
            push!(filtered_eig_vals, eig_val)
        end
    end

    filtered_eig_vals_count = length(eig_vals) - length(filtered_eig_vals)

    if verbose
        println("$filtered_eig_vals_count eigenvalue(s) are not passed on because " *
                "they either are in magnitude smaller than $threshold, have positive " *
                "real parts, or have negative imaginary parts.\n")
    end

    return length(filtered_eig_vals), filtered_eig_vals
end

# Add definitions of functions related to polynomial optimization by Convex and ECOS here
# such that hey can be exported from Trixi.jl and extended in the TrixiConvexECOSExt package
# extension or by the Convex and ECOS-specific code loaded by Requires.jl
<<<<<<< HEAD
function undo_normalization! end
function bisect_stability_polynomial end
function bisect_stability_polynomial_PERK4 end
=======
function bisect_stability_polynomial end
>>>>>>> f5d7a79a
<|MERGE_RESOLUTION|>--- conflicted
+++ resolved
@@ -24,10 +24,5 @@
 # Add definitions of functions related to polynomial optimization by Convex and ECOS here
 # such that hey can be exported from Trixi.jl and extended in the TrixiConvexECOSExt package
 # extension or by the Convex and ECOS-specific code loaded by Requires.jl
-<<<<<<< HEAD
-function undo_normalization! end
 function bisect_stability_polynomial end
-function bisect_stability_polynomial_PERK4 end
-=======
-function bisect_stability_polynomial end
->>>>>>> f5d7a79a
+function bisect_stability_polynomial_PERK4 end