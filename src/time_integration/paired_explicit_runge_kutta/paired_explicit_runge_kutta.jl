# By default, Julia/LLVM does not use fused multiply-add operations (FMAs).
# Since these FMAs can increase the performance of many numerical algorithms,
# we need to opt-in explicitly.
# See https://ranocha.de/blog/Optimizing_EC_Trixi for further details.
@muladd begin
#! format: noindent

using SciMLBase: SplitFunction

# Define all of the functions necessary for polynomial optimizations
include("polynomial_optimizer.jl")

<<<<<<< HEAD
# Abstract base type for both single/standalone and multi-level 
# PERK (Paired Explicit Runge-Kutta) time integration schemes
abstract type AbstractPairedExplicitRK{ORDER} end
# Abstract base type for single/standalone PERK time integration schemes
abstract type AbstractPairedExplicitRKSingle{ORDER} <: AbstractPairedExplicitRK{ORDER} end
=======
# Abstract base type for both single/standalone and multi-level
# PERK (Paired-Explicit Runge-Kutta) time integration schemes
abstract type AbstractPairedExplicitRK end
>>>>>>> 637072a0
# Abstract base type for single/standalone PERK time integration schemes
abstract type AbstractPairedExplicitRKMulti{ORDER} <: AbstractPairedExplicitRK{ORDER} end

# This struct is needed to fake https://github.com/SciML/OrdinaryDiffEq.jl/blob/0c2048a502101647ac35faabd80da8a5645beac7/src/integrators/type.jl#L1
mutable struct PairedExplicitRKOptions{Callback, TStops}
    callback::Callback # callbacks; used in Trixi
    adaptive::Bool # whether the algorithm is adaptive
    dtmax::Float64 # ignored
    maxiters::Int # maximal number of time steps
    tstops::TStops # tstops from https://diffeq.sciml.ai/v6.8/basics/common_solver_opts/#Output-Control-1; ignored
end

function PairedExplicitRKOptions(callback, tspan; maxiters = typemax(Int), kwargs...)
    tstops_internal = BinaryHeap{eltype(tspan)}(FasterForward())
    # We add last(tspan) to make sure that the time integration stops at the end time
    push!(tstops_internal, last(tspan))
    # We add 2 * last(tspan) because add_tstop!(integrator, t) is only called by DiffEqCallbacks.jl if tstops contains a time that is larger than t
    # (https://github.com/SciML/DiffEqCallbacks.jl/blob/025dfe99029bd0f30a2e027582744528eb92cd24/src/iterative_and_periodic.jl#L92)
    push!(tstops_internal, 2 * last(tspan))
    PairedExplicitRKOptions{typeof(callback), typeof(tstops_internal)}(callback,
                                                                       false, Inf,
                                                                       maxiters,
                                                                       tstops_internal)
end

<<<<<<< HEAD
abstract type AbstractPairedExplicitRKIntegrator{ORDER} end

abstract type AbstractPairedExplicitRKSingleIntegrator{ORDER} <:
              AbstractPairedExplicitRKIntegrator{ORDER} end

abstract type AbstractPairedExplicitRKMultiIntegrator{ORDER} <:
              AbstractPairedExplicitRKIntegrator{ORDER} end

abstract type AbstractPairedExplicitRKMultiParabolicIntegrator{ORDER} <:
              AbstractPairedExplicitRKMultiIntegrator{ORDER} end

# Relaxation integrators              
abstract type AbstractPairedExplicitRelaxationRKIntegrator{ORDER} <:
              AbstractPairedExplicitRKIntegrator{ORDER} end
=======
abstract type AbstractPairedExplicitRKIntegrator <: AbstractTimeIntegrator end
abstract type AbstractPairedExplicitRKSingleIntegrator <:
              AbstractPairedExplicitRKIntegrator end
>>>>>>> 637072a0

abstract type AbstractPairedExplicitRelaxationRKSingleIntegrator{ORDER} <:
              AbstractPairedExplicitRelaxationRKIntegrator{ORDER} end

abstract type AbstractPairedExplicitRelaxationRKMultiIntegrator{ORDER} <:
              AbstractPairedExplicitRelaxationRKIntegrator{ORDER} end

# Euler-Acoustic integrators
abstract type AbstractPairedExplicitRKEulerAcousticSingleIntegrator{ORDER} <:
              AbstractPairedExplicitRKSingleIntegrator{ORDER} end

abstract type AbstractPairedExplicitRKEulerAcousticMultiIntegrator{ORDER} <:
              AbstractPairedExplicitRKMultiIntegrator{ORDER} end

# The relaxation-multi-prarabolic integrator "inherits" from the 
# multi-parabolic integrator since the latter governs which stage functions, 
# i.e., the `PERK_k...` are called.
abstract type AbstractPairedExplicitRelaxationRKMultiParabolicIntegrator{ORDER} <:
              AbstractPairedExplicitRKMultiParabolicIntegrator{ORDER} end
"""
    calculate_cfl(ode_algorithm::AbstractPairedExplicitRK, ode)

This function computes the CFL number once using the initial condition of the problem and the optimal timestep (`dt_opt`) from the ODE algorithm.
"""
function calculate_cfl(ode_algorithm::AbstractPairedExplicitRK, ode)
    t0 = first(ode.tspan)
    u_ode = ode.u0
    semi = ode.p
    dt_opt = ode_algorithm.dt_opt

    if isnothing(dt_opt)
        error("The optimal time step `dt_opt` must be provided.")
    end

    mesh, equations, solver, cache = mesh_equations_solver_cache(semi)
    u = wrap_array(u_ode, mesh, equations, solver, cache)

    cfl_number = dt_opt / max_dt(u, t0, mesh,
                        have_constant_speed(equations), equations,
                        solver, cache)
    return cfl_number
end

# Forward integrator.stats.naccept to integrator.iter (see GitHub PR#771)
function Base.getproperty(integrator::AbstractPairedExplicitRKIntegrator,
                          field::Symbol)
    if field === :stats
        return (naccept = getfield(integrator, :iter),)
    end
    # general fallback
    return getfield(integrator, field)
end

"""
    add_tstop!(integrator::AbstractPairedExplicitRKIntegrator, t)
Add a time stop during the time integration process.
This function is called after the periodic SaveSolutionCallback to specify the next stop to save the solution.
"""
function add_tstop!(integrator::AbstractPairedExplicitRKIntegrator, t)
    integrator.tdir * (t - integrator.t) < zero(integrator.t) &&
        error("Tried to add a tstop that is behind the current time. This is strictly forbidden")
    # We need to remove the first entry of tstops when a new entry is added.
    # Otherwise, the simulation gets stuck at the previous tstop and dt is adjusted to zero.
    if length(integrator.opts.tstops) > 1
        pop!(integrator.opts.tstops)
    end
    push!(integrator.opts.tstops, integrator.tdir * t)
end

has_tstop(integrator::AbstractPairedExplicitRKIntegrator) = !isempty(integrator.opts.tstops)
first_tstop(integrator::AbstractPairedExplicitRKIntegrator) = first(integrator.opts.tstops)

# Fakes `solve`: https://diffeq.sciml.ai/v6.8/basics/overview/#Solving-the-Problems-1
function solve(ode::ODEProblem, alg::AbstractPairedExplicitRK;
               dt, callback = nothing, kwargs...)
    integrator = init(ode, alg, dt = dt, callback = callback; kwargs...)

    # Start actual solve
    solve!(integrator)
end

function solve!(integrator::AbstractPairedExplicitRKIntegrator)
    @unpack prob = integrator.sol

    integrator.finalstep = false

    @trixi_timeit timer() "main loop" while !integrator.finalstep
        step!(integrator)
    end

    return TimeIntegratorSolution((first(prob.tspan), integrator.t),
                                  (prob.u0, integrator.u),
                                  integrator.sol.prob)
end

# Euler-Acoustic requires storing the previous time step
function solve!(integrator::Union{AbstractPairedExplicitRKEulerAcousticSingleIntegrator,
                                  AbstractPairedExplicitRKEulerAcousticMultiIntegrator})
    @unpack prob = integrator.sol

    integrator.finalstep = false

    @trixi_timeit timer() "main loop" while !integrator.finalstep
        # Store variables of previous time step
        integrator.t_prev = integrator.t
        integrator.u_prev .= integrator.u # TODO: Not sure if faster than @threaded loop!

        step!(integrator)
    end

    return TimeIntegratorSolution((first(prob.tspan), integrator.t),
                                  (prob.u0, integrator.u),
                                  integrator.sol.prob)
end

# Function that computes the first stage of a general PERK method
@inline function PERK_k1!(integrator::AbstractPairedExplicitRKIntegrator,
                          p)
    integrator.f(integrator.k1, integrator.u, p, integrator.t, integrator)
end

@inline function PERK_k2!(integrator::Union{AbstractPairedExplicitRKSingleIntegrator,
                                            AbstractPairedExplicitRelaxationRKSingleIntegrator},
                          p, alg)
    @threaded for i in eachindex(integrator.u)
        integrator.u_tmp[i] = integrator.u[i] +
                              alg.c[2] * integrator.dt * integrator.k1[i]
    end

    integrator.f(integrator.du, integrator.u_tmp, p,
                 integrator.t + alg.c[2] * integrator.dt)
end

@inline function PERK_ki!(integrator::Union{AbstractPairedExplicitRKSingleIntegrator,
                                            AbstractPairedExplicitRelaxationRKSingleIntegrator},
                          p, alg, stage)
    # Construct current state
    @threaded for i in eachindex(integrator.u)
        integrator.u_tmp[i] = integrator.u[i] +
                              integrator.dt *
                              (alg.a_matrix[1, stage - 2] * integrator.k1[i] +
                               alg.a_matrix[2, stage - 2] * integrator.du[i])
    end

    integrator.f(integrator.du, integrator.u_tmp, p,
                 integrator.t + alg.c[stage] * integrator.dt)
end

@inline function PERK_k2!(integrator::Union{AbstractPairedExplicitRKMultiIntegrator,
                                            AbstractPairedExplicitRelaxationRKMultiIntegrator},
                          p, alg)
    @threaded for i in eachindex(integrator.u)
        integrator.u_tmp[i] = integrator.u[i] +
                              alg.c[2] * integrator.dt * integrator.k1[i]
    end

    # k2: Only evaluated at finest level (1)
    integrator.f(integrator.du, integrator.u_tmp, p,
                 integrator.t + alg.c[2] * integrator.dt,
                 integrator, 1)
end

@inline function PERKMulti_intermediate_stage!(integrator::Union{AbstractPairedExplicitRKMultiIntegrator,
                                                                 AbstractPairedExplicitRelaxationRKMultiIntegrator},
                                               alg, stage)
    ### General implementation: Not own method for each grid level ###
    # Loop over different methods with own associated level

    for level in 1:min(alg.num_methods, integrator.n_levels)
        @threaded for i in integrator.level_u_indices_elements[level]
            integrator.u_tmp[i] = integrator.u[i] +
                                  integrator.dt *
                                  alg.a_matrices[level, 1, stage - 2] *
                                  integrator.k1[i]
        end
    end
    for level in 1:min(alg.max_eval_levels[stage], integrator.n_levels)
        @threaded for i in integrator.level_u_indices_elements[level]
            integrator.u_tmp[i] += integrator.dt *
                                   alg.a_matrices[level, 2, stage - 2] *
                                   integrator.du[i]
        end
    end

    # "Remainder": Non-efficiently integrated
    for level in (alg.num_methods + 1):(integrator.n_levels)
        @threaded for i in integrator.level_u_indices_elements[level]
            integrator.u_tmp[i] = integrator.u[i] +
                                  integrator.dt *
                                  alg.a_matrices[alg.num_methods, 1, stage - 2] *
                                  integrator.k1[i]
        end
    end
    if alg.max_eval_levels[stage] == alg.num_methods
        for level in (alg.max_eval_levels[stage] + 1):(integrator.n_levels)
            @threaded for i in integrator.level_u_indices_elements[level]
                integrator.u_tmp[i] += integrator.dt *
                                       alg.a_matrices[alg.num_methods, 2,
                                                      stage - 2] *
                                       integrator.du[i]
            end
        end
    end

    ### Simplified implementation: Own method for each level ###
    #=
    for level in 1:integrator.n_levels
        @threaded for i in integrator.level_u_indices_elements[level]
            integrator.u_tmp[i] = integrator.u[i] +
                                      integrator.dt *
                                      alg.a_matrices[level, 1, stage - 2] *
                                      integrator.k1[i]
        end
    end
    for level in 1:alg.max_eval_levels[stage]
        @threaded for i in integrator.level_u_indices_elements[level]
            integrator.u_tmp[i] += integrator.dt *
                                       alg.a_matrices[level, 2, stage - 2] *
                                       integrator.du[i]
        end
    end
    =#

    # For statically non-uniform meshes/characteristic speeds
    #integrator.coarsest_lvl = alg.max_active_levels[stage]

    # "coarsest_lvl" cannot be static for AMR, has to be checked with available levels
    integrator.coarsest_lvl = min(alg.max_active_levels[stage],
                                  integrator.n_levels)
end

@inline function PERK_ki!(integrator::Union{AbstractPairedExplicitRKMultiIntegrator,
                                            AbstractPairedExplicitRelaxationRKMultiIntegrator},
                          p, alg, stage)
    PERKMulti_intermediate_stage!(integrator, alg, stage)

    # Check if there are fewer integrators than grid levels (non-optimal method)
    if integrator.coarsest_lvl == alg.num_methods
        # NOTE: This is supposedly more efficient than setting
        #integrator.coarsest_lvl = integrator.n_levels
        # and then using the level-dependent version

        integrator.f(integrator.du, integrator.u_tmp, p,
                     integrator.t + alg.c[stage] * integrator.dt,
                     integrator)
    else
        integrator.f(integrator.du, integrator.u_tmp, p,
                     integrator.t + alg.c[stage] * integrator.dt,
                     integrator,
                     integrator.coarsest_lvl)
    end
end

# used for AMR (Adaptive Mesh Refinement)
function Base.resize!(integrator::AbstractPairedExplicitRKIntegrator,
                      new_size)
    resize!(integrator.u, new_size)
    resize!(integrator.du, new_size)
    resize!(integrator.u_tmp, new_size)
    # PERK stage
    resize!(integrator.k1, new_size)
end

function Base.resize!(integrator::AbstractPairedExplicitRKMultiParabolicIntegrator,
                      new_size)
    resize!(integrator.u, new_size)
    resize!(integrator.du, new_size)
    resize!(integrator.u_tmp, new_size)
    # PERK stage
    resize!(integrator.k1, new_size)
    # Addition for multirate PERK methods for parabolic problems
    resize!(integrator.du_tmp, new_size)
end

function Base.resize!(integrator::Union{AbstractPairedExplicitRKEulerAcousticSingleIntegrator,
                                        AbstractPairedExplicitRKEulerAcousticMultiIntegrator},
                      new_size)
    resize!(integrator.u, new_size)
    resize!(integrator.du, new_size)
    resize!(integrator.u_tmp, new_size)
    # PERK stage
    resize!(integrator.k1, new_size)
    # Check for third-order
    if :kS1 in fieldnames(typeof(integrator))
        resize!(integrator.kS1, new_size)
    end
    # Previous time step (required for Euler-Acoustic)
    resize!(integrator.u_prev, new_size)
end

# This `resize!` targets the Euler-Gravity case where 
# the unknowns of the gravity solver also need to be repartitioned after resizing.
function Base.resize!(integrator::AbstractPairedExplicitRKMultiIntegrator,
                      new_size)
    resize!(integrator.u, new_size)
    resize!(integrator.du, new_size)
    resize!(integrator.u_tmp, new_size)
    # PERK stage(s)
    resize!(integrator.k1, new_size)
    # Check for third-order
    if :kS1 in fieldnames(typeof(integrator))
        resize!(integrator.kS1, new_size)
    end
    # Check if we have Euler-Gravity situation
    if :semi_gravity in fieldnames(typeof(integrator.p))
        partitioning_u_gravity!(integrator)
    end
end

# get a cache where the RHS can be stored
get_du(integrator::AbstractPairedExplicitRKIntegrator) = integrator.du
get_tmp_cache(integrator::AbstractPairedExplicitRKIntegrator) = (integrator.u_tmp,)

# some algorithms from DiffEq like FSAL-ones need to be informed when a callback has modified u
u_modified!(integrator::AbstractPairedExplicitRKIntegrator, ::Bool) = false

# used by adaptive timestepping algorithms in DiffEq
function set_proposed_dt!(integrator::AbstractPairedExplicitRKIntegrator,
                          dt)
    (integrator.dt = dt; integrator.dtcache = dt)
end

function get_proposed_dt(integrator::AbstractPairedExplicitRKIntegrator)
    return integrator.dt
end

# stop the time integration
function terminate!(integrator::AbstractPairedExplicitRKIntegrator)
    integrator.finalstep = true
end

# Needed for Euler-Acoustic coupling
function check_error(integrator::AbstractPairedExplicitRKIntegrator)
    return SciMLBase.ReturnCode.Success
end

"""
    modify_dt_for_tstops!(integrator::PairedExplicitRK)

Modify the time-step size to match the time stops specified in integrator.opts.tstops.
To avoid adding OrdinaryDiffEq to Trixi's dependencies, this routine is a copy of
https://github.com/SciML/OrdinaryDiffEq.jl/blob/d76335281c540ee5a6d1bd8bb634713e004f62ee/src/integrators/integrator_utils.jl#L38-L54
"""
function modify_dt_for_tstops!(integrator::AbstractPairedExplicitRKIntegrator)
    if has_tstop(integrator)
        tdir_t = integrator.tdir * integrator.t
        tdir_tstop = first_tstop(integrator)
        if integrator.opts.adaptive
            integrator.dt = integrator.tdir *
                            min(abs(integrator.dt), abs(tdir_tstop - tdir_t)) # step! to the end
        elseif iszero(integrator.dtcache) && integrator.dtchangeable
            integrator.dt = integrator.tdir * abs(tdir_tstop - tdir_t)
        elseif integrator.dtchangeable && !integrator.force_stepfail
            # always try to step! with dtcache, but lower if a tstop
            # however, if force_stepfail then don't set to dtcache, and no tstop worry
            integrator.dt = integrator.tdir *
                            min(abs(integrator.dtcache), abs(tdir_tstop - tdir_t)) # step! to the end
        end
    end
end

# Add definitions of functions related to polynomial optimization by NLsolve here
# such that hey can be exported from Trixi.jl and extended in the TrixiConvexECOSExt package
# extension or by the NLsolve-specific code loaded by Requires.jl
function solve_a_butcher_coeffs_unknown! end

# Dummy argument `integrator` for same signature as `rhs_hyperbolic_parabolic!` for non-split ODE problems
# TODO: Not sure if still needed
@inline function rhs!(du_ode, u_ode, semi::AbstractSemidiscretization, t,
                      integrator)
    rhs!(du_ode, u_ode, semi, t)
end
@inline function (f::SplitFunction)(du_ode, u_ode, semi::AbstractSemidiscretization, t,
                                    integrator)
    f(du_ode, u_ode, semi, t)
end
@inline function (f::SplitFunction)(du_ode, u_ode, semi::AbstractSemidiscretization, t,
                                    integrator, level)
    f(du_ode, u_ode, semi, t, integrator)
end

# Depending on the `semi`, different fields from `integrator` need to be passed on.
@inline function rhs!(du_ode, u_ode, semi::SemidiscretizationHyperbolic, t,
                      integrator::Union{AbstractPairedExplicitRKMultiIntegrator,
                                        AbstractPairedExplicitRelaxationRKMultiIntegrator},
                      max_level)
    rhs!(du_ode, u_ode, semi, t,
         integrator.level_info_elements_acc[max_level],
         integrator.level_info_interfaces_acc[max_level],
         integrator.level_info_boundaries_acc[max_level],
         #integrator.level_info_boundaries_orientation_acc[max_level],
         integrator.level_info_mortars_acc[max_level])
end

@inline function rhs_hyperbolic_parabolic!(du_ode, u_ode,
                                           semi::SemidiscretizationHyperbolicParabolic,
                                           t,
                                           integrator::AbstractPairedExplicitRKMultiParabolicIntegrator,
                                           max_level)
    rhs_hyperbolic_parabolic!(du_ode, u_ode, semi, t,
                              integrator.du_tmp,
                              max_level,
                              integrator.level_info_elements_acc[max_level],
                              integrator.level_info_interfaces_acc[max_level],
                              integrator.level_info_boundaries_acc[max_level],
                              #integrator.level_info_boundaries_orientation_acc[max_level],
                              integrator.level_info_mortars_acc[max_level],
                              integrator.level_u_indices_elements)
end

@inline function rhs!(du_ode, u_ode, semi::SemidiscretizationEulerAcoustics, t,
                      integrator::AbstractPairedExplicitRKEulerAcousticMultiIntegrator,
                      max_level)
    rhs!(du_ode, u_ode, semi, t,
         max_level,
         integrator.level_info_elements_acc[max_level],
         integrator.level_info_interfaces_acc[max_level],
         integrator.level_info_boundaries_acc[max_level],
         #integrator.level_info_boundaries_orientation_acc[max_level],
         integrator.level_info_mortars_acc[max_level])
end

# Multirate/partitioned helpers
include("partitioning.jl")

# Paired Explicit Relaxation RK (PERRK) helpers
include("entropy_relaxation.jl")

include("p2/methods_PERK2.jl")
include("p3/methods_PERK3.jl")
include("p4/methods_PERK4.jl")
end # @muladd<|MERGE_RESOLUTION|>--- conflicted
+++ resolved
@@ -10,17 +10,11 @@
 # Define all of the functions necessary for polynomial optimizations
 include("polynomial_optimizer.jl")
 
-<<<<<<< HEAD
 # Abstract base type for both single/standalone and multi-level 
 # PERK (Paired Explicit Runge-Kutta) time integration schemes
-abstract type AbstractPairedExplicitRK{ORDER} end
+abstract type AbstractPairedExplicitRK{ORDER} <: AbstractTimeIntegrator end
 # Abstract base type for single/standalone PERK time integration schemes
 abstract type AbstractPairedExplicitRKSingle{ORDER} <: AbstractPairedExplicitRK{ORDER} end
-=======
-# Abstract base type for both single/standalone and multi-level
-# PERK (Paired-Explicit Runge-Kutta) time integration schemes
-abstract type AbstractPairedExplicitRK end
->>>>>>> 637072a0
 # Abstract base type for single/standalone PERK time integration schemes
 abstract type AbstractPairedExplicitRKMulti{ORDER} <: AbstractPairedExplicitRK{ORDER} end
 
@@ -46,7 +40,6 @@
                                                                        tstops_internal)
 end
 
-<<<<<<< HEAD
 abstract type AbstractPairedExplicitRKIntegrator{ORDER} end
 
 abstract type AbstractPairedExplicitRKSingleIntegrator{ORDER} <:
@@ -61,11 +54,6 @@
 # Relaxation integrators              
 abstract type AbstractPairedExplicitRelaxationRKIntegrator{ORDER} <:
               AbstractPairedExplicitRKIntegrator{ORDER} end
-=======
-abstract type AbstractPairedExplicitRKIntegrator <: AbstractTimeIntegrator end
-abstract type AbstractPairedExplicitRKSingleIntegrator <:
-              AbstractPairedExplicitRKIntegrator end
->>>>>>> 637072a0
 
 abstract type AbstractPairedExplicitRelaxationRKSingleIntegrator{ORDER} <:
               AbstractPairedExplicitRelaxationRKIntegrator{ORDER} end
