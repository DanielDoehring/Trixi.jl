--- conflicted
+++ resolved
@@ -12,13 +12,10 @@
 
 # Abstract base type for both single/standalone and multi-level 
 # PERK (Paired Explicit Runge-Kutta) time integration schemes
-<<<<<<< HEAD
-abstract type AbstractPairedExplicitRK{ORDER} end
+abstract type AbstractPairedExplicitRK{ORDER} <: AbstractTimeIntegrationAlgorithm end
+
 # Abstract base type for single/standalone PERK time integration schemes
 abstract type AbstractPairedExplicitRKSingle{ORDER} <: AbstractPairedExplicitRK{ORDER} end
-=======
-abstract type AbstractPairedExplicitRK <: AbstractTimeIntegrationAlgorithm end
->>>>>>> 3370de68
 # Abstract base type for single/standalone PERK time integration schemes
 abstract type AbstractPairedExplicitRKMulti{ORDER} <: AbstractPairedExplicitRK{ORDER} end
 
@@ -77,6 +74,28 @@
 # i.e., the `PERK_k...` are called.
 abstract type AbstractPairedExplicitRelaxationRKMultiParabolicIntegrator{ORDER} <:
               AbstractPairedExplicitRKMultiParabolicIntegrator{ORDER} end
+
+@inline function update_t_relaxation!(integrator::AbstractPairedExplicitRelaxationRKIntegrator)
+    # Check if due to entropy relaxation the final step is not reached
+    if integrator.finalstep == true && integrator.gamma != 1
+        # If we would go beyond the final time, clip gamma at 1.0
+        #if integrator.gamma > 1.0
+        integrator.gamma = 1
+        #else # If we are below the final time, reset finalstep flag
+        #    integrator.finalstep = false
+        #end
+    end
+    integrator.t += integrator.gamma * integrator.dt
+
+    # Write t and gamma to file for plotting
+    #=
+    open("relaxation_log.txt", "a") do file
+        write(file, "$(integrator.t) $(integrator.gamma)\n")
+    end
+    =#
+    return nothing
+end
+
 """
     calculate_cfl(ode_algorithm::AbstractPairedExplicitRK, ode)
 
@@ -101,19 +120,6 @@
     return cfl_number
 end
 
-<<<<<<< HEAD
-# Forward integrator.stats.naccept to integrator.iter (see GitHub PR#771)
-function Base.getproperty(integrator::AbstractPairedExplicitRKIntegrator,
-                          field::Symbol)
-    if field === :stats
-        return (naccept = getfield(integrator, :iter),)
-    end
-    # general fallback
-    return getfield(integrator, field)
-end
-
-=======
->>>>>>> 3370de68
 """
     add_tstop!(integrator::AbstractPairedExplicitRKIntegrator, t)
 Add a time stop during the time integration process.
@@ -133,16 +139,6 @@
 has_tstop(integrator::AbstractPairedExplicitRKIntegrator) = !isempty(integrator.opts.tstops)
 first_tstop(integrator::AbstractPairedExplicitRKIntegrator) = first(integrator.opts.tstops)
 
-<<<<<<< HEAD
-# Fakes `solve`: https://diffeq.sciml.ai/v6.8/basics/overview/#Solving-the-Problems-1
-function solve(ode::ODEProblem, alg::AbstractPairedExplicitRK;
-               dt, callback = nothing, kwargs...)
-    integrator = init(ode, alg, dt = dt, callback = callback; kwargs...)
-
-    # Start actual solve
-    solve!(integrator)
-end
-
 function solve!(integrator::AbstractPairedExplicitRKIntegrator)
     @unpack prob = integrator.sol
 
@@ -181,8 +177,6 @@
                                   integrator.sol.prob)
 end
 
-=======
->>>>>>> 3370de68
 # Function that computes the first stage of a general PERK method
 @inline function PERK_k1!(integrator::AbstractPairedExplicitRKIntegrator,
                           p)
@@ -431,19 +425,6 @@
 # some algorithms from DiffEq like FSAL-ones need to be informed when a callback has modified u
 u_modified!(integrator::AbstractPairedExplicitRKIntegrator, ::Bool) = false
 
-<<<<<<< HEAD
-# used by adaptive timestepping algorithms in DiffEq
-function set_proposed_dt!(integrator::AbstractPairedExplicitRKIntegrator,
-                          dt)
-    (integrator.dt = dt; integrator.dtcache = dt)
-end
-
-function get_proposed_dt(integrator::AbstractPairedExplicitRKIntegrator)
-    return integrator.dt
-end
-
-=======
->>>>>>> 3370de68
 # stop the time integration
 function terminate!(integrator::AbstractPairedExplicitRKIntegrator)
     integrator.finalstep = true
@@ -543,9 +524,6 @@
 # Multirate/partitioned helpers
 include("partitioning.jl")
 
-# Paired Explicit Relaxation RK (PERRK) helpers
-include("entropy_relaxation.jl")
-
 include("p2/methods_PERK2.jl")
 include("p3/methods_PERK3.jl")
 include("p4/methods_PERK4.jl")
