# By default, Julia/LLVM does not use fused multiply-add operations (FMAs).
# Since these FMAs can increase the performance of many numerical algorithms,
# we need to opt-in explicitly.
# See https://ranocha.de/blog/Optimizing_EC_Trixi for further details.
@muladd begin
#! format: noindent

using SciMLBase: SplitFunction

# Define all of the functions necessary for polynomial optimizations
include("polynomial_optimizer.jl")

# Abstract base type for both single/standalone and multi-level 
# PERK (Paired Explicit Runge-Kutta) time integration schemes
abstract type AbstractPairedExplicitRK{ORDER} <: AbstractTimeIntegrationAlgorithm end

# Abstract base type for single/standalone PERK time integration schemes
abstract type AbstractPairedExplicitRKSingle{ORDER} <: AbstractPairedExplicitRK{ORDER} end
# Abstract base type for multirate PERK time integration schemes
abstract type AbstractPairedExplicitRKMulti{ORDER} <: AbstractPairedExplicitRK{ORDER} end

# Split algorithms: Different Butcher tableaus for the implicit and explicit parts,
# targeting hyperbolic-parabolic problems
# Abstract base type for single/standalone PERK split-problem time integration schemes
abstract type AbstractPairedExplicitRKSplitSingle{ORDER} <:
              AbstractPairedExplicitRKSingle{ORDER} end
# Abstract base type for multirate PERK split-problem time integration schemes
abstract type AbstractPairedExplicitRKSplitMulti{ORDER} <:
              AbstractPairedExplicitRKMulti{ORDER} end

abstract type AbstractPairedExplicitRKIMEX{ORDER} <: AbstractPairedExplicitRK{ORDER} end

abstract type AbstractPairedExplicitRKIMEXSingle{ORDER} <:
              AbstractPairedExplicitRKIMEX{ORDER} end

abstract type AbstractPairedExplicitRKIMEXMulti{ORDER} <:
              AbstractPairedExplicitRKIMEX{ORDER} end

# TODO: Split IMEX

# This struct is needed to fake https://github.com/SciML/OrdinaryDiffEq.jl/blob/0c2048a502101647ac35faabd80da8a5645beac7/src/integrators/type.jl#L1
mutable struct PairedExplicitRKOptions{Callback, TStops}
    callback::Callback # callbacks; used in Trixi
    adaptive::Bool # whether the algorithm is adaptive (false)
    dtmax::Float64 # ignored
    maxiters::Int # maximal number of time steps
    tstops::TStops # tstops from https://diffeq.sciml.ai/v6.8/basics/common_solver_opts/#Output-Control-1; ignored
end

function PairedExplicitRKOptions(callback, tspan; maxiters = typemax(Int), kwargs...)
    tstops_internal = BinaryHeap{eltype(tspan)}(FasterForward())
    # We add last(tspan) to make sure that the time integration stops at the end time
    push!(tstops_internal, last(tspan))
    # We add 2 * last(tspan) because add_tstop!(integrator, t) is only called by DiffEqCallbacks.jl if tstops contains a time that is larger than t
    # (https://github.com/SciML/DiffEqCallbacks.jl/blob/025dfe99029bd0f30a2e027582744528eb92cd24/src/iterative_and_periodic.jl#L92)
    push!(tstops_internal, 2 * last(tspan))
    PairedExplicitRKOptions{typeof(callback), typeof(tstops_internal)}(callback,
                                                                       false, Inf,
                                                                       maxiters,
                                                                       tstops_internal)
end

abstract type AbstractPairedExplicitRKIntegrator{ORDER} <: AbstractTimeIntegrator end

abstract type AbstractPairedExplicitRKSingleIntegrator{ORDER} <:
              AbstractPairedExplicitRKIntegrator{ORDER} end

abstract type AbstractPairedExplicitRKMultiIntegrator{ORDER} <:
              AbstractPairedExplicitRKIntegrator{ORDER} end

abstract type AbstractPairedExplicitRKMultiParabolicIntegrator{ORDER} <:
              AbstractPairedExplicitRKMultiIntegrator{ORDER} end

# Split Integrators
abstract type AbstractPairedExplicitRKSplitIntegrator{ORDER} <:
              AbstractPairedExplicitRKIntegrator{ORDER} end

abstract type AbstractPairedExplicitRKSplitSingleIntegrator{ORDER} <:
              AbstractPairedExplicitRKSplitIntegrator{ORDER} end

abstract type AbstractPairedExplicitRKSplitMultiIntegrator{ORDER} <:
              AbstractPairedExplicitRKSplitIntegrator{ORDER} end

# Relaxation integrators              
abstract type AbstractPairedExplicitRelaxationRKIntegrator{ORDER} <:
              AbstractPairedExplicitRKIntegrator{ORDER} end

abstract type AbstractPairedExplicitRelaxationRKSingleIntegrator{ORDER} <:
              AbstractPairedExplicitRelaxationRKIntegrator{ORDER} end

abstract type AbstractPairedExplicitRelaxationRKMultiIntegrator{ORDER} <:
              AbstractPairedExplicitRelaxationRKIntegrator{ORDER} end

# Relaxation Split Integrators
abstract type AbstractPairedExplicitRelaxationRKSplitIntegrator{ORDER} <:
              AbstractPairedExplicitRKSplitIntegrator{ORDER} end

abstract type AbstractPairedExplicitRelaxationRKSplitSingleIntegrator{ORDER} <: # Currently not implemented
              AbstractPairedExplicitRelaxationRKSplitIntegrator{ORDER} end

abstract type AbstractPairedExplicitRelaxationRKSplitMultiIntegrator{ORDER} <:
              AbstractPairedExplicitRelaxationRKSplitIntegrator{ORDER} end

# IMEX integrators
abstract type AbstractPairedExplicitRKIMEXIntegrator{ORDER} <:
              AbstractPairedExplicitRKIntegrator{ORDER} end

abstract type AbstractPairedExplicitRKIMEXSingleIntegrator{ORDER} <:
              AbstractPairedExplicitRKIMEXIntegrator{ORDER} end

abstract type AbstractPairedExplicitRKIMEXMultiIntegrator{ORDER} <:
              AbstractPairedExplicitRKIMEXIntegrator{ORDER} end
# parabolic additions
abstract type AbstractPairedExplicitRKIMEXMultiParabolicIntegrator{ORDER} <:
              AbstractPairedExplicitRKIMEXMultiIntegrator{ORDER} end

# Euler-Acoustic integrators
abstract type AbstractPairedExplicitRKEulerAcousticSingleIntegrator{ORDER} <:
              AbstractPairedExplicitRKSingleIntegrator{ORDER} end

abstract type AbstractPairedExplicitRKEulerAcousticMultiIntegrator{ORDER} <:
              AbstractPairedExplicitRKMultiIntegrator{ORDER} end

# The relaxation-multi-prarabolic integrator "inherits" from the 
# multi-parabolic integrator since the latter governs which stage functions, 
# i.e., the `PERK_k...` are called.
abstract type AbstractPairedExplicitRelaxationRKMultiParabolicIntegrator{ORDER} <:
              AbstractPairedExplicitRKMultiParabolicIntegrator{ORDER} end

@inline function update_t_relaxation!(integrator::Union{AbstractPairedExplicitRelaxationRKIntegrator,
                                                        AbstractPairedExplicitRelaxationRKMultiParabolicIntegrator,
                                                        AbstractPairedExplicitRelaxationRKSplitMultiIntegrator})
    # Check if due to entropy relaxation the final step is not reached
    if integrator.finalstep == true && integrator.gamma != 1
        # If we would go beyond the final time, clip gamma at 1.0
        #if integrator.gamma > 1.0
        integrator.gamma = 1
        #else # If we are below the final time, reset finalstep flag
        #    integrator.finalstep = false
        #end
    end
    integrator.t += integrator.gamma * integrator.dt

    # Write t and gamma to file for plotting
    #=
    open("relaxation_log.txt", "a") do file
        write(file, "$(integrator.t) $(integrator.gamma)\n")
    end
    =#
    return nothing
end

"""
    calculate_cfl(ode_algorithm::AbstractPairedExplicitRK, ode)

This function computes the CFL number once using the initial condition of the problem and the optimal timestep (`dt_opt`) from the ODE algorithm.
"""
function calculate_cfl(ode_algorithm::AbstractPairedExplicitRK, ode)
    t0 = first(ode.tspan)
    u_ode = ode.u0
    semi = ode.p
    dt_opt = ode_algorithm.dt_opt

    if isnothing(dt_opt)
        error("The optimal time step `dt_opt` must be provided.")
    end

    mesh, equations, solver, cache = mesh_equations_solver_cache(semi)
    u = wrap_array(u_ode, mesh, equations, solver, cache)

    cfl_number = dt_opt / max_dt(u, t0, mesh,
                        have_constant_speed(equations), equations,
                        solver, cache)
    return cfl_number
end

"""
    add_tstop!(integrator::AbstractPairedExplicitRKIntegrator, t)
Add a time stop during the time integration process.
This function is called after the periodic SaveSolutionCallback to specify the next stop to save the solution.
"""
function add_tstop!(integrator::AbstractPairedExplicitRKIntegrator, t)
    integrator.tdir * (t - integrator.t) < zero(integrator.t) &&
        error("Tried to add a tstop that is behind the current time. This is strictly forbidden")
    # We need to remove the first entry of tstops when a new entry is added.
    # Otherwise, the simulation gets stuck at the previous tstop and dt is adjusted to zero.
    if length(integrator.opts.tstops) > 1
        pop!(integrator.opts.tstops)
    end
    push!(integrator.opts.tstops, integrator.tdir * t)

    return nothing
end

has_tstop(integrator::AbstractPairedExplicitRKIntegrator) = !isempty(integrator.opts.tstops)
first_tstop(integrator::AbstractPairedExplicitRKIntegrator) = first(integrator.opts.tstops)

function solve!(integrator::AbstractPairedExplicitRKIntegrator)
    @unpack prob = integrator.sol

    integrator.finalstep = false

    @trixi_timeit timer() "main loop" while !integrator.finalstep
        step!(integrator)
    end

    finalize_callbacks(integrator)
    # For AMR: Counting RHS evals
    #println("RHS Calls: ", integrator.RHSCalls)

    return TimeIntegratorSolution((first(prob.tspan), integrator.t),
                                  (prob.u0, integrator.u),
                                  integrator.sol.prob)
end

# Euler-Acoustic requires storing the previous time step
function solve!(integrator::Union{AbstractPairedExplicitRKEulerAcousticSingleIntegrator,
                                  AbstractPairedExplicitRKEulerAcousticMultiIntegrator})
    @unpack prob = integrator.sol

    integrator.finalstep = false

    @trixi_timeit timer() "main loop" while !integrator.finalstep
        # Store variables of previous time step
        integrator.t_prev = integrator.t
        integrator.u_prev .= integrator.u # TODO: Probably slower than @threaded loop!

        step!(integrator)
    end

    return TimeIntegratorSolution((first(prob.tspan), integrator.t),
                                  (prob.u0, integrator.u),
                                  integrator.sol.prob)
end

# Function that computes the first stage of a general PERK method
<<<<<<< HEAD
@inline function PERK_k1!(integrator::AbstractPairedExplicitRKIntegrator,
                          p)
    integrator.f(integrator.k1, integrator.u, p, integrator.t, integrator)

    return nothing
end

@inline function PERK_k1!(integrator::AbstractPairedExplicitRKSplitIntegrator,
                          p)
    integrator.f.f2(integrator.k1, integrator.u, p, integrator.t) # Hyperbolic part
    integrator.f.f1(integrator.k1_para, integrator.u, p, integrator.t) # Parabolic part

    return nothing
end

@inline function PERK_k2!(integrator::Union{AbstractPairedExplicitRKSingleIntegrator,
                                            AbstractPairedExplicitRelaxationRKSingleIntegrator},
                          p, alg)
    c_dt = alg.c[2] * integrator.dt
    @threaded for i in eachindex(integrator.u)
        integrator.u_tmp[i] = integrator.u[i] + c_dt * integrator.k1[i]
    end

    integrator.f(integrator.du, integrator.u_tmp, p, integrator.t + c_dt)
=======
@inline function PERK_k1!(integrator::AbstractPairedExplicitRKIntegrator, p)
    integrator.f(integrator.k1, integrator.u, p, integrator.t)
>>>>>>> 6ebd7a96

    return nothing
end

@inline function PERK_k2!(integrator::AbstractPairedExplicitRKSplitSingleIntegrator,
                          p, alg)
    c_dt = alg.c[2] * integrator.dt
    @threaded for i in eachindex(integrator.u)
        integrator.u_tmp[i] = integrator.u[i] +
                              c_dt * (integrator.k1[i] + integrator.k1_para[i])
    end

<<<<<<< HEAD
    integrator.f.f2(integrator.du, integrator.u_tmp, p, integrator.t + c_dt) # Hyperbolic part
    integrator.f.f1(integrator.du_para, integrator.u_tmp, p, integrator.t + c_dt) # Parabolic part
=======
    integrator.f(integrator.du, integrator.u_tmp, p,
                 integrator.t + alg.c[2] * integrator.dt)
>>>>>>> 6ebd7a96

    return nothing
end

@inline function PERK_ki!(integrator::Union{AbstractPairedExplicitRKSingleIntegrator,
                                            AbstractPairedExplicitRelaxationRKSingleIntegrator},
                          p, alg, stage)
    # Construct current state
    a1_dt = alg.a_matrix[1, stage - 2] * integrator.dt
    a2_dt = alg.a_matrix[2, stage - 2] * integrator.dt
    @threaded for i in eachindex(integrator.u)
        integrator.u_tmp[i] = integrator.u[i] +
                              a1_dt * integrator.k1[i] + a2_dt * integrator.du[i]
    end

    integrator.f(integrator.du, integrator.u_tmp, p,
                 integrator.t + alg.c[stage] * integrator.dt)

    return nothing
<<<<<<< HEAD
end

@inline function PERK_ki!(integrator::AbstractPairedExplicitRKSplitSingleIntegrator,
                          p, alg, stage)
    # Construct current state
    a1_dt = alg.a_matrix[1, stage - 2] * integrator.dt
    a2_dt = alg.a_matrix[2, stage - 2] * integrator.dt
    a1_para_dt = alg.a_matrix_para[1, stage - 2] * integrator.dt
    a2_para_dt = alg.a_matrix_para[2, stage - 2] * integrator.dt

    @threaded for i in eachindex(integrator.u)
        integrator.u_tmp[i] = integrator.u[i] +
                              a1_dt * integrator.k1[i] + a2_dt * integrator.du[i] +
                              a1_para_dt * integrator.k1_para[i] +
                              a2_para_dt * integrator.du_para[i]
    end

    integrator.f.f2(integrator.du, integrator.u_tmp, p,
                    integrator.t + alg.c[stage] * integrator.dt) # Hyperbolic part
    integrator.f.f1(integrator.du_para, integrator.u_tmp, p,
                    integrator.t + alg.c[stage] * integrator.dt) # Parabolic part

    return nothing
end

@inline function PERK_k2!(integrator::Union{AbstractPairedExplicitRKMultiIntegrator,
                                            AbstractPairedExplicitRelaxationRKMultiIntegrator,
                                            AbstractPairedExplicitRKIMEXMultiIntegrator},
                          p, alg)
    c_dt = alg.c[2] * integrator.dt
    @threaded for i in eachindex(integrator.u)
        integrator.u_tmp[i] = integrator.u[i] + c_dt * integrator.k1[i]
    end

    # k2: Only evaluated at finest (explicit) level: 1
    integrator.f(integrator.du, integrator.u_tmp, p,
                 integrator.t + c_dt, integrator, 1)

    return nothing
end

# Version with SAME number of stages for hyperbolic and parabolic part
#=
@inline function PERK_k2!(integrator::AbstractPairedExplicitRKSplitMultiIntegrator,
                          p, alg)
    c_dt = alg.c[2] * integrator.dt
    @threaded for i in eachindex(integrator.u)
        integrator.u_tmp[i] = integrator.u[i] +
                              c_dt * (integrator.k1[i] + integrator.k1_para[i])
    end

    # k2: Only evaluated at finest (explicit) level: 1
    # Hyperbolic part: Always evaluated
    integrator.f.f2(integrator.du, integrator.u_tmp, p,
                    integrator.t + c_dt, integrator, 1)
    # Parabolic part
    integrator.f.f1(integrator.du_para, integrator.u_tmp, p,
                    integrator.t + c_dt, integrator, 1)

    return nothing
end
=#

# Version with DIFFERENT number of stages and partitioning for hyperbolic and parabolic part
@inline function PERK_k2!(integrator::Union{AbstractPairedExplicitRKSplitMultiIntegrator,
                                            AbstractPairedExplicitRelaxationRKSplitMultiIntegrator},
                          p, alg)
    c_dt = alg.c[2] * integrator.dt
    @threaded for i in eachindex(integrator.u)
        integrator.u_tmp[i] = integrator.u[i] +
                              c_dt * (integrator.k1[i] + integrator.k1_para[i])
    end

    # k2: Only evaluated at finest (explicit) level: 1
    # Hyperbolic part: Always evaluated
    integrator.f.f2(integrator.du, integrator.u_tmp, p,
                    integrator.t + c_dt, integrator, 1)
    # Parabolic part
    if alg.num_stages_para == alg.num_stages
        integrator.f.f1(integrator.du_para, integrator.u_tmp, p,
                        integrator.t + c_dt, integrator, 1)
    end

    return nothing
end

@inline function PERKMulti_intermediate_stage!(integrator::Union{AbstractPairedExplicitRKMultiIntegrator,
                                                                 AbstractPairedExplicitRelaxationRKMultiIntegrator},
                                               alg, stage)
    if alg.num_methods == integrator.n_levels
        ### Simplified implementation: Own method for each level ###

        #=
        # "indices to u" style
        for level in 1:(integrator.n_levels)
            @threaded for i in integrator.level_u_indices_elements[level]
                integrator.u_tmp[i] = integrator.u[i] +
                                      integrator.dt *
                                      alg.a_matrices[level, 1, stage - 2] *
                                      integrator.k1[i]
            end
        end

        for level in 1:alg.max_add_levels[stage]
            @threaded for i in integrator.level_u_indices_elements[level]
                integrator.u_tmp[i] += integrator.dt *
                                       alg.a_matrices[level, 2, stage - 2] *
                                       integrator.du[i]
            end
        end
        =#

        #=
        # "u to indices" style
        # See e.g. commit
        # https://github.com/DanielDoehring/Trixi.jl/commit/c775e5f45899cb75c742936c059629178ec766cb
        #  for reconstruction
        # NOTE: Could combine this with the "indices to u" style
        @threaded for i in eachindex(integrator.u)
            integrator.u_tmp[i] = integrator.u[i] +
                                  integrator.dt *
                                  alg.a_matrices[integrator.u_to_level[i], 1,
                                                 stage - 2] *
                                  integrator.k1[i]
        end

        @threaded for i in integrator.level_u_indices_elements_acc[alg.max_add_levels[stage]]
            integrator.u_tmp[i] += integrator.dt *
                                   alg.a_matrices[integrator.u_to_level[i], 2,
                                                  stage - 2] *
                                   integrator.du[i]
        end
        =#

        # "PERK4" style
        for level in 1:alg.max_add_levels[stage]
            a1_dt = alg.a_matrices[level, 1, stage - 2] * integrator.dt
            a2_dt = alg.a_matrices[level, 2, stage - 2] * integrator.dt
            @threaded for i in integrator.level_u_indices_elements[level]
                integrator.u_tmp[i] = integrator.u[i] +
                                      a1_dt * integrator.k1[i] +
                                      a2_dt * integrator.du[i]
            end
        end

        c_dt = alg.c[stage] * integrator.dt
        for level in (alg.max_add_levels[stage] + 1):(integrator.n_levels)
            @threaded for i in integrator.level_u_indices_elements[level]
                integrator.u_tmp[i] = integrator.u[i] +
                                      c_dt * integrator.k1[i]
            end
        end
    else
        ### General implementation: Not own method for each grid level ###

        # Loop over different methods with own associated level
        for level in 1:min(alg.num_methods, integrator.n_levels)
            a1_dt = alg.a_matrices[level, 1, stage - 2] * integrator.dt
            @threaded for i in integrator.level_u_indices_elements[level]
                integrator.u_tmp[i] = integrator.u[i] +
                                      a1_dt * integrator.k1[i]
            end
        end
        for level in 1:min(alg.max_add_levels[stage], integrator.n_levels)
            a2_dt = alg.a_matrices[level, 2, stage - 2] * integrator.dt
            @threaded for i in integrator.level_u_indices_elements[level]
                #integrator.u_tmp[i] += a2_dt * integrator.du[i]
                # Try optimize for `@muladd`: avoid `+=`
                integrator.u_tmp[i] = integrator.u_tmp[i] + a2_dt * integrator.du[i]
            end
        end

        # "Remainder": Non-efficiently integrated
        for level in (alg.num_methods + 1):(integrator.n_levels)
            a1_dt = alg.a_matrices[alg.num_methods, 1, stage - 2] * integrator.dt
            @threaded for i in integrator.level_u_indices_elements[level]
                integrator.u_tmp[i] = integrator.u[i] +
                                      a1_dt * integrator.k1[i]
            end
        end
        if alg.max_add_levels[stage] == alg.num_methods
            for level in (alg.max_add_levels[stage] + 1):(integrator.n_levels)
                a2_dt = alg.a_matrices[alg.num_methods, 2, stage - 2] * integrator.dt
                @threaded for i in integrator.level_u_indices_elements[level]
                    #integrator.u_tmp[i] += a2_dt * integrator.du[i]
                    # Try optimize for `@muladd`: avoid `+=`
                    integrator.u_tmp[i] = integrator.u_tmp[i] + a2_dt * integrator.du[i]
                end
            end
        end
    end

    # For statically non-uniform meshes/characteristic speeds
    #integrator.coarsest_lvl = alg.max_active_levels[stage]

    # "coarsest_lvl" cannot be static for AMR, has to be checked with available levels
    integrator.coarsest_lvl = min(alg.max_active_levels[stage],
                                  integrator.n_levels)

    return nothing
end

@inline function PERKMulti_intermediate_stage!(integrator::AbstractPairedExplicitRKIMEXMultiIntegrator,
                                               alg, stage)
    # CARE: Currently only implemented for matching number of methods and grid-levels!
    ### Simplified implementation: Own method for each level ###
    for level in 1:alg.max_add_levels[stage]
        a1_dt = alg.a_matrices[level, 1, stage - 2] * integrator.dt
        a2_dt = alg.a_matrices[level, 2, stage - 2] * integrator.dt
        @threaded for i in integrator.level_u_indices_elements[level]
            integrator.u_tmp[i] = integrator.u[i] +
                                  a1_dt * integrator.k1[i] +
                                  a2_dt * integrator.du[i]
        end
    end

    c_dt = alg.c[stage] * integrator.dt
    for level in (alg.max_add_levels[stage] + 1):(integrator.n_levels)
        @threaded for i in integrator.level_u_indices_elements[level]
            integrator.u_tmp[i] = integrator.u[i] +
                                  c_dt * integrator.k1[i]
        end
    end

    # For statically non-uniform meshes/characteristic speeds
    integrator.coarsest_lvl = alg.max_active_levels[stage]

    return nothing
end

# Version with SAME number of stages for hyperbolic and parabolic part
#=
@inline function PERKMulti_intermediate_stage!(integrator::AbstractPairedExplicitRKSplitMultiIntegrator,
                                               alg, stage)
    if alg.num_methods == integrator.n_levels
        # "PERK4" style
        for level in 1:alg.max_add_levels[stage]
            a1_dt = alg.a_matrices[level, 1, stage - 2] * integrator.dt
            a2_dt = alg.a_matrices[level, 2, stage - 2] * integrator.dt
            a1_para_dt = alg.a_matrices_para[level, 1, stage - 2] * integrator.dt
            a2_para_dt = alg.a_matrices_para[level, 2, stage - 2] * integrator.dt
            @threaded for i in integrator.level_u_indices_elements[level]
                integrator.u_tmp[i] = integrator.u[i] +
                                      a1_dt * integrator.k1[i] +
                                      a2_dt * integrator.du[i] +
                                      a1_para_dt * integrator.k1_para[i] +
                                      a2_para_dt * integrator.du_para[i]
            end
        end

        for level in (alg.max_add_levels[stage] + 1):(integrator.n_levels)
            a1_dt = alg.a_matrices[alg.num_methods, 1, stage - 2] * integrator.dt
            a1_para_dt = alg.a_matrices_para[level, 1, stage - 2] *
                         integrator.dt
            @threaded for i in integrator.level_u_indices_elements[level]
                integrator.u_tmp[i] = integrator.u[i] +
                                      a1_dt * integrator.k1[i] +
                                      a1_para_dt * integrator.k1_para[i]
            end
        end
    else
        ### General implementation: Not own method for each grid level ###

        # Loop over different methods with own associated level
        for level in 1:min(alg.num_methods, integrator.n_levels)
            a1_dt = alg.a_matrices[level, 1, stage - 2] * integrator.dt
            a1_para_dt = alg.a_matrices_para[level, 1, stage - 2] * integrator.dt
            @threaded for i in integrator.level_u_indices_elements[level]
                integrator.u_tmp[i] = integrator.u[i] +
                                      a1_dt * integrator.k1[i] +
                                      a1_para_dt * integrator.k1_para[i]
            end
        end
        for level in 1:min(alg.max_add_levels[stage], integrator.n_levels)
            a2_dt = alg.a_matrices[level, 2, stage - 2] * integrator.dt
            a2_para_dt = alg.a_matrices_para[level, 2, stage - 2] * integrator.dt
            @threaded for i in integrator.level_u_indices_elements[level]
                #integrator.u_tmp[i] += a2_dt * integrator.du[i]
                # Try optimize for `@muladd`: avoid `+=`
                integrator.u_tmp[i] = integrator.u_tmp[i] +
                                      a2_dt * integrator.du[i] +
                                      a2_para_dt * integrator.du_para[i]
            end
        end

        # "Remainder": Non-efficiently integrated
        for level in (alg.num_methods + 1):(integrator.n_levels)
            a1_dt = alg.a_matrices[alg.num_methods, 1, stage - 2] * integrator.dt
            a1_para_dt = alg.a_matrices_para[alg.num_methods, 1, stage - 2] *
                         integrator.dt
            @threaded for i in integrator.level_u_indices_elements[level]
                integrator.u_tmp[i] = integrator.u[i] +
                                      a1_dt * integrator.k1[i] +
                                      a1_para_dt * integrator.k1_para[i]
            end
        end
        if alg.max_add_levels[stage] == alg.num_methods
            for level in (alg.max_add_levels[stage] + 1):(integrator.n_levels)
                a2_dt = alg.a_matrices[alg.num_methods, 2, stage - 2] * integrator.dt
                a2_para_dt = alg.a_matrices_para[alg.num_methods, 2, stage - 2] *
                             integrator.dt
                @threaded for i in integrator.level_u_indices_elements[level]
                    #integrator.u_tmp[i] += a2_dt * integrator.du[i]
                    # Try optimize for `@muladd`: avoid `+=`
                    integrator.u_tmp[i] = integrator.u_tmp[i] +
                                          a2_dt * integrator.du[i] +
                                          a2_para_dt * integrator.du_para[i]
                end
            end
        end
    end

    # For statically non-uniform meshes/characteristic speeds
    #integrator.coarsest_lvl = alg.max_active_levels[stage]

    # "coarsest_lvl" cannot be static for AMR, has to be checked with available levels
    integrator.coarsest_lvl = min(alg.max_active_levels[stage],
                                  integrator.n_levels)

    return nothing
end
=#

# Version with DIFFERENT number of stages and partitioning for hyperbolic and parabolic part
@inline function PERKMulti_intermediate_stage!(integrator::Union{AbstractPairedExplicitRKSplitMultiIntegrator,
                                                                 AbstractPairedExplicitRelaxationRKSplitMultiIntegrator},
                                               alg, stage)
    if alg.num_methods == integrator.n_levels
        # "PERK4" style
        for level in 1:alg.max_add_levels[stage]
            a1_dt = alg.a_matrices[level, 1, stage - 2] * integrator.dt
            a2_dt = alg.a_matrices[level, 2, stage - 2] * integrator.dt
            @threaded for i in integrator.level_u_indices_elements[level]
                integrator.u_tmp[i] = integrator.u[i] +
                                      a1_dt * integrator.k1[i] +
                                      a2_dt * integrator.du[i]
            end
        end

        c_dt = alg.c[stage] * integrator.dt
        for level in (alg.max_add_levels[stage] + 1):(integrator.n_levels)
            @threaded for i in integrator.level_u_indices_elements[level]
                integrator.u_tmp[i] = integrator.u[i] +
                                      c_dt * integrator.k1[i]
            end
        end
    else
        ### General implementation: Not own method for each grid level ###

        # Loop over different methods with own associated level
        for level in 1:min(alg.num_methods, integrator.n_levels)
            a1_dt = alg.a_matrices[level, 1, stage - 2] * integrator.dt
            @threaded for i in integrator.level_u_indices_elements[level]
                integrator.u_tmp[i] = integrator.u[i] +
                                      a1_dt * integrator.k1[i]
            end
        end
        for level in 1:min(alg.max_add_levels[stage], integrator.n_levels)
            a2_dt = alg.a_matrices[level, 2, stage - 2] * integrator.dt
            @threaded for i in integrator.level_u_indices_elements[level]
                #integrator.u_tmp[i] += a2_dt * integrator.du[i]
                # Try optimize for `@muladd`: avoid `+=`
                integrator.u_tmp[i] = integrator.u_tmp[i] +
                                      a2_dt * integrator.du[i]
            end
        end

        # "Remainder": Non-efficiently integrated
        for level in (alg.num_methods + 1):(integrator.n_levels)
            a1_dt = alg.a_matrices[alg.num_methods, 1, stage - 2] * integrator.dt
            @threaded for i in integrator.level_u_indices_elements[level]
                integrator.u_tmp[i] = integrator.u[i] +
                                      a1_dt * integrator.k1[i]
            end
        end
        if alg.max_add_levels[stage] == alg.num_methods
            for level in (alg.max_add_levels[stage] + 1):(integrator.n_levels)
                a2_dt = alg.a_matrices[alg.num_methods, 2, stage - 2] * integrator.dt
                @threaded for i in integrator.level_u_indices_elements[level]
                    #integrator.u_tmp[i] += a2_dt * integrator.du[i]
                    # Try optimize for `@muladd`: avoid `+=`
                    integrator.u_tmp[i] = integrator.u_tmp[i] +
                                          a2_dt * integrator.du[i]
                end
            end
        end
    end

    # For statically non-uniform meshes/characteristic speeds
    #integrator.coarsest_lvl = alg.max_active_levels[stage]

    # "coarsest_lvl" cannot be static for AMR, has to be checked with available levels
    integrator.coarsest_lvl = min(alg.max_active_levels[stage],
                                  integrator.n_levels)

    # Parabolic contribution, add to `u_tmp`!
    if alg.num_methods_para == integrator.n_levels_para
        # "PERK4" style
        for level in 1:alg.max_add_levels_para[stage]
            a1_para_dt = alg.a_matrices_para[level, 1, stage - 2] * integrator.dt
            a2_para_dt = alg.a_matrices_para[level, 2, stage - 2] * integrator.dt
            @threaded for i in integrator.level_u_indices_elements_para[level]
                integrator.u_tmp[i] = integrator.u_tmp[i] +
                                      a1_para_dt * integrator.k1_para[i] +
                                      a2_para_dt * integrator.du_para[i]
            end
        end

        c_dt = alg.c[stage] * integrator.dt
        for level in (alg.max_add_levels_para[stage] + 1):(integrator.n_levels_para)
            @threaded for i in integrator.level_u_indices_elements_para[level]
                integrator.u_tmp[i] = integrator.u_tmp[i] +
                                      c_dt * integrator.k1_para[i]
            end
        end
    else
        ### General implementation: Not own method for each grid level ###

        # Loop over different methods with own associated level
        for level in 1:min(alg.num_methods_para, integrator.n_levels_para)
            a1_para_dt = alg.a_matrices_para[level, 1, stage - 2] * integrator.dt
            @threaded for i in integrator.level_u_indices_elements_para[level]
                integrator.u_tmp[i] = integrator.u_tmp[i] +
                                      a1_para_dt * integrator.k1_para[i]
            end
        end
        for level in 1:min(alg.max_add_levels_para[stage], integrator.n_levels_para)
            a2_para_dt = alg.a_matrices_para[level, 2, stage - 2] * integrator.dt
            @threaded for i in integrator.level_u_indices_elements_para[level]
                #integrator.u_tmp[i] += a2_dt * integrator.du[i]
                # Try optimize for `@muladd`: avoid `+=`
                integrator.u_tmp[i] = integrator.u_tmp[i] +
                                      a2_para_dt * integrator.du_para[i]
            end
        end

        # "Remainder": Non-efficiently integrated
        for level in (alg.num_methods_para + 1):(integrator.n_levels_para)
            a1_para_dt = alg.a_matrices_para[alg.num_methods_para, 1, stage - 2] *
                         integrator.dt
            @threaded for i in integrator.level_u_indices_elements_para[level]
                integrator.u_tmp[i] = integrator.u_tmp[i] +
                                      a1_para_dt * integrator.k1_para[i]
            end
        end
        if alg.max_add_levels_para[stage] == alg.num_methods_para
            for level in (alg.max_add_levels_para[stage] + 1):(integrator.n_levels_para)
                a2_para_dt = alg.a_matrices_para[alg.num_methods, 2, stage - 2] *
                             integrator.dt
                @threaded for i in integrator.level_u_indices_elements_para[level]
                    #integrator.u_tmp[i] += a2_dt * integrator.du[i]
                    # Try optimize for `@muladd`: avoid `+=`
                    integrator.u_tmp[i] = integrator.u_tmp[i] +
                                          a2_para_dt * integrator.du_para[i]
                end
            end
        end
    end

    # For statically non-uniform meshes/characteristic speeds
    #integrator.coarsest_lvl = alg.max_active_levels[stage]

    # "coarsest_lvl" cannot be static for AMR, has to be checked with available levels
    integrator.coarsest_lvl_para = min(alg.max_active_levels_para[stage],
                                       integrator.n_levels_para)

    return nothing
end

@inline function PERK_ki!(integrator::Union{AbstractPairedExplicitRKMultiIntegrator,
                                            AbstractPairedExplicitRelaxationRKMultiIntegrator,
                                            AbstractPairedExplicitRKIMEXMultiIntegrator},
                          p, alg, stage)
    PERKMulti_intermediate_stage!(integrator, alg, stage)

    # Check if there are fewer integrators than grid levels (non-optimal method)
    if integrator.coarsest_lvl == alg.num_methods
        # NOTE: This is supposedly more efficient than setting
        #integrator.coarsest_lvl = integrator.n_levels
        # and then using the level-dependent function

        integrator.f(integrator.du, integrator.u_tmp, p,
                     integrator.t + alg.c[stage] * integrator.dt,
                     integrator)
    else
        integrator.f(integrator.du, integrator.u_tmp, p,
                     integrator.t + alg.c[stage] * integrator.dt,
                     integrator, integrator.coarsest_lvl)
    end

    return nothing
end

# Version with SAME number of stages for hyperbolic and parabolic part
#=
@inline function PERK_ki!(integrator::AbstractPairedExplicitRKSplitMultiIntegrator,
                          p, alg, stage)
    PERKMulti_intermediate_stage!(integrator, alg, stage)

    # Check if there are fewer integrators than grid levels (non-optimal method)
    if integrator.coarsest_lvl == alg.num_methods
        # NOTE: This is supposedly more efficient than setting
        #integrator.coarsest_lvl = integrator.n_levels
        # and then using the level-dependent function

        # Hyperbolic part
        integrator.f.f2(integrator.du, integrator.u_tmp, p,
                        integrator.t + alg.c[stage] * integrator.dt)
        # Parabolic part
        integrator.f.f1(integrator.du_para, integrator.u_tmp, p,
                        integrator.t + alg.c[stage] * integrator.dt)
    else
        # Hyperbolic part
        integrator.f.f2(integrator.du, integrator.u_tmp, p,
                        integrator.t + alg.c[stage] * integrator.dt,
                        integrator, integrator.coarsest_lvl)
        # Parabolic part
        integrator.f.f1(integrator.du_para, integrator.u_tmp, p,
                        integrator.t + alg.c[stage] * integrator.dt,
                        integrator, integrator.coarsest_lvl)
    end

    return nothing
end
=#

# Version with DIFFERENT number of stages for hyperbolic and parabolic part
@inline function PERK_ki!(integrator::Union{AbstractPairedExplicitRKSplitMultiIntegrator,
                                            AbstractPairedExplicitRelaxationRKSplitMultiIntegrator},
                          p, alg, stage)
    PERKMulti_intermediate_stage!(integrator, alg, stage)

    # Check if there are fewer integrators than grid levels (non-optimal method)
    if integrator.coarsest_lvl == alg.num_methods
        # NOTE: This is supposedly more efficient than setting
        #integrator.coarsest_lvl = integrator.n_levels
        # and then using the level-dependent function
        integrator.f.f2(integrator.du, integrator.u_tmp, p,
                        integrator.t + alg.c[stage] * integrator.dt)
    else
        integrator.f.f2(integrator.du, integrator.u_tmp, p,
                        integrator.t + alg.c[stage] * integrator.dt,
                        integrator, integrator.coarsest_lvl)
    end

    # Parabolic contribution
    if integrator.coarsest_lvl_para != 0 # Check if evaluation is required at all
        if integrator.coarsest_lvl_para == alg.num_methods_para
            # NOTE: This is supposedly more efficient than setting
            #integrator.coarsest_lvl = integrator.n_levels
            # and then using the level-dependent function
            integrator.f.f1(integrator.du_para, integrator.u_tmp, p,
                            integrator.t + alg.c[stage] * integrator.dt)
        else
            integrator.f.f1(integrator.du_para, integrator.u_tmp, p,
                            integrator.t + alg.c[stage] * integrator.dt,
                            integrator, integrator.coarsest_lvl_para)
        end
    end

    return nothing
=======
>>>>>>> 6ebd7a96
end

# used for AMR (Adaptive Mesh Refinement)
function Base.resize!(integrator::AbstractPairedExplicitRKIntegrator,
                      new_size)
    resize!(integrator.u, new_size)
    resize!(integrator.du, new_size)
    resize!(integrator.u_tmp, new_size)
    # PERK stage
    resize!(integrator.k1, new_size)

    return nothing
end

function Base.resize!(integrator::AbstractPairedExplicitRKMultiParabolicIntegrator,
                      new_size)
    resize!(integrator.u, new_size)
    resize!(integrator.du, new_size)
    resize!(integrator.u_tmp, new_size)
    # PERK stage
    resize!(integrator.k1, new_size)
    # Addition for multirate PERK methods for parabolic problems
    resize!(integrator.du_para, new_size)

    return nothing
end

function Base.resize!(integrator::Union{AbstractPairedExplicitRKEulerAcousticSingleIntegrator,
                                        AbstractPairedExplicitRKEulerAcousticMultiIntegrator},
                      new_size)
    resize!(integrator.u, new_size)
    resize!(integrator.du, new_size)
    resize!(integrator.u_tmp, new_size)
    # PERK stage
    resize!(integrator.k1, new_size)
    # Check for third-order
    if :kS1 in fieldnames(typeof(integrator))
        resize!(integrator.kS1, new_size)
    end
    # Previous time step (required for Euler-Acoustic)
    resize!(integrator.u_prev, new_size)

    return nothing
end

# This `resize!` targets the Euler-Gravity case where 
# the unknowns of the gravity solver also need to be repartitioned after resizing.
function Base.resize!(integrator::AbstractPairedExplicitRKMultiIntegrator,
                      new_size)
    resize!(integrator.u, new_size)
    resize!(integrator.du, new_size)
    resize!(integrator.u_tmp, new_size)
    # PERK stage(s)
    resize!(integrator.k1, new_size)
    # Check for third-order
    if :kS1 in fieldnames(typeof(integrator))
        resize!(integrator.kS1, new_size)
    end
    # Check if we have Euler-Gravity situation
    if :semi_gravity in fieldnames(typeof(integrator.p))
        partition_u_gravity!(integrator)
    end

    return nothing
end

function Base.resize!(integrator::AbstractPairedExplicitRKSplitIntegrator,
                      new_size)
    resize!(integrator.u, new_size)
    resize!(integrator.du, new_size)
    resize!(integrator.u_tmp, new_size)
    # PERK stage
    resize!(integrator.k1, new_size)
<<<<<<< HEAD
    # Parabolic/split-approach additions
    resize!(integrator.du_para, new_size)
    resize!(integrator.k1_para, new_size)
=======
>>>>>>> 6ebd7a96

    return nothing
end

# get a cache where the RHS can be stored
get_tmp_cache(integrator::AbstractPairedExplicitRKIntegrator) = (integrator.u_tmp,)

# some algorithms from DiffEq like FSAL-ones need to be informed when a callback has modified u
u_modified!(integrator::AbstractPairedExplicitRKIntegrator, ::Bool) = false

# stop the time integration
function terminate!(integrator::AbstractPairedExplicitRKIntegrator)
    integrator.finalstep = true

    return nothing
<<<<<<< HEAD
end

# Needed for Euler-Acoustic coupling
function check_error(integrator::AbstractPairedExplicitRKIntegrator)
    return SciMLBase.ReturnCode.Success
=======
>>>>>>> 6ebd7a96
end

"""
    modify_dt_for_tstops!(integrator::PairedExplicitRK)

Modify the time-step size to match the time stops specified in integrator.opts.tstops.
To avoid adding OrdinaryDiffEq to Trixi's dependencies, this routine is a copy of
https://github.com/SciML/OrdinaryDiffEq.jl/blob/d76335281c540ee5a6d1bd8bb634713e004f62ee/src/integrators/integrator_utils.jl#L38-L54
"""
function modify_dt_for_tstops!(integrator::AbstractPairedExplicitRKIntegrator)
    if has_tstop(integrator)
        tdir_t = integrator.tdir * integrator.t
        tdir_tstop = first_tstop(integrator)
        if integrator.opts.adaptive
            integrator.dt = integrator.tdir *
                            min(abs(integrator.dt), abs(tdir_tstop - tdir_t)) # step! to the end
        elseif iszero(integrator.dtcache) && integrator.dtchangeable
            integrator.dt = integrator.tdir * abs(tdir_tstop - tdir_t)
        elseif integrator.dtchangeable && !integrator.force_stepfail
            # always try to step! with dtcache, but lower if a tstop
            # however, if force_stepfail then don't set to dtcache, and no tstop worry
            integrator.dt = integrator.tdir *
                            min(abs(integrator.dtcache), abs(tdir_tstop - tdir_t)) # step! to the end
        end
    end

    return nothing
end

# Add definitions of functions related to polynomial optimization by NLsolve here
# such that hey can be exported from Trixi.jl and extended in the TrixiConvexECOSExt package
# extension or by the NLsolve-specific code loaded by Requires.jl
function solve_a_butcher_coeffs_unknown! end

# Depending on the `semi`, different fields from `integrator` need to be passed on.
@inline function rhs!(du_ode, u_ode, semi::SemidiscretizationHyperbolic, t,
                      integrator::Union{AbstractPairedExplicitRKMultiIntegrator,
                                        AbstractPairedExplicitRelaxationRKMultiIntegrator,
                                        AbstractPairedExplicitRKIMEXMultiIntegrator},
                      max_level)
    rhs!(du_ode, u_ode, semi, t,
         integrator.level_info_elements_acc[max_level],
         integrator.level_info_interfaces_acc[max_level],
         integrator.level_info_boundaries_acc[max_level],
         integrator.level_info_mortars_acc[max_level])

    return nothing
end

# Required for split methods
@inline function rhs!(du_ode, u_ode, semi::SemidiscretizationHyperbolicParabolic, t,
                      integrator::Union{AbstractPairedExplicitRKSplitMultiIntegrator,
                                        AbstractPairedExplicitRelaxationRKSplitMultiIntegrator},
                      max_level)
    rhs!(du_ode, u_ode, semi, t,
         integrator.level_info_elements_acc[max_level],
         integrator.level_info_interfaces_acc[max_level],
         integrator.level_info_boundaries_acc[max_level],
         integrator.level_info_mortars_acc[max_level])

    return nothing
end

# Version with SAME stage distribution for hyperbolic and parabolic part
#=
@inline function rhs_parabolic!(du_ode, u_ode,
                                semi::SemidiscretizationHyperbolicParabolic, t,
                                integrator::AbstractPairedExplicitRKSplitMultiIntegrator,
                                max_level)
    rhs_parabolic!(du_ode, u_ode, semi, t,
                   integrator.level_info_elements_acc[max_level],
                   integrator.level_info_interfaces_acc[max_level],
                   integrator.level_info_boundaries_acc[max_level],
                   integrator.level_info_mortars_acc[max_level])

    return nothing
end
=#

# Version with DIFFERENT stage distribution for hyperbolic and parabolic part
@inline function rhs_parabolic!(du_ode, u_ode,
                                semi::SemidiscretizationHyperbolicParabolic, t,
                                integrator::Union{AbstractPairedExplicitRKSplitMultiIntegrator,
                                                  AbstractPairedExplicitRelaxationRKSplitMultiIntegrator},
                                max_level)
    rhs_parabolic!(du_ode, u_ode, semi, t,
                   integrator.level_info_elements_para_acc[max_level],
                   integrator.level_info_interfaces_para_acc[max_level],
                   integrator.level_info_boundaries_para_acc[max_level],
                   integrator.level_info_mortars_para_acc[max_level])

    return nothing
end

@inline function rhs_hyperbolic_parabolic!(du_ode, u_ode,
                                           semi::SemidiscretizationHyperbolicParabolic,
                                           t,
                                           integrator::Union{AbstractPairedExplicitRKMultiParabolicIntegrator,
                                                             AbstractPairedExplicitRKIMEXMultiParabolicIntegrator},
                                           max_level)
    rhs_hyperbolic_parabolic!(du_ode, u_ode, semi, t,
                              integrator.du_para,
                              max_level,
                              integrator.level_info_elements_acc[max_level],
                              integrator.level_info_interfaces_acc[max_level],
                              integrator.level_info_boundaries_acc[max_level],
                              integrator.level_info_mortars_acc[max_level],
                              integrator.level_u_indices_elements)

    return nothing
end

@inline function rhs!(du_ode, u_ode, semi::SemidiscretizationEulerAcoustics, t,
                      integrator::AbstractPairedExplicitRKEulerAcousticMultiIntegrator,
                      max_level)
    rhs!(du_ode, u_ode, semi, t,
         max_level,
         integrator.level_info_elements_acc[max_level],
         integrator.level_info_interfaces_acc[max_level],
         integrator.level_info_boundaries_acc[max_level],
         integrator.level_info_mortars_acc[max_level])

    return nothing
end

# Dummy argument `integrator` for same signature as `rhs_hyperbolic_parabolic!` for
# hyperbolic-parabolic split ODE problems solved with non-split integrators, such 
# as the single/standalone PERK schemes.
@inline function rhs!(du_ode, u_ode, semi::AbstractSemidiscretization, t,
                      integrator)
    rhs!(du_ode, u_ode, semi, t)

    return nothing
end
@inline function (f::SplitFunction)(du_ode, u_ode, semi::AbstractSemidiscretization, t,
                                    integrator)
    f(du_ode, u_ode, semi, t)

    return nothing
end

# Multirate/partitioned helpers
include("partitioning.jl")

include("p2/methods_PERK2.jl")
include("p3/methods_PERK3.jl")
include("p4/methods_PERK4.jl")
end # @muladd<|MERGE_RESOLUTION|>--- conflicted
+++ resolved
@@ -234,7 +234,6 @@
 end
 
 # Function that computes the first stage of a general PERK method
-<<<<<<< HEAD
 @inline function PERK_k1!(integrator::AbstractPairedExplicitRKIntegrator,
                           p)
     integrator.f(integrator.k1, integrator.u, p, integrator.t, integrator)
@@ -259,10 +258,6 @@
     end
 
     integrator.f(integrator.du, integrator.u_tmp, p, integrator.t + c_dt)
-=======
-@inline function PERK_k1!(integrator::AbstractPairedExplicitRKIntegrator, p)
-    integrator.f(integrator.k1, integrator.u, p, integrator.t)
->>>>>>> 6ebd7a96
 
     return nothing
 end
@@ -275,13 +270,8 @@
                               c_dt * (integrator.k1[i] + integrator.k1_para[i])
     end
 
-<<<<<<< HEAD
     integrator.f.f2(integrator.du, integrator.u_tmp, p, integrator.t + c_dt) # Hyperbolic part
     integrator.f.f1(integrator.du_para, integrator.u_tmp, p, integrator.t + c_dt) # Parabolic part
-=======
-    integrator.f(integrator.du, integrator.u_tmp, p,
-                 integrator.t + alg.c[2] * integrator.dt)
->>>>>>> 6ebd7a96
 
     return nothing
 end
@@ -301,7 +291,6 @@
                  integrator.t + alg.c[stage] * integrator.dt)
 
     return nothing
-<<<<<<< HEAD
 end
 
 @inline function PERK_ki!(integrator::AbstractPairedExplicitRKSplitSingleIntegrator,
@@ -863,8 +852,6 @@
     end
 
     return nothing
-=======
->>>>>>> 6ebd7a96
 end
 
 # used for AMR (Adaptive Mesh Refinement)
@@ -938,12 +925,9 @@
     resize!(integrator.u_tmp, new_size)
     # PERK stage
     resize!(integrator.k1, new_size)
-<<<<<<< HEAD
     # Parabolic/split-approach additions
     resize!(integrator.du_para, new_size)
     resize!(integrator.k1_para, new_size)
-=======
->>>>>>> 6ebd7a96
 
     return nothing
 end
@@ -959,14 +943,11 @@
     integrator.finalstep = true
 
     return nothing
-<<<<<<< HEAD
 end
 
 # Needed for Euler-Acoustic coupling
 function check_error(integrator::AbstractPairedExplicitRKIntegrator)
     return SciMLBase.ReturnCode.Success
-=======
->>>>>>> 6ebd7a96
 end
 
 """
