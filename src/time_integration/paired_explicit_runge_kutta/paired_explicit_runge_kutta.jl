# By default, Julia/LLVM does not use fused multiply-add operations (FMAs).
# Since these FMAs can increase the performance of many numerical algorithms,
# we need to opt-in explicitly.
# See https://ranocha.de/blog/Optimizing_EC_Trixi for further details.
@muladd begin
#! format: noindent

# Define all of the functions necessary for polynomial optimizations
include("polynomial_optimizer.jl")

# Abstract base type for both single/standalone and multi-level 
# PERK (Paired Explicit Runge-Kutta) time integration schemes
abstract type AbstractPairedExplicitRK end
# Abstract base type for single/standalone PERK time integration schemes
abstract type AbstractPairedExplicitRKSingle <: AbstractPairedExplicitRK end
# Abstract base type for single/standalone PERK time integration schemes
abstract type AbstractPairedExplicitRKMulti <: AbstractPairedExplicitRK end

# This struct is needed to fake https://github.com/SciML/OrdinaryDiffEq.jl/blob/0c2048a502101647ac35faabd80da8a5645beac7/src/integrators/type.jl#L1
mutable struct PairedExplicitRKOptions{Callback, TStops}
    callback::Callback # callbacks; used in Trixi
    adaptive::Bool # whether the algorithm is adaptive
    dtmax::Float64 # ignored
    maxiters::Int # maximal number of time steps
    tstops::TStops # tstops from https://diffeq.sciml.ai/v6.8/basics/common_solver_opts/#Output-Control-1; ignored
end

function PairedExplicitRKOptions(callback, tspan; maxiters = typemax(Int), kwargs...)
    tstops_internal = BinaryHeap{eltype(tspan)}(FasterForward())
    # We add last(tspan) to make sure that the time integration stops at the end time
    push!(tstops_internal, last(tspan))
    # We add 2 * last(tspan) because add_tstop!(integrator, t) is only called by DiffEqCallbacks.jl if tstops contains a time that is larger than t
    # (https://github.com/SciML/DiffEqCallbacks.jl/blob/025dfe99029bd0f30a2e027582744528eb92cd24/src/iterative_and_periodic.jl#L92)
    push!(tstops_internal, 2 * last(tspan))
    PairedExplicitRKOptions{typeof(callback), typeof(tstops_internal)}(callback,
                                                                       false, Inf,
                                                                       maxiters,
                                                                       tstops_internal)
end

abstract type AbstractPairedExplicitRKIntegrator end

abstract type AbstractPairedExplicitRKSingleIntegrator <:
              AbstractPairedExplicitRKIntegrator end
abstract type AbstractPairedExplicitRKMultiIntegrator <:
              AbstractPairedExplicitRKIntegrator end
abstract type AbstractPairedExplicitRKMultiParabolicIntegrator <:
              AbstractPairedExplicitRKMultiIntegrator end

# Relaxation integrators              
abstract type AbstractPairedExplicitRelaxationRKIntegrator <:
              AbstractPairedExplicitRKIntegrator end

abstract type AbstractPairedExplicitRelaxationRKSingleIntegrator <:
              AbstractPairedExplicitRelaxationRKIntegrator end
abstract type AbstractPairedExplicitRelaxationRKMultiIntegrator <:
              AbstractPairedExplicitRelaxationRKIntegrator end

abstract type AbstractPairedExplicitRelaxationRKMultiParabolicIntegrator <:
              AbstractPairedExplicitRKMultiParabolicIntegrator end
"""
    calculate_cfl(ode_algorithm::AbstractPairedExplicitRK, ode)

This function computes the CFL number once using the initial condition of the problem and the optimal timestep (`dt_opt`) from the ODE algorithm.
"""
function calculate_cfl(ode_algorithm::AbstractPairedExplicitRK, ode)
    t0 = first(ode.tspan)
    u_ode = ode.u0
    semi = ode.p
    dt_opt = ode_algorithm.dt_opt

    if isnothing(dt_opt)
        error("The optimal time step `dt_opt` must be provided.")
    end

    mesh, equations, solver, cache = mesh_equations_solver_cache(semi)
    u = wrap_array(u_ode, mesh, equations, solver, cache)

    cfl_number = dt_opt / max_dt(u, t0, mesh,
                        have_constant_speed(equations), equations,
                        solver, cache)
    return cfl_number
end

# Forward integrator.stats.naccept to integrator.iter (see GitHub PR#771)
function Base.getproperty(integrator::AbstractPairedExplicitRKIntegrator, field::Symbol)
    if field === :stats
        return (naccept = getfield(integrator, :iter),)
    end
    # general fallback
    return getfield(integrator, field)
end

"""
    add_tstop!(integrator::AbstractPairedExplicitRKIntegrator, t)
Add a time stop during the time integration process.
This function is called after the periodic SaveSolutionCallback to specify the next stop to save the solution.
"""
function add_tstop!(integrator::AbstractPairedExplicitRKIntegrator, t)
    integrator.tdir * (t - integrator.t) < zero(integrator.t) &&
        error("Tried to add a tstop that is behind the current time. This is strictly forbidden")
    # We need to remove the first entry of tstops when a new entry is added.
    # Otherwise, the simulation gets stuck at the previous tstop and dt is adjusted to zero.
    if length(integrator.opts.tstops) > 1
        pop!(integrator.opts.tstops)
    end
    push!(integrator.opts.tstops, integrator.tdir * t)
end

has_tstop(integrator::AbstractPairedExplicitRKIntegrator) = !isempty(integrator.opts.tstops)
first_tstop(integrator::AbstractPairedExplicitRKIntegrator) = first(integrator.opts.tstops)

# Fakes `solve`: https://diffeq.sciml.ai/v6.8/basics/overview/#Solving-the-Problems-1
function solve(ode::ODEProblem, alg::AbstractPairedExplicitRK;
               dt, callback = nothing, kwargs...)
    integrator = init(ode, alg, dt = dt, callback = callback; kwargs...)

    # Start actual solve
    solve!(integrator)
end

function solve!(integrator::AbstractPairedExplicitRKIntegrator)
    @unpack prob = integrator.sol

    integrator.finalstep = false

    @trixi_timeit timer() "main loop" while !integrator.finalstep
        step!(integrator)
    end

    return TimeIntegratorSolution((first(prob.tspan), integrator.t),
                                  (prob.u0, integrator.u),
                                  integrator.sol.prob)
end

# Function that computes the first stage of a general PERK method
@inline function PERK_k1!(integrator::AbstractPairedExplicitRKIntegrator, p)
    integrator.f(integrator.k1, integrator.u, p, integrator.t)
end

<<<<<<< HEAD
@inline function PERK_k2!(integrator::Union{AbstractPairedExplicitRKSingleIntegrator,
                                            AbstractPairedExplicitRelaxationRKSingleIntegrator},
                          p, alg)
    @threaded for i in eachindex(integrator.u)
        integrator.u_tmp[i] = integrator.u[i] + alg.c[2] * integrator.dt * integrator.k1[i]
=======
@inline function PERK_k2!(integrator::AbstractPairedExplicitRKSingleIntegrator, p, alg)
    @threaded for i in eachindex(integrator.du)
        integrator.u_tmp[i] = integrator.u[i] +
                              alg.c[2] * integrator.dt * integrator.k1[i]
>>>>>>> 6db1d565
    end

    integrator.f(integrator.du, integrator.u_tmp, p,
                 integrator.t + alg.c[2] * integrator.dt)
end

<<<<<<< HEAD
@inline function PERK_ki!(integrator::Union{AbstractPairedExplicitRKSingleIntegrator,
                                            AbstractPairedExplicitRelaxationRKSingleIntegrator},
                          p, alg, stage)
=======
@inline function PERK_ki!(integrator::AbstractPairedExplicitRKSingleIntegrator, p, alg,
                          stage)
>>>>>>> 6db1d565
    # Construct current state
    @threaded for i in eachindex(integrator.u)
        integrator.u_tmp[i] = integrator.u[i] +
                              integrator.dt *
<<<<<<< HEAD
                              (alg.a_matrix[stage - 2, 1] * integrator.k1[i] +
                               alg.a_matrix[stage - 2, 2] * integrator.du[i])
    end

    integrator.f(integrator.du, integrator.u_tmp, p,
                 integrator.t + alg.c[stage] * integrator.dt)
end

@inline function PERK_k2!(integrator::Union{AbstractPairedExplicitRKMultiIntegrator,
                                            AbstractPairedExplicitRelaxationRKMultiIntegrator},
                        p, alg)
    @threaded for i in eachindex(integrator.u)
        integrator.u_tmp[i] = integrator.u[i] + alg.c[2] * integrator.dt * integrator.k1[i]
    end

    # k2: Only evaluated at finest level
    integrator.f(integrator.du, integrator.u_tmp, p,
                 integrator.t + alg.c[2] * integrator.dt,
                 integrator.level_info_elements_acc[1],
                 integrator.level_info_interfaces_acc[1],
                 integrator.level_info_boundaries_acc[1],
                 #integrator.level_info_boundaries_orientation_acc[1],
                 integrator.level_info_mortars_acc[1])
end

@inline function PERKMulti_intermediate_stage!(integrator, alg, stage)
    ### General implementation: Not own method for each grid level ###
    # Loop over different methods with own associated level
    
    for level in 1:min(alg.num_methods, integrator.n_levels)
        @threaded for u_ind in integrator.level_u_indices_elements[level]
            integrator.u_tmp[u_ind] = integrator.u[u_ind] +
                                      integrator.dt *
                                      alg.a_matrices[level, 1, stage - 2] *
                                      integrator.k1[u_ind]
        end
    end
    for level in 1:min(alg.max_eval_levels[stage], integrator.n_levels)
        @threaded for u_ind in integrator.level_u_indices_elements[level]
            integrator.u_tmp[u_ind] += integrator.dt *
                                       alg.a_matrices[level, 2, stage - 2] *
                                       integrator.du[u_ind]
        end
    end

    # "Remainder": Non-efficiently integrated
    for level in (alg.num_methods + 1):integrator.n_levels
        @threaded for u_ind in integrator.level_u_indices_elements[level]
            integrator.u_tmp[u_ind] = integrator.u[u_ind] +
                                      integrator.dt *
                                      alg.a_matrices[alg.num_methods, 1, stage - 2] *
                                      integrator.k1[u_ind]
        end
    end
    if alg.max_eval_levels[stage] == alg.num_methods
        for level in (alg.max_eval_levels[stage] + 1):integrator.n_levels
            @threaded for u_ind in integrator.level_u_indices_elements[level]
                integrator.u_tmp[u_ind] += integrator.dt *
                                           alg.a_matrices[alg.num_methods, 2, stage - 2] *
                                           integrator.du[u_ind]
            end
        end
    end
    

    ### Simplified implementation: Own method for each level ###
    #=
    for level in 1:integrator.n_levels
        @threaded for u_ind in integrator.level_u_indices_elements[level]
            integrator.u_tmp[u_ind] = integrator.u[u_ind] +
                                      integrator.dt *
                                      alg.a_matrices[level, 1, stage - 2] *
                                      integrator.k1[u_ind]
        end
    end
    for level in 1:alg.max_eval_levels[stage]
        @threaded for u_ind in integrator.level_u_indices_elements[level]
            integrator.u_tmp[u_ind] += integrator.dt *
                                       alg.a_matrices[level, 2, stage - 2] *
                                       integrator.du[u_ind]
        end
    end
    =#

    #=
    ### CARE: Optimized implementation for PERK4 case:  Own method for each level with c[i] = 1.0, i = 2, S - 4 ###
    for level in 1:alg.max_eval_levels[stage]
        @threaded for u_ind in integrator.level_u_indices_elements[level]
            integrator.u_tmp[u_ind] = integrator.u[u_ind] +
                                      integrator.dt *
                                      (alg.a_matrices[level, 1, stage - 2] *
                                       integrator.k1[u_ind] +
                                       alg.a_matrices[level, 2, stage - 2] *
                                       integrator.du[u_ind])
        end
    end
    for level in (alg.max_eval_levels[stage] + 1):(integrator.n_levels)
        @threaded for u_ind in integrator.level_u_indices_elements[level]
            integrator.u_tmp[u_ind] = integrator.u[u_ind] +
                                      integrator.dt * integrator.k1[u_ind] # * A[stage, 1, level] = c[level] = 1
        end
=======
                              (alg.a_matrix[1, stage - 2] * integrator.k1[i] +
                               alg.a_matrix[2, stage - 2] * integrator.du[i])
>>>>>>> 6db1d565
    end
    =#

    # For statically non-uniform meshes/characteristic speeds
    #integrator.coarsest_lvl = alg.max_active_levels[stage]

    # "coarsest_lvl" cannot be static for AMR, has to be checked with available levels
    integrator.coarsest_lvl = min(alg.max_active_levels[stage],
                                  integrator.n_levels)
end

@inline function PERK_ki!(integrator::Union{AbstractPairedExplicitRKMultiIntegrator,
                                            AbstractPairedExplicitRelaxationRKMultiIntegrator},
                          p, alg, stage)
    PERKMulti_intermediate_stage!(integrator, alg, stage)

    # Check if there are fewer integrators than grid levels (non-optimal method)
    if integrator.coarsest_lvl == alg.num_methods
        # NOTE: This is supposedly more efficient than setting
        #integrator.coarsest_lvl = integrator.n_levels
        # and then using the level-dependent version

        integrator.f(integrator.du, integrator.u_tmp, p,
                     integrator.t + alg.c[stage] * integrator.dt)
    else
        integrator.f(integrator.du, integrator.u_tmp, p,
                     integrator.t + alg.c[stage] * integrator.dt,
                     integrator.level_info_elements_acc[integrator.coarsest_lvl],
                     integrator.level_info_interfaces_acc[integrator.coarsest_lvl],
                     integrator.level_info_boundaries_acc[integrator.coarsest_lvl],
                     #integrator.level_info_boundaries_orientation_acc[integrator.coarsest_lvl],
                     integrator.level_info_mortars_acc[integrator.coarsest_lvl])
    end
end

# Own function for multirate PERK methods for parabolic problems
# as these require `du_tmp` to store the contribution of the `rhs!`
@inline function PERK_k1!(integrator::AbstractPairedExplicitRKMultiParabolicIntegrator,
                          p)
    integrator.f(integrator.du, integrator.u, p, integrator.t, integrator.du_tmp)
end

@inline function PERK_k2!(integrator::AbstractPairedExplicitRKMultiParabolicIntegrator,
                          p, alg)
    @threaded for i in eachindex(integrator.u)
        integrator.u_tmp[i] = integrator.u[i] + alg.c[2] * integrator.dt * integrator.k1[i]
    end

    # k2: Only evaluated at finest level
    integrator.f(integrator.du, integrator.u_tmp, p,
<<<<<<< HEAD
                 integrator.t + alg.c[2] * integrator.dt,
                 integrator.du_tmp,
                 integrator.level_info_elements_acc[1],
                 integrator.level_info_interfaces_acc[1],
                 integrator.level_info_boundaries_acc[1],
                 #integrator.level_info_boundaries_orientation_acc[1],
                 integrator.level_info_mortars_acc[1],
                 integrator.level_u_indices_elements, 1)
end

@inline function PERK_ki!(integrator::AbstractPairedExplicitRKMultiParabolicIntegrator,
                          p, alg, stage)
    PERKMulti_intermediate_stage!(integrator, alg, stage)

    # Check if there are fewer integrators than grid levels (non-optimal method)
    if integrator.coarsest_lvl == alg.num_methods
        # NOTE: This is supposedly more efficient than setting
        #integrator.coarsest_lvl = integrator.n_levels
        # and then using the level-dependent version

        integrator.f(integrator.du, integrator.u_tmp, p,
                     integrator.t + alg.c[stage] * integrator.dt,
                     integrator.du_tmp)
    else
        integrator.f(integrator.du, integrator.u_tmp, p,
                     integrator.t + alg.c[stage] * integrator.dt,
                     integrator.du_tmp,
                     integrator.level_info_elements_acc[integrator.coarsest_lvl],
                     integrator.level_info_interfaces_acc[integrator.coarsest_lvl],
                     integrator.level_info_boundaries_acc[integrator.coarsest_lvl],
                     #integrator.level_info_boundaries_orientation_acc[integrator.coarsest_lvl],
                     integrator.level_info_mortars_acc[integrator.coarsest_lvl],
                     integrator.level_u_indices_elements,
                     integrator.coarsest_lvl)
    end
=======
                 integrator.t + alg.c[stage] * integrator.dt)
>>>>>>> 6db1d565
end

# used for AMR (Adaptive Mesh Refinement)
function Base.resize!(integrator::AbstractPairedExplicitRKIntegrator, new_size)
    resize!(integrator.u, new_size)
    resize!(integrator.du, new_size)
    resize!(integrator.u_tmp, new_size)
    # PERK stage
    resize!(integrator.k1, new_size)
end

# used for AMR (Adaptive Mesh Refinement)
function Base.resize!(integrator::AbstractPairedExplicitRKMultiParabolicIntegrator,
                      new_size)
    resize!(integrator.u, new_size)
    resize!(integrator.du, new_size)
    resize!(integrator.u_tmp, new_size)
    # PERK stage
    resize!(integrator.k1, new_size)
    # Addition for multirate PERK methods for parabolic problems
    resize!(integrator.du_tmp, new_size)
end

# get a cache where the RHS can be stored
get_du(integrator::AbstractPairedExplicitRKIntegrator) = integrator.du
get_tmp_cache(integrator::AbstractPairedExplicitRKIntegrator) = (integrator.u_tmp,)

# some algorithms from DiffEq like FSAL-ones need to be informed when a callback has modified u
u_modified!(integrator::AbstractPairedExplicitRKIntegrator, ::Bool) = false

# used by adaptive timestepping algorithms in DiffEq
function set_proposed_dt!(integrator::AbstractPairedExplicitRKIntegrator, dt)
    (integrator.dt = dt; integrator.dtcache = dt)
end

function get_proposed_dt(integrator::AbstractPairedExplicitRKIntegrator)
    return ifelse(integrator.opts.adaptive, integrator.dt, integrator.dtcache)
end

# stop the time integration
function terminate!(integrator::AbstractPairedExplicitRKIntegrator)
    integrator.finalstep = true
end

"""
    modify_dt_for_tstops!(integrator::PairedExplicitRK)
 
Modify the time-step size to match the time stops specified in integrator.opts.tstops.
To avoid adding OrdinaryDiffEq to Trixi's dependencies, this routine is a copy of
https://github.com/SciML/OrdinaryDiffEq.jl/blob/d76335281c540ee5a6d1bd8bb634713e004f62ee/src/integrators/integrator_utils.jl#L38-L54
"""
function modify_dt_for_tstops!(integrator::AbstractPairedExplicitRKIntegrator)
    if has_tstop(integrator)
        tdir_t = integrator.tdir * integrator.t
        tdir_tstop = first_tstop(integrator)
        if integrator.opts.adaptive
            integrator.dt = integrator.tdir *
                            min(abs(integrator.dt), abs(tdir_tstop - tdir_t)) # step! to the end
        elseif iszero(integrator.dtcache) && integrator.dtchangeable
            integrator.dt = integrator.tdir * abs(tdir_tstop - tdir_t)
        elseif integrator.dtchangeable && !integrator.force_stepfail
            # always try to step! with dtcache, but lower if a tstop
            # however, if force_stepfail then don't set to dtcache, and no tstop worry
            integrator.dt = integrator.tdir *
                            min(abs(integrator.dtcache), abs(tdir_tstop - tdir_t)) # step! to the end
        end
    end
end

# Add definitions of functions related to polynomial optimization by NLsolve here
# such that hey can be exported from Trixi.jl and extended in the TrixiConvexECOSExt package
# extension or by the NLsolve-specific code loaded by Requires.jl
function solve_a_butcher_coeffs_unknown! end

### Standalone/Single PERK methods ###
# Basic implementation of the second-order paired explicit Runge-Kutta (PERK) method
include("methods_PERK2.jl")
# Slightly customized implementation of the third-order PERK method
include("methods_PERK3.jl")
# Basic implementation of the fourth-order PERK method
include("methods_PERK4.jl")

### Multi-level/partitioned PERK methods ###
include("methods_PERK3_multi.jl")
include("methods_PERK4_multi.jl")
include("methods_PERK4_multi_parabolic.jl")

include("partitioning.jl")

### Paired Explicit Relaxation RK (PERRK) methods ###
include("entropy_relaxation.jl")

include("methods_PERRK4.jl")
include("methods_PERRK4_multi.jl")
include("methods_PERRK4_multi_parabolic.jl")
end # @muladd<|MERGE_RESOLUTION|>--- conflicted
+++ resolved
@@ -138,39 +138,27 @@
     integrator.f(integrator.k1, integrator.u, p, integrator.t)
 end
 
-<<<<<<< HEAD
 @inline function PERK_k2!(integrator::Union{AbstractPairedExplicitRKSingleIntegrator,
                                             AbstractPairedExplicitRelaxationRKSingleIntegrator},
                           p, alg)
     @threaded for i in eachindex(integrator.u)
-        integrator.u_tmp[i] = integrator.u[i] + alg.c[2] * integrator.dt * integrator.k1[i]
-=======
-@inline function PERK_k2!(integrator::AbstractPairedExplicitRKSingleIntegrator, p, alg)
-    @threaded for i in eachindex(integrator.du)
         integrator.u_tmp[i] = integrator.u[i] +
                               alg.c[2] * integrator.dt * integrator.k1[i]
->>>>>>> 6db1d565
     end
 
     integrator.f(integrator.du, integrator.u_tmp, p,
                  integrator.t + alg.c[2] * integrator.dt)
 end
 
-<<<<<<< HEAD
 @inline function PERK_ki!(integrator::Union{AbstractPairedExplicitRKSingleIntegrator,
                                             AbstractPairedExplicitRelaxationRKSingleIntegrator},
                           p, alg, stage)
-=======
-@inline function PERK_ki!(integrator::AbstractPairedExplicitRKSingleIntegrator, p, alg,
-                          stage)
->>>>>>> 6db1d565
     # Construct current state
     @threaded for i in eachindex(integrator.u)
         integrator.u_tmp[i] = integrator.u[i] +
                               integrator.dt *
-<<<<<<< HEAD
-                              (alg.a_matrix[stage - 2, 1] * integrator.k1[i] +
-                               alg.a_matrix[stage - 2, 2] * integrator.du[i])
+                              (alg.a_matrix[1, stage - 2] * integrator.k1[i] +
+                               alg.a_matrix[2, stage - 2] * integrator.du[i])
     end
 
     integrator.f(integrator.du, integrator.u_tmp, p,
@@ -179,9 +167,10 @@
 
 @inline function PERK_k2!(integrator::Union{AbstractPairedExplicitRKMultiIntegrator,
                                             AbstractPairedExplicitRelaxationRKMultiIntegrator},
-                        p, alg)
+                          p, alg)
     @threaded for i in eachindex(integrator.u)
-        integrator.u_tmp[i] = integrator.u[i] + alg.c[2] * integrator.dt * integrator.k1[i]
+        integrator.u_tmp[i] = integrator.u[i] +
+                              alg.c[2] * integrator.dt * integrator.k1[i]
     end
 
     # k2: Only evaluated at finest level
@@ -197,7 +186,7 @@
 @inline function PERKMulti_intermediate_stage!(integrator, alg, stage)
     ### General implementation: Not own method for each grid level ###
     # Loop over different methods with own associated level
-    
+
     for level in 1:min(alg.num_methods, integrator.n_levels)
         @threaded for u_ind in integrator.level_u_indices_elements[level]
             integrator.u_tmp[u_ind] = integrator.u[u_ind] +
@@ -215,7 +204,7 @@
     end
 
     # "Remainder": Non-efficiently integrated
-    for level in (alg.num_methods + 1):integrator.n_levels
+    for level in (alg.num_methods + 1):(integrator.n_levels)
         @threaded for u_ind in integrator.level_u_indices_elements[level]
             integrator.u_tmp[u_ind] = integrator.u[u_ind] +
                                       integrator.dt *
@@ -224,15 +213,15 @@
         end
     end
     if alg.max_eval_levels[stage] == alg.num_methods
-        for level in (alg.max_eval_levels[stage] + 1):integrator.n_levels
+        for level in (alg.max_eval_levels[stage] + 1):(integrator.n_levels)
             @threaded for u_ind in integrator.level_u_indices_elements[level]
                 integrator.u_tmp[u_ind] += integrator.dt *
-                                           alg.a_matrices[alg.num_methods, 2, stage - 2] *
+                                           alg.a_matrices[alg.num_methods, 2,
+                                                          stage - 2] *
                                            integrator.du[u_ind]
             end
         end
     end
-    
 
     ### Simplified implementation: Own method for each level ###
     #=
@@ -270,10 +259,6 @@
             integrator.u_tmp[u_ind] = integrator.u[u_ind] +
                                       integrator.dt * integrator.k1[u_ind] # * A[stage, 1, level] = c[level] = 1
         end
-=======
-                              (alg.a_matrix[1, stage - 2] * integrator.k1[i] +
-                               alg.a_matrix[2, stage - 2] * integrator.du[i])
->>>>>>> 6db1d565
     end
     =#
 
@@ -319,12 +304,12 @@
 @inline function PERK_k2!(integrator::AbstractPairedExplicitRKMultiParabolicIntegrator,
                           p, alg)
     @threaded for i in eachindex(integrator.u)
-        integrator.u_tmp[i] = integrator.u[i] + alg.c[2] * integrator.dt * integrator.k1[i]
+        integrator.u_tmp[i] = integrator.u[i] +
+                              alg.c[2] * integrator.dt * integrator.k1[i]
     end
 
     # k2: Only evaluated at finest level
     integrator.f(integrator.du, integrator.u_tmp, p,
-<<<<<<< HEAD
                  integrator.t + alg.c[2] * integrator.dt,
                  integrator.du_tmp,
                  integrator.level_info_elements_acc[1],
@@ -360,9 +345,6 @@
                      integrator.level_u_indices_elements,
                      integrator.coarsest_lvl)
     end
-=======
-                 integrator.t + alg.c[stage] * integrator.dt)
->>>>>>> 6db1d565
 end
 
 # used for AMR (Adaptive Mesh Refinement)
