# By default, Julia/LLVM does not use fused multiply-add operations (FMAs).
# Since these FMAs can increase the performance of many numerical algorithms,
# we need to opt-in explicitly.
# See https://ranocha.de/blog/Optimizing_EC_Trixi for further details.
@muladd begin
#! format: noindent

using SciMLBase: SplitFunction

# Define all of the functions necessary for polynomial optimizations
include("polynomial_optimizer.jl")

<<<<<<< HEAD
# Abstract base type for both single/standalone and multi-level 
# PERK (Paired Explicit Runge-Kutta) time integration schemes
abstract type AbstractPairedExplicitRK{ORDER} <: AbstractTimeIntegrator end
# Abstract base type for single/standalone PERK time integration schemes
abstract type AbstractPairedExplicitRKSingle{ORDER} <: AbstractPairedExplicitRK{ORDER} end
=======
# Abstract base type for both single/standalone and multi-level
# PERK (Paired Explicit Runge-Kutta) time integration schemes
abstract type AbstractPairedExplicitRK end
>>>>>>> 70db77d8
# Abstract base type for single/standalone PERK time integration schemes
abstract type AbstractPairedExplicitRKMulti{ORDER} <: AbstractPairedExplicitRK{ORDER} end

# This struct is needed to fake https://github.com/SciML/OrdinaryDiffEq.jl/blob/0c2048a502101647ac35faabd80da8a5645beac7/src/integrators/type.jl#L1
mutable struct PairedExplicitRKOptions{Callback, TStops}
    callback::Callback # callbacks; used in Trixi
    adaptive::Bool # whether the algorithm is adaptive
    dtmax::Float64 # ignored
    maxiters::Int # maximal number of time steps
    tstops::TStops # tstops from https://diffeq.sciml.ai/v6.8/basics/common_solver_opts/#Output-Control-1; ignored
end

function PairedExplicitRKOptions(callback, tspan; maxiters = typemax(Int), kwargs...)
    tstops_internal = BinaryHeap{eltype(tspan)}(FasterForward())
    # We add last(tspan) to make sure that the time integration stops at the end time
    push!(tstops_internal, last(tspan))
    # We add 2 * last(tspan) because add_tstop!(integrator, t) is only called by DiffEqCallbacks.jl if tstops contains a time that is larger than t
    # (https://github.com/SciML/DiffEqCallbacks.jl/blob/025dfe99029bd0f30a2e027582744528eb92cd24/src/iterative_and_periodic.jl#L92)
    push!(tstops_internal, 2 * last(tspan))
    PairedExplicitRKOptions{typeof(callback), typeof(tstops_internal)}(callback,
                                                                       false, Inf,
                                                                       maxiters,
                                                                       tstops_internal)
end

abstract type AbstractPairedExplicitRKIntegrator{ORDER} end

abstract type AbstractPairedExplicitRKSingleIntegrator{ORDER} <:
              AbstractPairedExplicitRKIntegrator{ORDER} end

abstract type AbstractPairedExplicitRKMultiIntegrator{ORDER} <:
              AbstractPairedExplicitRKIntegrator{ORDER} end

abstract type AbstractPairedExplicitRKMultiParabolicIntegrator{ORDER} <:
              AbstractPairedExplicitRKMultiIntegrator{ORDER} end

# Relaxation integrators              
abstract type AbstractPairedExplicitRelaxationRKIntegrator{ORDER} <:
              AbstractPairedExplicitRKIntegrator{ORDER} end

abstract type AbstractPairedExplicitRelaxationRKSingleIntegrator{ORDER} <:
              AbstractPairedExplicitRelaxationRKIntegrator{ORDER} end

abstract type AbstractPairedExplicitRelaxationRKMultiIntegrator{ORDER} <:
              AbstractPairedExplicitRelaxationRKIntegrator{ORDER} end

# Euler-Acoustic integrators
abstract type AbstractPairedExplicitRKEulerAcousticSingleIntegrator{ORDER} <:
              AbstractPairedExplicitRKSingleIntegrator{ORDER} end

abstract type AbstractPairedExplicitRKEulerAcousticMultiIntegrator{ORDER} <:
              AbstractPairedExplicitRKMultiIntegrator{ORDER} end

# The relaxation-multi-prarabolic integrator "inherits" from the 
# multi-parabolic integrator since the latter governs which stage functions, 
# i.e., the `PERK_k...` are called.
abstract type AbstractPairedExplicitRelaxationRKMultiParabolicIntegrator{ORDER} <:
              AbstractPairedExplicitRKMultiParabolicIntegrator{ORDER} end
"""
    calculate_cfl(ode_algorithm::AbstractPairedExplicitRK, ode)

This function computes the CFL number once using the initial condition of the problem and the optimal timestep (`dt_opt`) from the ODE algorithm.
"""
function calculate_cfl(ode_algorithm::AbstractPairedExplicitRK, ode)
    t0 = first(ode.tspan)
    u_ode = ode.u0
    semi = ode.p
    dt_opt = ode_algorithm.dt_opt

    if isnothing(dt_opt)
        error("The optimal time step `dt_opt` must be provided.")
    end

    mesh, equations, solver, cache = mesh_equations_solver_cache(semi)
    u = wrap_array(u_ode, mesh, equations, solver, cache)

    cfl_number = dt_opt / max_dt(u, t0, mesh,
                        have_constant_speed(equations), equations,
                        solver, cache)
    return cfl_number
end

# Forward integrator.stats.naccept to integrator.iter (see GitHub PR#771)
function Base.getproperty(integrator::AbstractPairedExplicitRKIntegrator,
                          field::Symbol)
    if field === :stats
        return (naccept = getfield(integrator, :iter),)
    end
    # general fallback
    return getfield(integrator, field)
end

"""
    add_tstop!(integrator::AbstractPairedExplicitRKIntegrator, t)
Add a time stop during the time integration process.
This function is called after the periodic SaveSolutionCallback to specify the next stop to save the solution.
"""
function add_tstop!(integrator::AbstractPairedExplicitRKIntegrator, t)
    integrator.tdir * (t - integrator.t) < zero(integrator.t) &&
        error("Tried to add a tstop that is behind the current time. This is strictly forbidden")
    # We need to remove the first entry of tstops when a new entry is added.
    # Otherwise, the simulation gets stuck at the previous tstop and dt is adjusted to zero.
    if length(integrator.opts.tstops) > 1
        pop!(integrator.opts.tstops)
    end
    push!(integrator.opts.tstops, integrator.tdir * t)
end

has_tstop(integrator::AbstractPairedExplicitRKIntegrator) = !isempty(integrator.opts.tstops)
first_tstop(integrator::AbstractPairedExplicitRKIntegrator) = first(integrator.opts.tstops)

# Fakes `solve`: https://diffeq.sciml.ai/v6.8/basics/overview/#Solving-the-Problems-1
function solve(ode::ODEProblem, alg::AbstractPairedExplicitRK;
               dt, callback = nothing, kwargs...)
    integrator = init(ode, alg, dt = dt, callback = callback; kwargs...)

    # Start actual solve
    solve!(integrator)
end

function solve!(integrator::AbstractPairedExplicitRKIntegrator)
    @unpack prob = integrator.sol

    integrator.finalstep = false

    @trixi_timeit timer() "main loop" while !integrator.finalstep
        step!(integrator)
    end

    finalize_callbacks(integrator)

    return TimeIntegratorSolution((first(prob.tspan), integrator.t),
                                  (prob.u0, integrator.u),
                                  integrator.sol.prob)
end

# Euler-Acoustic requires storing the previous time step
function solve!(integrator::Union{AbstractPairedExplicitRKEulerAcousticSingleIntegrator,
                                  AbstractPairedExplicitRKEulerAcousticMultiIntegrator})
    @unpack prob = integrator.sol

    integrator.finalstep = false

    @trixi_timeit timer() "main loop" while !integrator.finalstep
        # Store variables of previous time step
        integrator.t_prev = integrator.t
        integrator.u_prev .= integrator.u # TODO: Not sure if faster than @threaded loop!

        step!(integrator)
    end

    return TimeIntegratorSolution((first(prob.tspan), integrator.t),
                                  (prob.u0, integrator.u),
                                  integrator.sol.prob)
end

# Function that computes the first stage of a general PERK method
@inline function PERK_k1!(integrator::AbstractPairedExplicitRKIntegrator,
                          p)
    integrator.f(integrator.k1, integrator.u, p, integrator.t, integrator)
end

@inline function PERK_k2!(integrator::Union{AbstractPairedExplicitRKSingleIntegrator,
                                            AbstractPairedExplicitRelaxationRKSingleIntegrator},
                          p, alg)
    @threaded for i in eachindex(integrator.u)
        integrator.u_tmp[i] = integrator.u[i] +
                              alg.c[2] * integrator.dt * integrator.k1[i]
    end

    integrator.f(integrator.du, integrator.u_tmp, p,
                 integrator.t + alg.c[2] * integrator.dt)
end

@inline function PERK_ki!(integrator::Union{AbstractPairedExplicitRKSingleIntegrator,
                                            AbstractPairedExplicitRelaxationRKSingleIntegrator},
                          p, alg, stage)
    # Construct current state
    @threaded for i in eachindex(integrator.u)
        integrator.u_tmp[i] = integrator.u[i] +
                              integrator.dt *
                              (alg.a_matrix[1, stage - 2] * integrator.k1[i] +
                               alg.a_matrix[2, stage - 2] * integrator.du[i])
    end

    integrator.f(integrator.du, integrator.u_tmp, p,
                 integrator.t + alg.c[stage] * integrator.dt)
end

@inline function PERK_k2!(integrator::Union{AbstractPairedExplicitRKMultiIntegrator,
                                            AbstractPairedExplicitRelaxationRKMultiIntegrator},
                          p, alg)
    @threaded for i in eachindex(integrator.u)
        integrator.u_tmp[i] = integrator.u[i] +
                              alg.c[2] * integrator.dt * integrator.k1[i]
    end

    # k2: Only evaluated at finest level (1)
    integrator.f(integrator.du, integrator.u_tmp, p,
                 integrator.t + alg.c[2] * integrator.dt,
                 integrator, 1)
end

@inline function PERKMulti_intermediate_stage!(integrator::Union{AbstractPairedExplicitRKMultiIntegrator,
                                                                 AbstractPairedExplicitRelaxationRKMultiIntegrator},
                                               alg, stage)
    ### General implementation: Not own method for each grid level ###
    # Loop over different methods with own associated level
    #=
    for level in 1:min(alg.num_methods, integrator.n_levels)
        @threaded for i in integrator.level_u_indices_elements[level]
            integrator.u_tmp[i] = integrator.u[i] +
                                  integrator.dt *
                                  alg.a_matrices[level, 1, stage - 2] *
                                  integrator.k1[i]
        end
    end
    for level in 1:min(alg.max_eval_levels[stage], integrator.n_levels)
        @threaded for i in integrator.level_u_indices_elements[level]
            integrator.u_tmp[i] += integrator.dt *
                                   alg.a_matrices[level, 2, stage - 2] *
                                   integrator.du[i]
        end
    end

    # "Remainder": Non-efficiently integrated
    for level in (alg.num_methods + 1):(integrator.n_levels)
        @threaded for i in integrator.level_u_indices_elements[level]
            integrator.u_tmp[i] = integrator.u[i] +
                                  integrator.dt *
                                  alg.a_matrices[alg.num_methods, 1, stage - 2] *
                                  integrator.k1[i]
        end
    end
    if alg.max_eval_levels[stage] == alg.num_methods
        for level in (alg.max_eval_levels[stage] + 1):(integrator.n_levels)
            @threaded for i in integrator.level_u_indices_elements[level]
                integrator.u_tmp[i] += integrator.dt *
                                       alg.a_matrices[alg.num_methods, 2,
                                                      stage - 2] *
                                       integrator.du[i]
            end
        end
    end
    =#
    ### Simplified implementation: Own method for each level ###
    
    for level in 1:integrator.n_levels
        @threaded for i in integrator.level_u_indices_elements[level]
            integrator.u_tmp[i] = integrator.u[i] +
                                      integrator.dt *
                                      alg.a_matrices[level, 1, stage - 2] *
                                      integrator.k1[i]
        end
    end
    for level in 1:alg.max_eval_levels[stage]
        @threaded for i in integrator.level_u_indices_elements[level]
            integrator.u_tmp[i] += integrator.dt *
                                       alg.a_matrices[level, 2, stage - 2] *
                                       integrator.du[i]
        end
    end
    

    # For statically non-uniform meshes/characteristic speeds
    #integrator.coarsest_lvl = alg.max_active_levels[stage]

    # "coarsest_lvl" cannot be static for AMR, has to be checked with available levels
    integrator.coarsest_lvl = min(alg.max_active_levels[stage],
                                  integrator.n_levels)
end

@inline function PERK_ki!(integrator::Union{AbstractPairedExplicitRKMultiIntegrator,
                                            AbstractPairedExplicitRelaxationRKMultiIntegrator},
                          p, alg, stage)
    PERKMulti_intermediate_stage!(integrator, alg, stage)

    # Check if there are fewer integrators than grid levels (non-optimal method)
    if integrator.coarsest_lvl == alg.num_methods
        # NOTE: This is supposedly more efficient than setting
        #integrator.coarsest_lvl = integrator.n_levels
        # and then using the level-dependent version

        integrator.f(integrator.du, integrator.u_tmp, p,
                     integrator.t + alg.c[stage] * integrator.dt,
                     integrator)
    else
        integrator.f(integrator.du, integrator.u_tmp, p,
                     integrator.t + alg.c[stage] * integrator.dt,
                     integrator,
                     integrator.coarsest_lvl)
    end
end

# used for AMR (Adaptive Mesh Refinement)
function Base.resize!(integrator::AbstractPairedExplicitRKIntegrator,
                      new_size)
    resize!(integrator.u, new_size)
    resize!(integrator.du, new_size)
    resize!(integrator.u_tmp, new_size)
    # PERK stage
    resize!(integrator.k1, new_size)
end

function Base.resize!(integrator::AbstractPairedExplicitRKMultiParabolicIntegrator,
                      new_size)
    resize!(integrator.u, new_size)
    resize!(integrator.du, new_size)
    resize!(integrator.u_tmp, new_size)
    # PERK stage
    resize!(integrator.k1, new_size)
    # Addition for multirate PERK methods for parabolic problems
    resize!(integrator.du_tmp, new_size)
end

function Base.resize!(integrator::Union{AbstractPairedExplicitRKEulerAcousticSingleIntegrator,
                                        AbstractPairedExplicitRKEulerAcousticMultiIntegrator},
                      new_size)
    resize!(integrator.u, new_size)
    resize!(integrator.du, new_size)
    resize!(integrator.u_tmp, new_size)
    # PERK stage
    resize!(integrator.k1, new_size)
    # Check for third-order
    if :kS1 in fieldnames(typeof(integrator))
        resize!(integrator.kS1, new_size)
    end
    # Previous time step (required for Euler-Acoustic)
    resize!(integrator.u_prev, new_size)
end

# This `resize!` targets the Euler-Gravity case where 
# the unknowns of the gravity solver also need to be repartitioned after resizing.
function Base.resize!(integrator::AbstractPairedExplicitRKMultiIntegrator,
                      new_size)
    resize!(integrator.u, new_size)
    resize!(integrator.du, new_size)
    resize!(integrator.u_tmp, new_size)
    # PERK stage(s)
    resize!(integrator.k1, new_size)
    # Check for third-order
    if :kS1 in fieldnames(typeof(integrator))
        resize!(integrator.kS1, new_size)
    end
    # Check if we have Euler-Gravity situation
    if :semi_gravity in fieldnames(typeof(integrator.p))
        partitioning_u_gravity!(integrator)
    end
end

# get a cache where the RHS can be stored
get_du(integrator::AbstractPairedExplicitRKIntegrator) = integrator.du
get_tmp_cache(integrator::AbstractPairedExplicitRKIntegrator) = (integrator.u_tmp,)

# some algorithms from DiffEq like FSAL-ones need to be informed when a callback has modified u
u_modified!(integrator::AbstractPairedExplicitRKIntegrator, ::Bool) = false

# used by adaptive timestepping algorithms in DiffEq
function set_proposed_dt!(integrator::AbstractPairedExplicitRKIntegrator,
                          dt)
    (integrator.dt = dt; integrator.dtcache = dt)
end

function get_proposed_dt(integrator::AbstractPairedExplicitRKIntegrator)
    return integrator.dt
end

# stop the time integration
function terminate!(integrator::AbstractPairedExplicitRKIntegrator)
    integrator.finalstep = true
end

# Needed for Euler-Acoustic coupling
function check_error(integrator::AbstractPairedExplicitRKIntegrator)
    return SciMLBase.ReturnCode.Success
end

"""
    modify_dt_for_tstops!(integrator::PairedExplicitRK)

Modify the time-step size to match the time stops specified in integrator.opts.tstops.
To avoid adding OrdinaryDiffEq to Trixi's dependencies, this routine is a copy of
https://github.com/SciML/OrdinaryDiffEq.jl/blob/d76335281c540ee5a6d1bd8bb634713e004f62ee/src/integrators/integrator_utils.jl#L38-L54
"""
function modify_dt_for_tstops!(integrator::AbstractPairedExplicitRKIntegrator)
    if has_tstop(integrator)
        tdir_t = integrator.tdir * integrator.t
        tdir_tstop = first_tstop(integrator)
        if integrator.opts.adaptive
            integrator.dt = integrator.tdir *
                            min(abs(integrator.dt), abs(tdir_tstop - tdir_t)) # step! to the end
        elseif iszero(integrator.dtcache) && integrator.dtchangeable
            integrator.dt = integrator.tdir * abs(tdir_tstop - tdir_t)
        elseif integrator.dtchangeable && !integrator.force_stepfail
            # always try to step! with dtcache, but lower if a tstop
            # however, if force_stepfail then don't set to dtcache, and no tstop worry
            integrator.dt = integrator.tdir *
                            min(abs(integrator.dtcache), abs(tdir_tstop - tdir_t)) # step! to the end
        end
    end
end

# Add definitions of functions related to polynomial optimization by NLsolve here
# such that hey can be exported from Trixi.jl and extended in the TrixiConvexECOSExt package
# extension or by the NLsolve-specific code loaded by Requires.jl
function solve_a_butcher_coeffs_unknown! end

<<<<<<< HEAD
# Dummy argument `integrator` for same signature as `rhs_hyperbolic_parabolic!` for non-split ODE problems
# TODO: Not sure if still needed
@inline function rhs!(du_ode, u_ode, semi::AbstractSemidiscretization, t,
                      integrator)
    rhs!(du_ode, u_ode, semi, t)
end
@inline function (f::SplitFunction)(du_ode, u_ode, semi::AbstractSemidiscretization, t,
                                    integrator)
    f(du_ode, u_ode, semi, t)
end
@inline function (f::SplitFunction)(du_ode, u_ode, semi::AbstractSemidiscretization, t,
                                    integrator, level)
    f(du_ode, u_ode, semi, t, integrator)
end

# Depending on the `semi`, different fields from `integrator` need to be passed on.
@inline function rhs!(du_ode, u_ode, semi::SemidiscretizationHyperbolic, t,
                      integrator::Union{AbstractPairedExplicitRKMultiIntegrator,
                                        AbstractPairedExplicitRelaxationRKMultiIntegrator},
                      max_level)
    rhs!(du_ode, u_ode, semi, t,
         integrator.level_info_elements_acc[max_level],
         integrator.level_info_interfaces_acc[max_level],
         integrator.level_info_boundaries_acc[max_level],
         #integrator.level_info_boundaries_orientation_acc[max_level],
         integrator.level_info_mortars_acc[max_level])
end

@inline function rhs_hyperbolic_parabolic!(du_ode, u_ode,
                                           semi::SemidiscretizationHyperbolicParabolic,
                                           t,
                                           integrator::AbstractPairedExplicitRKMultiParabolicIntegrator,
                                           max_level)
    rhs_hyperbolic_parabolic!(du_ode, u_ode, semi, t,
                              integrator.du_tmp,
                              max_level,
                              integrator.level_info_elements_acc[max_level],
                              integrator.level_info_interfaces_acc[max_level],
                              integrator.level_info_boundaries_acc[max_level],
                              #integrator.level_info_boundaries_orientation_acc[max_level],
                              integrator.level_info_mortars_acc[max_level],
                              integrator.level_u_indices_elements)
end

@inline function rhs!(du_ode, u_ode, semi::SemidiscretizationEulerAcoustics, t,
                      integrator::AbstractPairedExplicitRKEulerAcousticMultiIntegrator,
                      max_level)
    rhs!(du_ode, u_ode, semi, t,
         max_level,
         integrator.level_info_elements_acc[max_level],
         integrator.level_info_interfaces_acc[max_level],
         integrator.level_info_boundaries_acc[max_level],
         #integrator.level_info_boundaries_orientation_acc[max_level],
         integrator.level_info_mortars_acc[max_level])
end

# Multirate/partitioned helpers
include("partitioning.jl")

# Paired Explicit Relaxation RK (PERRK) helpers
include("entropy_relaxation.jl")

include("p2/methods_PERK2.jl")
include("p3/methods_PERK3.jl")
include("p4/methods_PERK4.jl")
=======
# Basic implementation of the second-order paired explicit Runge-Kutta (PERK) method
include("methods_PERK2.jl")
# Slightly customized implementation of the third-order PERK method
include("methods_PERK3.jl")
# Basic implementation of the fourth-order PERK method
include("methods_PERK4.jl")
>>>>>>> 70db77d8
end # @muladd<|MERGE_RESOLUTION|>--- conflicted
+++ resolved
@@ -10,17 +10,11 @@
 # Define all of the functions necessary for polynomial optimizations
 include("polynomial_optimizer.jl")
 
-<<<<<<< HEAD
 # Abstract base type for both single/standalone and multi-level 
 # PERK (Paired Explicit Runge-Kutta) time integration schemes
 abstract type AbstractPairedExplicitRK{ORDER} <: AbstractTimeIntegrator end
 # Abstract base type for single/standalone PERK time integration schemes
 abstract type AbstractPairedExplicitRKSingle{ORDER} <: AbstractPairedExplicitRK{ORDER} end
-=======
-# Abstract base type for both single/standalone and multi-level
-# PERK (Paired Explicit Runge-Kutta) time integration schemes
-abstract type AbstractPairedExplicitRK end
->>>>>>> 70db77d8
 # Abstract base type for single/standalone PERK time integration schemes
 abstract type AbstractPairedExplicitRKMulti{ORDER} <: AbstractPairedExplicitRK{ORDER} end
 
@@ -267,23 +261,22 @@
     end
     =#
     ### Simplified implementation: Own method for each level ###
-    
-    for level in 1:integrator.n_levels
+
+    for level in 1:(integrator.n_levels)
         @threaded for i in integrator.level_u_indices_elements[level]
             integrator.u_tmp[i] = integrator.u[i] +
-                                      integrator.dt *
-                                      alg.a_matrices[level, 1, stage - 2] *
-                                      integrator.k1[i]
+                                  integrator.dt *
+                                  alg.a_matrices[level, 1, stage - 2] *
+                                  integrator.k1[i]
         end
     end
     for level in 1:alg.max_eval_levels[stage]
         @threaded for i in integrator.level_u_indices_elements[level]
             integrator.u_tmp[i] += integrator.dt *
-                                       alg.a_matrices[level, 2, stage - 2] *
-                                       integrator.du[i]
-        end
-    end
-    
+                                   alg.a_matrices[level, 2, stage - 2] *
+                                   integrator.du[i]
+        end
+    end
 
     # For statically non-uniform meshes/characteristic speeds
     #integrator.coarsest_lvl = alg.max_active_levels[stage]
@@ -428,7 +421,6 @@
 # extension or by the NLsolve-specific code loaded by Requires.jl
 function solve_a_butcher_coeffs_unknown! end
 
-<<<<<<< HEAD
 # Dummy argument `integrator` for same signature as `rhs_hyperbolic_parabolic!` for non-split ODE problems
 # TODO: Not sure if still needed
 @inline function rhs!(du_ode, u_ode, semi::AbstractSemidiscretization, t,
@@ -494,12 +486,4 @@
 include("p2/methods_PERK2.jl")
 include("p3/methods_PERK3.jl")
 include("p4/methods_PERK4.jl")
-=======
-# Basic implementation of the second-order paired explicit Runge-Kutta (PERK) method
-include("methods_PERK2.jl")
-# Slightly customized implementation of the third-order PERK method
-include("methods_PERK3.jl")
-# Basic implementation of the fourth-order PERK method
-include("methods_PERK4.jl")
->>>>>>> 70db77d8
 end # @muladd