--- conflicted
+++ resolved
@@ -51,8 +51,7 @@
                                                           eig_vals; verbose)
 
     if num_stages != consistency_order
-        monomial_coeffs = undo_normalization!(monomial_coeffs, consistency_order,
-                                              num_stages)
+        undo_normalization!(monomial_coeffs, consistency_order, num_stages)
         num_monomial_coeffs = length(monomial_coeffs)
         @assert num_monomial_coeffs == coeffs_max
         A = compute_a_coeffs(num_stages, stage_scaling_factors, monomial_coeffs)
@@ -278,21 +277,9 @@
     end
 
     @trixi_timeit timer() "Paired Explicit Runge-Kutta ODE integration step" begin
-<<<<<<< HEAD
-        k1!(integrator, prob.p, alg.c)
-
-        # k2
-        integrator.f(integrator.du, integrator.u_tmp, prob.p,
-                     integrator.t + alg.c[2] * integrator.dt)
-
-        @threaded for i in eachindex(integrator.du)
-            integrator.k_higher[i] = integrator.du[i] * integrator.dt
-        end
-=======
         # First and second stage are identical across all single/standalone PERK methods
         PERK_k1!(integrator, prob.p)
         PERK_k2!(integrator, prob.p, alg)
->>>>>>> abe8640c
 
         # Higher stages
         for stage in 3:(alg.num_stages)
