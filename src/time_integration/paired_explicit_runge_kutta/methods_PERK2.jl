# By default, Julia/LLVM does not use fused multiply-add operations (FMAs).
# Since these FMAs can increase the performance of many numerical algorithms,
# we need to opt-in explicitly.
# See https://ranocha.de/blog/Optimizing_EC_Trixi for further details.
using DelimitedFiles: readdlm
using LinearAlgebra: eigvals

@muladd begin
#! format: noindent

# Abstract base type for both single/standalone and multi-level 
# PERK (Paired-Explicit Runge-Kutta) time integration schemes
abstract type AbstractPairedExplicitRK end
# Abstract base type for single/standalone PERK time integration schemes
abstract type AbstractPairedExplicitRKSingle <: AbstractPairedExplicitRK end

# Compute the coefficients of the A matrix in the Butcher tableau using
# stage scaling factors and monomial coefficients
function compute_a_coeffs(num_stage_evals, stage_scaling_factors, monomial_coeffs)
    a_coeffs = copy(monomial_coeffs)

    for stage in 1:(num_stage_evals - 2)
        a_coeffs[stage] /= stage_scaling_factors[stage]
        for prev_stage in 1:(stage - 1)
            a_coeffs[stage] /= a_coeffs[prev_stage]
        end
    end

    return reverse(a_coeffs)
end

# Compute the Butcher tableau for a paired explicit Runge-Kutta method order 2
# using a list of eigenvalues
function compute_PairedExplicitRK2_butcher_tableau(num_stages, eig_vals, tspan,
                                                   bS, cS; verbose = false)
    # c Vector from Butcher Tableau (defines timestep per stage)
    c = zeros(num_stages)
    for k in 2:num_stages
        c[k] = cS * (k - 1) / (num_stages - 1)
    end
    stage_scaling_factors = bS * reverse(c[2:(end - 1)])

    # - 2 Since first entry of A is always zero (explicit method) and second is given by c_2 (consistency)
    coeffs_max = num_stages - 2

    a_matrix = zeros(coeffs_max, 2)
    a_matrix[:, 1] = c[3:end]

    consistency_order = 2

    dtmax = tspan[2] - tspan[1]
    dteps = 1e-9 # Hyperparameter of the optimization, might be too large for systems requiring very small timesteps

    num_eig_vals, eig_vals = filter_eig_vals(eig_vals; verbose)

    monomial_coeffs, dt_opt = bisect_stability_polynomial(consistency_order,
                                                          num_eig_vals, num_stages,
                                                          dtmax,
                                                          dteps,
                                                          eig_vals; verbose)
    monomial_coeffs = undo_normalization!(monomial_coeffs, consistency_order,
                                          num_stages)

    num_monomial_coeffs = length(monomial_coeffs)
    @assert num_monomial_coeffs == coeffs_max
    A = compute_a_coeffs(num_stages, stage_scaling_factors, monomial_coeffs)

    a_matrix[:, 1] -= A
    a_matrix[:, 2] = A

    return a_matrix, c, dt_opt
end

# Compute the Butcher tableau for a paired explicit Runge-Kutta method order 2
# using provided monomial coefficients file
function compute_PairedExplicitRK2_butcher_tableau(num_stages,
                                                   base_path_monomial_coeffs::AbstractString,
                                                   bS, cS)
    # c Vector form Butcher Tableau (defines timestep per stage)
    c = zeros(num_stages)
    for k in 2:num_stages
        c[k] = cS * (k - 1) / (num_stages - 1)
    end
    stage_scaling_factors = bS * reverse(c[2:(end - 1)])

    # - 2 Since first entry of A is always zero (explicit method) and second is given by c_2 (consistency)
    coeffs_max = num_stages - 2

    a_matrix = zeros(coeffs_max, 2)
    a_matrix[:, 1] = c[3:end]

    path_monomial_coeffs = joinpath(base_path_monomial_coeffs,
                                    "gamma_" * string(num_stages) * ".txt")

    @assert isfile(path_monomial_coeffs) "Couldn't find file"
    monomial_coeffs = readdlm(path_monomial_coeffs, Float64)
    num_monomial_coeffs = size(monomial_coeffs, 1)

    @assert num_monomial_coeffs == coeffs_max
    A = compute_a_coeffs(num_stages, stage_scaling_factors, monomial_coeffs)

    a_matrix[:, 1] -= A
    a_matrix[:, 2] = A

    return a_matrix, c
end

@doc raw"""
    PairedExplicitRK2(num_stages, base_path_monomial_coeffs::AbstractString, dt_opt,
                      bS = 1.0, cS = 0.5)
    PairedExplicitRK2(num_stages, tspan, semi::AbstractSemidiscretization;
                      verbose = false, bS = 1.0, cS = 0.5)
    PairedExplicitRK2(num_stages, tspan, eig_vals::Vector{ComplexF64};
                      verbose = false, bS = 1.0, cS = 0.5)
    Parameters:
    - `num_stages` (`Int`): Number of stages in the PERK method.
    - `base_path_monomial_coeffs` (`AbstractString`): Path to a file containing 
      monomial coefficients of the stability polynomial of PERK method.
      The coefficients should be stored in a text file at `joinpath(base_path_monomial_coeffs, "gamma_$(num_stages).txt")` and separated by line breaks.
    - `dt_opt` (`Float64`): Optimal time step size for the simulation setup.
    - `tspan`: Time span of the simulation.
    - `semi` (`AbstractSemidiscretization`): Semidiscretization setup.
    -  `eig_vals` (`Vector{ComplexF64}`): Eigenvalues of the Jacobian of the right-hand side (rhs) of the ODEProblem after the
      equation has been semidiscretized.
    - `verbose` (`Bool`, optional): Verbosity flag, default is false.
    - `bS` (`Float64`, optional): Value of b in the Butcher tableau at b_s, when 
      s is the number of stages, default is 1.0.
    - `cS` (`Float64`, optional): Value of c in the Butcher tableau at c_s, when
      s is the number of stages, default is 0.5.

The following structures and methods provide a minimal implementation of
the second-order paired explicit Runge-Kutta (PERK) method
optimized for a certain simulation setup (PDE, IC & BC, Riemann Solver, DG Solver).

- Brian Vermeire (2019).
  Paired explicit Runge-Kutta schemes for stiff systems of equations
  [DOI: 10.1016/j.jcp.2019.05.014](https://doi.org/10.1016/j.jcp.2019.05.014)
"""
mutable struct PairedExplicitRK2 <: AbstractPairedExplicitRKSingle
    const num_stages::Int

    a_matrix::Matrix{Float64}
    c::Vector{Float64}
    b1::Float64
    bS::Float64
    cS::Float64
    dt_opt::Float64
end # struct PairedExplicitRK2

# Constructor that reads the coefficients from a file
function PairedExplicitRK2(num_stages, base_path_monomial_coeffs::AbstractString,
                           dt_opt,
                           bS = 1.0, cS = 0.5)
    # If the user has the monomial coefficients, they also must have the optimal time step
    a_matrix, c = compute_PairedExplicitRK2_butcher_tableau(num_stages,
                                                            base_path_monomial_coeffs,
                                                            bS, cS)

    return PairedExplicitRK2(num_stages, a_matrix, c, 1 - bS, bS, cS, dt_opt)
end

# Constructor that calculates the coefficients with polynomial optimizer from a
# semidiscretization
function PairedExplicitRK2(num_stages, tspan, semi::AbstractSemidiscretization;
                           verbose = false,
                           bS = 1.0, cS = 0.5)
    eig_vals = eigvals(jacobian_ad_forward(semi))

    return PairedExplicitRK2(num_stages, tspan, eig_vals; verbose, bS, cS)
end

# Constructor that calculates the coefficients with polynomial optimizer from a
# list of eigenvalues
function PairedExplicitRK2(num_stages, tspan, eig_vals::Vector{ComplexF64};
                           verbose = false,
                           bS = 1.0, cS = 0.5)
    a_matrix, c, dt_opt = compute_PairedExplicitRK2_butcher_tableau(num_stages,
                                                                    eig_vals, tspan,
                                                                    bS, cS;
                                                                    verbose)

    return PairedExplicitRK2(num_stages, a_matrix, c, 1 - bS, bS, cS, dt_opt)
end

# This struct is needed to fake https://github.com/SciML/OrdinaryDiffEq.jl/blob/0c2048a502101647ac35faabd80da8a5645beac7/src/integrators/type.jl#L1
mutable struct PairedExplicitRKOptions{Callback, TStops}
    callback::Callback # callbacks; used in Trixi
    adaptive::Bool # whether the algorithm is adaptive
    dtmax::Float64 # ignored
    maxiters::Int # maximal number of time steps
    tstops::TStops # tstops from https://diffeq.sciml.ai/v6.8/basics/common_solver_opts/#Output-Control-1; ignored
end

function PairedExplicitRKOptions(callback, tspan; maxiters = typemax(Int), kwargs...)
    tstops_internal = BinaryHeap{eltype(tspan)}(FasterForward())
    # We add last(tspan) to make sure that the time integration stops at the end time
    push!(tstops_internal, last(tspan))
    # We add 2 * last(tspan) because add_tstop!(integrator, t) is only called by DiffEqCallbacks.jl if tstops contains a time that is larger than t
    # (https://github.com/SciML/DiffEqCallbacks.jl/blob/025dfe99029bd0f30a2e027582744528eb92cd24/src/iterative_and_periodic.jl#L92)
    push!(tstops_internal, 2 * last(tspan))
    PairedExplicitRKOptions{typeof(callback), typeof(tstops_internal)}(callback,
                                                                       false, Inf,
                                                                       maxiters,
                                                                       tstops_internal)
end

abstract type PairedExplicitRK end
abstract type AbstractPairedExplicitRKSingleIntegrator <: PairedExplicitRK end

# This struct is needed to fake https://github.com/SciML/OrdinaryDiffEq.jl/blob/0c2048a502101647ac35faabd80da8a5645beac7/src/integrators/type.jl#L77
# This implements the interface components described at
# https://diffeq.sciml.ai/v6.8/basics/integrator/#Handing-Integrators-1
# which are used in Trixi.
mutable struct PairedExplicitRK2Integrator{RealT <: Real, uType, Params, Sol, F, Alg,
                                           PairedExplicitRKOptions} <:
               AbstractPairedExplicitRKSingleIntegrator
    u::uType
    du::uType
    u_tmp::uType
    t::RealT
    tdir::RealT
    dt::RealT # current time step
    dtcache::RealT # manually set time step
    iter::Int # current number of time steps (iteration)
    p::Params # will be the semidiscretization from Trixi
    sol::Sol # faked
    f::F
    alg::Alg # This is our own class written above; Abbreviation for ALGorithm
    opts::PairedExplicitRKOptions
    finalstep::Bool # added for convenience
    dtchangeable::Bool
    force_stepfail::Bool
    # PairedExplicitRK2 stages:
    k1::uType
    k_higher::uType
end

"""
<<<<<<< HEAD
    add_tstop!(integrator::AbstractPairedExplicitRKSingleIntegrator, t)
=======
    calculate_cfl(ode_algorithm::AbstractPairedExplicitRKSingle, ode)

This function computes the CFL number once using the initial condition of the problem and the optimal timestep (`dt_opt`) from the ODE algorithm.
"""
function calculate_cfl(ode_algorithm::AbstractPairedExplicitRKSingle, ode)
    t0 = first(ode.tspan)
    u_ode = ode.u0
    semi = ode.p
    dt_opt = ode_algorithm.dt_opt

    mesh, equations, solver, cache = mesh_equations_solver_cache(semi)
    u = wrap_array(u_ode, mesh, equations, solver, cache)

    cfl_number = dt_opt / max_dt(u, t0, mesh,
                        have_constant_speed(equations), equations,
                        solver, cache)
    return cfl_number
end

"""
    add_tstop!(integrator::PairedExplicitRK2Integrator, t)
>>>>>>> efdb5d49
Add a time stop during the time integration process.
This function is called after the periodic SaveSolutionCallback to specify the next stop to save the solution.
"""
function add_tstop!(integrator::AbstractPairedExplicitRKSingleIntegrator, t)
    integrator.tdir * (t - integrator.t) < zero(integrator.t) &&
        error("Tried to add a tstop that is behind the current time. This is strictly forbidden")
    # We need to remove the first entry of tstops when a new entry is added.
    # Otherwise, the simulation gets stuck at the previous tstop and dt is adjusted to zero.
    if length(integrator.opts.tstops) > 1
        pop!(integrator.opts.tstops)
    end
    push!(integrator.opts.tstops, integrator.tdir * t)
end

has_tstop(integrator::AbstractPairedExplicitRKSingleIntegrator) = !isempty(integrator.opts.tstops)
first_tstop(integrator::AbstractPairedExplicitRKSingleIntegrator) = first(integrator.opts.tstops)

# Forward integrator.stats.naccept to integrator.iter (see GitHub PR#771)
function Base.getproperty(integrator::PairedExplicitRK, field::Symbol)
    if field === :stats
        return (naccept = getfield(integrator, :iter),)
    end
    # general fallback
    return getfield(integrator, field)
end

function init(ode::ODEProblem, alg::PairedExplicitRK2;
              dt, callback::Union{CallbackSet, Nothing} = nothing, kwargs...)
    u0 = copy(ode.u0)
    du = zero(u0)
    u_tmp = zero(u0)

    # PairedExplicitRK2 stages
    k1 = zero(u0)
    k_higher = zero(u0)

    t0 = first(ode.tspan)
    tdir = sign(ode.tspan[end] - ode.tspan[1])
    iter = 0

    integrator = PairedExplicitRK2Integrator(u0, du, u_tmp, t0, tdir, dt, dt, iter,
                                             ode.p,
                                             (prob = ode,), ode.f, alg,
                                             PairedExplicitRKOptions(callback,
                                                                     ode.tspan;
                                                                     kwargs...),
                                             false, true, false,
                                             k1, k_higher)

    # initialize callbacks
    if callback isa CallbackSet
        for cb in callback.continuous_callbacks
            throw(ArgumentError("Continuous callbacks are unsupported with paired explicit Runge-Kutta methods."))
        end
        for cb in callback.discrete_callbacks
            cb.initialize(cb, integrator.u, integrator.t, integrator)
        end
    end

    return integrator
end

# Fakes `solve`: https://diffeq.sciml.ai/v6.8/basics/overview/#Solving-the-Problems-1
function solve(ode::ODEProblem, alg::PairedExplicitRK2;
               dt, callback = nothing, kwargs...)
    integrator = init(ode, alg, dt = dt, callback = callback; kwargs...)

    # Start actual solve
    solve!(integrator)
end

function solve!(integrator::PairedExplicitRK2Integrator)
    @unpack prob = integrator.sol

    integrator.finalstep = false

    @trixi_timeit timer() "main loop" while !integrator.finalstep
        step!(integrator)
    end # "main loop" timer

    return TimeIntegratorSolution((first(prob.tspan), integrator.t),
                                  (prob.u0, integrator.u),
                                  integrator.sol.prob)
end

function step!(integrator::PairedExplicitRK2Integrator)
    @unpack prob = integrator.sol
    @unpack alg = integrator
    t_end = last(prob.tspan)
    callbacks = integrator.opts.callback

    @assert !integrator.finalstep
    if isnan(integrator.dt)
        error("time step size `dt` is NaN")
    end

    modify_dt_for_tstops!(integrator)

    # if the next iteration would push the simulation beyond the end time, set dt accordingly
    if integrator.t + integrator.dt > t_end ||
       isapprox(integrator.t + integrator.dt, t_end)
        integrator.dt = t_end - integrator.t
        terminate!(integrator)
    end

    @trixi_timeit timer() "Paired Explicit Runge-Kutta ODE integration step" begin
        # k1
        integrator.f(integrator.du, integrator.u, prob.p, integrator.t)
        @threaded for i in eachindex(integrator.du)
            integrator.k1[i] = integrator.du[i] * integrator.dt
        end

        # Construct current state
        @threaded for i in eachindex(integrator.u)
            integrator.u_tmp[i] = integrator.u[i] + alg.c[2] * integrator.k1[i]
        end
        # k2
        integrator.f(integrator.du, integrator.u_tmp, prob.p,
                     integrator.t + alg.c[2] * integrator.dt)

        @threaded for i in eachindex(integrator.du)
            integrator.k_higher[i] = integrator.du[i] * integrator.dt
        end

        # Higher stages
        for stage in 3:(alg.num_stages)
            # Construct current state
            @threaded for i in eachindex(integrator.u)
                integrator.u_tmp[i] = integrator.u[i] +
                                      alg.a_matrix[stage - 2, 1] *
                                      integrator.k1[i] +
                                      alg.a_matrix[stage - 2, 2] *
                                      integrator.k_higher[i]
            end

            integrator.f(integrator.du, integrator.u_tmp, prob.p,
                         integrator.t + alg.c[stage] * integrator.dt)

            @threaded for i in eachindex(integrator.du)
                integrator.k_higher[i] = integrator.du[i] * integrator.dt
            end
        end

        @threaded for i in eachindex(integrator.u)
            integrator.u[i] += alg.b1 * integrator.k1[i] +
                               alg.bS * integrator.k_higher[i]
        end
    end # PairedExplicitRK2 step

    integrator.iter += 1
    integrator.t += integrator.dt

    @trixi_timeit timer() "Step-Callbacks" begin
        # handle callbacks
        if callbacks isa CallbackSet
            foreach(callbacks.discrete_callbacks) do cb
                if cb.condition(integrator.u, integrator.t, integrator)
                    cb.affect!(integrator)
                end
                return nothing
            end
        end
    end

    # respect maximum number of iterations
    if integrator.iter >= integrator.opts.maxiters && !integrator.finalstep
        @warn "Interrupted. Larger maxiters is needed."
        terminate!(integrator)
    end
end

# get a cache where the RHS can be stored
get_du(integrator::PairedExplicitRK) = integrator.du
get_tmp_cache(integrator::PairedExplicitRK) = (integrator.u_tmp,)

# some algorithms from DiffEq like FSAL-ones need to be informed when a callback has modified u
u_modified!(integrator::PairedExplicitRK, ::Bool) = false

# used by adaptive timestepping algorithms in DiffEq
function set_proposed_dt!(integrator::PairedExplicitRK, dt)
    (integrator.dt = dt; integrator.dtcache = dt)
end

function get_proposed_dt(integrator::PairedExplicitRK)
    return ifelse(integrator.opts.adaptive, integrator.dt, integrator.dtcache)
end

# stop the time integration
function terminate!(integrator::PairedExplicitRK)
    integrator.finalstep = true
end

"""
    modify_dt_for_tstops!(integrator::PairedExplicitRK)
Modify the time-step size to match the time stops specified in integrator.opts.tstops.
To avoid adding OrdinaryDiffEq to Trixi's dependencies, this routine is a copy of
https://github.com/SciML/OrdinaryDiffEq.jl/blob/d76335281c540ee5a6d1bd8bb634713e004f62ee/src/integrators/integrator_utils.jl#L38-L54
"""
function modify_dt_for_tstops!(integrator::PairedExplicitRK)
    if has_tstop(integrator)
        tdir_t = integrator.tdir * integrator.t
        tdir_tstop = first_tstop(integrator)
        if integrator.opts.adaptive
            integrator.dt = integrator.tdir *
                            min(abs(integrator.dt), abs(tdir_tstop - tdir_t)) # step! to the end
        elseif iszero(integrator.dtcache) && integrator.dtchangeable
            integrator.dt = integrator.tdir * abs(tdir_tstop - tdir_t)
        elseif integrator.dtchangeable && !integrator.force_stepfail
            # always try to step! with dtcache, but lower if a tstop
            # however, if force_stepfail then don't set to dtcache, and no tstop worry
            integrator.dt = integrator.tdir *
                            min(abs(integrator.dtcache), abs(tdir_tstop - tdir_t)) # step! to the end
        end
    end
end

# used for AMR (Adaptive Mesh Refinement)
function Base.resize!(integrator::PairedExplicitRK2Integrator, new_size)
    resize!(integrator.u, new_size)
    resize!(integrator.du, new_size)
    resize!(integrator.u_tmp, new_size)

    resize!(integrator.k1, new_size)
    resize!(integrator.k_higher, new_size)
end
end # @muladd<|MERGE_RESOLUTION|>--- conflicted
+++ resolved
@@ -236,9 +236,6 @@
 end
 
 """
-<<<<<<< HEAD
-    add_tstop!(integrator::AbstractPairedExplicitRKSingleIntegrator, t)
-=======
     calculate_cfl(ode_algorithm::AbstractPairedExplicitRKSingle, ode)
 
 This function computes the CFL number once using the initial condition of the problem and the optimal timestep (`dt_opt`) from the ODE algorithm.
@@ -259,8 +256,7 @@
 end
 
 """
-    add_tstop!(integrator::PairedExplicitRK2Integrator, t)
->>>>>>> efdb5d49
+    add_tstop!(integrator::AbstractPairedExplicitRKSingleIntegrator, t)
 Add a time stop during the time integration process.
 This function is called after the periodic SaveSolutionCallback to specify the next stop to save the solution.
 """
