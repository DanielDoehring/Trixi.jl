--- conflicted
+++ resolved
@@ -157,13 +157,8 @@
     iter::Int # current number of time step (iteration)
     p::Params # will be the semidiscretization from Trixi.jl
     sol::Sol # faked
-<<<<<<< HEAD
-    f::F # `rhs` of the semidiscretization
-    alg::Alg
-=======
     f::F # `rhs!` of the semidiscretization
     alg::Alg # SimpleAlgorithm3Sstar
->>>>>>> 567cf220
     opts::SimpleIntegrator3SstarOptions
     finalstep::Bool # added for convenience
 end
