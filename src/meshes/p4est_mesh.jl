--- conflicted
+++ resolved
@@ -454,11 +454,7 @@
     n_vertices::Int = connectivity_pw.num_vertices[]
 
     # Extract a copy of the element vertices to compute the tree node coordinates
-<<<<<<< HEAD
-    # `vertices` store coordinates of all three dimensions (even for the 2D case)
-=======
     # `vertices` stores coordinates of all three dimensions (even for the 2D case)
->>>>>>> e93de2a5
     # since the Abaqus `.inp` format always stores 3D coordinates.
     vertices = unsafe_wrap(Array, connectivity_pw.vertices, (3, n_vertices))
 
@@ -505,15 +501,8 @@
 # Thus, if `n_dimensions == 2`, only quads are kept, and if `n_dimensions == 3`, 
 # only hexes are kept, i.e., in that case also quads are removed.
 function preprocess_standard_abaqus(meshfile,
-<<<<<<< HEAD
-                                    linear_quads,
-                                    linear_hexes,
-                                    quadratic_quads,
-                                    quadratic_hexes,
-=======
                                     linear_quads, linear_hexes,
                                     quadratic_quads, quadratic_hexes,
->>>>>>> e93de2a5
                                     n_dimensions)
     meshfile_preproc = replace(meshfile, ".inp" => "_preproc.inp")
 
@@ -565,11 +554,7 @@
                         current_element_type = match(r"\*ELEMENT, type=([^,]+)", line).captures[1]
 
                         # Keep only quads (2D) or hexes (3D), i.e., eliminate all other elements
-<<<<<<< HEAD
-                        # like trusses (2D/3D) or quads in 3D.
-=======
                         # like trusses (2D/3D) or quads (3D).
->>>>>>> e93de2a5
                         if n_dimensions == 2 &&
                            (occursin(linear_quads, current_element_type) ||
                             occursin(quadratic_quads, current_element_type))
@@ -610,24 +595,13 @@
     return meshfile_preproc, elements_begin_idx, sets_begin_idx
 end
 
-<<<<<<< HEAD
-# p4est can handle only linear elements. This function checks the `meshfile` 
-=======
 # p4est can handle only linear elements. This function checks the `meshfile_pre_proc` 
->>>>>>> e93de2a5
 # for quadratic elements (highest order supported by standard Abaqus) and
 # replaces them with linear elements. The higher-order (quadratic) boundaries are handled 
 # "internally" by Trixi as for the HOHQMesh-Abaqus case.
 function preprocess_standard_abaqus_for_p4est(meshfile_pre_proc,
-<<<<<<< HEAD
-                                              linear_quads,
-                                              linear_hexes,
-                                              quadratic_quads,
-                                              quadratic_hexes,
-=======
                                               linear_quads, linear_hexes,
                                               quadratic_quads, quadratic_hexes,
->>>>>>> e93de2a5
                                               elements_begin_idx,
                                               sets_begin_idx)
     meshfile_p4est_rdy = replace(meshfile_pre_proc,
@@ -676,20 +650,12 @@
                             parts = split(line, ',')
                             if occursin(quadratic_quads, current_element_type)
                                 # Print the first (element), second to fifth (vertices 1-4) indices to file.
-<<<<<<< HEAD
-                                # For node order of quadratic (secod-order) quads, see
-=======
                                 # For node order of quadratic (second-order) quads, see
->>>>>>> e93de2a5
                                 # http://130.149.89.49:2080/v2016/books/usb/default.htm?startat=pt06ch28s01ael02.html
                                 new_line = join(parts[1:5], ',')
                             elseif occursin(quadratic_hexes, current_element_type)
                                 # Print the first (element), second to ninth (vertices 1-8) indices to file.
-<<<<<<< HEAD
-                                # The node order is fortunately the same for hexes/bricks of type "C3D20", "C3D27", see
-=======
                                 # The node order is fortunately the same for hexes/bricks of type "C3D27", see
->>>>>>> e93de2a5
                                 # http://130.149.89.49:2080/v2016/books/usb/default.htm?startat=pt06ch28s01ael03.html
                                 new_line = join(parts[1:9], ',')
                             end
@@ -701,11 +667,7 @@
         end
     end
 
-<<<<<<< HEAD
-    return meshfile_p4est_rdy, order
-=======
     return order
->>>>>>> e93de2a5
 end
 
 # Read all nodes (not only vertices, i.e., endpoints of elements) into a dict.
@@ -741,11 +703,7 @@
 # Create the mesh connectivity, mapped node coordinates within each tree, reference nodes in [-1,1]
 # and a list of boundary names for the `P4estMesh`. For linear meshes, the tree node coordinates are 
 # computed according to the `mapping` passed to this function using polynomial interpolants of degree `polydeg`.
-<<<<<<< HEAD
-# For quadratic (second-order) meshes, the tree node coordinates are read from the file, similar as for 
-=======
 # For quadratic (second-order) meshes, the tree node coordinates are read from the meshfile, similar as for 
->>>>>>> e93de2a5
 # `p4est_connectivity_from_hohqmesh_abaqus`.
 function p4est_connectivity_from_standard_abaqus(meshfile, mapping, polydeg,
                                                  n_dimensions,
@@ -768,24 +726,6 @@
     linear_hexes = r"^(C3D8).*$"
     quadratic_hexes = r"^(C3D27).*$"
 
-<<<<<<< HEAD
-    # Preprocess the meshfile to remove lower-dimensional elements
-    meshfile_preproc, elements_begin_idx, sets_begin_idx = preprocess_standard_abaqus(meshfile,
-                                                                                      linear_quads,
-                                                                                      linear_hexes,
-                                                                                      quadratic_quads,
-                                                                                      quadratic_hexes,
-                                                                                      n_dimensions)
-
-    # Copy of mesh for p4est with linear elements only
-    meshfile_p4est_rdy, mesh_polydeg = preprocess_standard_abaqus_for_p4est(meshfile_preproc,
-                                                                            linear_quads,
-                                                                            linear_hexes,
-                                                                            quadratic_quads,
-                                                                            quadratic_hexes,
-                                                                            elements_begin_idx,
-                                                                            sets_begin_idx)
-=======
     meshfile_p4est_rdy = replace(meshfile, ".inp" => "_p4est_ready.inp")
     mesh_polydeg = 1
     if !mpi_isparallel() || (mpi_isparallel() && mpi_isroot())
@@ -815,7 +755,6 @@
             mesh_polydeg = MPI.Bcast!(Ref(0), mpi_root(), mpi_comm())[]
         end
     end
->>>>>>> e93de2a5
 
     # Create the mesh connectivity using `p4est`
     connectivity = read_inp_p4est(meshfile_p4est_rdy, Val(n_dimensions))
@@ -836,20 +775,14 @@
     basis = LobattoLegendreBasis(RealT, polydeg)
     nodes = basis.nodes
 
-<<<<<<< HEAD
-=======
     # The highest supported element order is quadratic (second-order) in the standard Abaqus format.
     # Thus, this check is equivalent to checking for higher-order boundary information.
->>>>>>> e93de2a5
     if mesh_polydeg == 2
         mesh_nnodes = mesh_polydeg + 1 # = 3
         # Note: We ASSUME that the additional node between the end-vertices lies 
         # on the center on that line, such that we can use Chebyshev-Gauss-Lobatto nodes!
         # For polydeg = 2, we have the 3 nodes [-1, 0, 1] (within the reference element).
-<<<<<<< HEAD
-=======
         # Note that these coincide for polydeg = 2 with the Legendre-Gauss-Lobatto nodes. 
->>>>>>> e93de2a5
         cheby_nodes, _ = chebyshev_gauss_lobatto_nodes_weights(mesh_nnodes)
         nodes = SVector{mesh_nnodes}(cheby_nodes)
     end
