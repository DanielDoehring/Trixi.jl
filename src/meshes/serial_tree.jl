# By default, Julia/LLVM does not use fused multiply-add operations (FMAs).
# Since these FMAs can increase the performance of many numerical algorithms,
# we need to opt-in explicitly.
# See https://ranocha.de/blog/Optimizing_EC_Trixi for further details.
@muladd begin
#! format: noindent

# Composite type that represents a NDIMS-dimensional tree (serial version).
#
# Implements everything required for AbstractContainer.
#
# Note: The way the data structures are set up and the way most algorithms
# work, it is *always* assumed that
#   a) we have a balanced tree (= at most one level difference between
#                                 neighboring cells, or 2:1 rule)
#   b) we may not have all children (= some children may not exist)
#   c) the tree is stored depth-first
#
# However, the way the refinement/coarsening algorithms are currently
# implemented, we only have fully refined cells. That is, a cell either has 2^NDIMS children or
# no children at all (= leaf cell). This restriction is also assumed at
# multiple positions in the refinement/coarsening algorithms.
#
# An exception to the 2:1 rule exists for the low-level `refine_unbalanced!`
# function, which is required for implementing level-wise refinement in a sane
# way. Also, depth-first ordering *might* not by guaranteed during
# refinement/coarsening operations.
mutable struct SerialTree{NDIMS, RealT <: Real} <: AbstractTree{NDIMS}
    parent_ids::Vector{Int}
    child_ids::Matrix{Int}
    neighbor_ids::Matrix{Int}
    levels::Vector{Int}
    coordinates::Matrix{RealT}
    original_cell_ids::Vector{Int}

    capacity::Int
    length::Int
    dummy::Int

    center_level_0::SVector{NDIMS, RealT}
    length_level_0::RealT
    periodicity::NTuple{NDIMS, Bool}

    function SerialTree{NDIMS, RealT}(capacity::Integer) where {NDIMS, RealT <: Real}
        # Verify that NDIMS is an integer
        @assert NDIMS isa Integer

        # Create instance
        t = new()

        # Initialize fields with defaults
        # Note: length as capacity + 1 is to use `capacity + 1` as temporary storage for swap operations
        t.parent_ids = fill(typemin(Int), capacity + 1)
        t.child_ids = fill(typemin(Int), 2^NDIMS, capacity + 1)
        t.neighbor_ids = fill(typemin(Int), 2 * NDIMS, capacity + 1)
        t.levels = fill(typemin(Int), capacity + 1)
        t.coordinates = fill(convert(RealT, NaN), NDIMS, capacity + 1) # `NaN` is of type Float64
        t.original_cell_ids = fill(typemin(Int), capacity + 1)

        t.capacity = capacity
        t.length = 0
        t.dummy = capacity + 1

        t.center_level_0 = SVector(ntuple(_ -> convert(RealT, NaN), NDIMS))
        t.length_level_0 = convert(RealT, NaN)

        return t
    end
end

# Constructor for passing the dimension as an argument. Default datatype: Float64
SerialTree(::Val{NDIMS}, args...) where {NDIMS} = SerialTree{NDIMS, Float64}(args...)

# Create and initialize tree
function SerialTree{NDIMS, RealT}(capacity::Int, center::AbstractArray{RealT},
                                  length::RealT,
                                  periodicity = true) where {NDIMS, RealT <: Real}
    # Create instance
    t = SerialTree{NDIMS, RealT}(capacity)

    # Initialize root cell
    init!(t, center, length, periodicity)

    return t
end
function SerialTree{NDIMS}(capacity::Int, center::AbstractArray{RealT},
                           length::RealT,
                           periodicity = true) where {NDIMS, RealT <: Real}
    t = SerialTree{NDIMS, RealT}(capacity, center, length, periodicity)
end

<<<<<<< HEAD
function SerialTree{NDIMS}(capacity::Int, center::AbstractArray{RealT},
                           length::RealT,
                           periodicity = true) where {NDIMS, RealT <: Real}
    t = SerialTree{NDIMS, RealT}(capacity, center, length, periodicity)
end

# Constructor accepting a single number as center (as opposed to an array) for 1D
function SerialTree{1, RealT}(cap::Int, center::RealT, len::RealT,
                              periodicity = true) where {RealT <: Real}
    SerialTree{1, RealT}(cap, [center], len, periodicity)
=======
# Constructors accepting a single number as center (as opposed to an array) for 1D
function SerialTree{1, RealT}(cap::Int, center::RealT, len::RealT,
                              periodicity = true) where {RealT <: Real}
    SerialTree{1, RealT}(cap, [center], len, periodicity)
end
function SerialTree{1}(cap::Int, center::RealT, len::RealT,
                       periodicity = true) where {RealT <: Real}
    SerialTree{1, RealT}(cap, [center], len, periodicity)
>>>>>>> b0e485c8
end

# Clear tree with deleting data structures, store center and length, and create root cell
function init!(t::SerialTree, center::AbstractArray{RealT}, length::RealT,
               periodicity = true) where {RealT}
    clear!(t)

    # Set domain information
    t.center_level_0 = center
    t.length_level_0 = length

    # Create root cell
    t.length += 1
    t.parent_ids[1] = 0
    t.child_ids[:, 1] .= 0
    t.levels[1] = 0
    set_cell_coordinates!(t, t.center_level_0, 1)
    t.original_cell_ids[1] = 0

    # Set neighbor ids: for each periodic direction, the level-0 cell is its own neighbor
    if all(periodicity)
        # Also catches case where periodicity = true
        t.neighbor_ids[:, 1] .= 1
        t.periodicity = ntuple(x -> true, ndims(t))
    elseif !any(periodicity)
        # Also catches case where periodicity = false
        t.neighbor_ids[:, 1] .= 0
        t.periodicity = ntuple(x -> false, ndims(t))
    else
        # Default case if periodicity is an iterable
        for dimension in 1:ndims(t)
            if periodicity[dimension]
                t.neighbor_ids[2 * dimension - 1, 1] = 1
                t.neighbor_ids[2 * dimension - 0, 1] = 1
            else
                t.neighbor_ids[2 * dimension - 1, 1] = 0
                t.neighbor_ids[2 * dimension - 0, 1] = 0
            end
        end

        t.periodicity = Tuple(periodicity)
    end
end

# Convenience output for debugging
function Base.show(io::IO, ::MIME"text/plain", t::SerialTree)
    @nospecialize t # reduce precompilation time

    l = t.length
    println(io, '*'^20)
    println(io, "t.parent_ids[1:l] = $(t.parent_ids[1:l])")
    println(io, "transpose(t.child_ids[:, 1:l]) = $(transpose(t.child_ids[:, 1:l]))")
    println(io,
            "transpose(t.neighbor_ids[:, 1:l]) = $(transpose(t.neighbor_ids[:, 1:l]))")
    println(io, "t.levels[1:l] = $(t.levels[1:l])")
    println(io,
            "transpose(t.coordinates[:, 1:l]) = $(transpose(t.coordinates[:, 1:l]))")
    println(io, "t.original_cell_ids[1:l] = $(t.original_cell_ids[1:l])")
    println(io, "t.capacity = $(t.capacity)")
    println(io, "t.length = $(t.length)")
    println(io, "t.dummy = $(t.dummy)")
    println(io, "t.center_level_0 = $(t.center_level_0)")
    println(io, "t.length_level_0 = $(t.length_level_0)")
    println(io, '*'^20)
end

# Set information for child cell `child_id` based on parent cell `cell_id` (except neighbors)
function init_child!(t::SerialTree, cell_id, child, child_id)
    t.parent_ids[child_id] = cell_id
    t.child_ids[child, cell_id] = child_id
    t.child_ids[:, child_id] .= 0
    t.levels[child_id] = t.levels[cell_id] + 1
    set_cell_coordinates!(t,
                          child_coordinates(t, cell_coordinates(t, cell_id),
                                            length_at_cell(t, cell_id), child),
                          child_id)
    t.original_cell_ids[child_id] = 0

    return nothing
end

# Reset range of cells to values that are prone to cause errors as soon as they are used.
#
# Rationale: If an invalid cell is accidentally used, we want to know it as soon as possible.
function invalidate!(t::SerialTree{NDIMS, RealT},
                     first::Int, last::Int) where {NDIMS, RealT <: Real}
    @assert first > 0
    @assert last <= t.capacity + 1

    # Integer values are set to smallest negative value, floating point values to NaN
    t.parent_ids[first:last] .= typemin(Int)
    t.child_ids[:, first:last] .= typemin(Int)
    t.neighbor_ids[:, first:last] .= typemin(Int)
    t.levels[first:last] .= typemin(Int)
    t.coordinates[:, first:last] .= convert(RealT, NaN) # `NaN` is of type Float64
    t.original_cell_ids[first:last] .= typemin(Int)

    return nothing
end

# Raw copy operation for ranges of cells.
#
# This method is used by the higher-level copy operations for AbstractContainer
function raw_copy!(target::SerialTree, source::SerialTree, first::Int, last::Int,
                   destination::Int)
    copy_data!(target.parent_ids, source.parent_ids, first, last, destination)
    copy_data!(target.child_ids, source.child_ids, first, last, destination,
               n_children_per_cell(target))
    copy_data!(target.neighbor_ids, source.neighbor_ids, first, last,
               destination, n_directions(target))
    copy_data!(target.levels, source.levels, first, last, destination)
    copy_data!(target.coordinates, source.coordinates, first, last, destination,
               ndims(target))
    copy_data!(target.original_cell_ids, source.original_cell_ids, first, last,
               destination)
end

# Reset data structures by recreating all internal storage containers and invalidating all elements
function reset_data_structures!(t::SerialTree{NDIMS, RealT}) where {NDIMS, RealT <:
                                                                           Real}
    t.parent_ids = Vector{Int}(undef, t.capacity + 1)
    t.child_ids = Matrix{Int}(undef, 2^NDIMS, t.capacity + 1)
    t.neighbor_ids = Matrix{Int}(undef, 2 * NDIMS, t.capacity + 1)
    t.levels = Vector{Int}(undef, t.capacity + 1)
    t.coordinates = Matrix{RealT}(undef, NDIMS, t.capacity + 1)
    t.original_cell_ids = Vector{Int}(undef, t.capacity + 1)

    invalidate!(t, 1, capacity(t) + 1)
end
end # @muladd<|MERGE_RESOLUTION|>--- conflicted
+++ resolved
@@ -89,18 +89,6 @@
     t = SerialTree{NDIMS, RealT}(capacity, center, length, periodicity)
 end
 
-<<<<<<< HEAD
-function SerialTree{NDIMS}(capacity::Int, center::AbstractArray{RealT},
-                           length::RealT,
-                           periodicity = true) where {NDIMS, RealT <: Real}
-    t = SerialTree{NDIMS, RealT}(capacity, center, length, periodicity)
-end
-
-# Constructor accepting a single number as center (as opposed to an array) for 1D
-function SerialTree{1, RealT}(cap::Int, center::RealT, len::RealT,
-                              periodicity = true) where {RealT <: Real}
-    SerialTree{1, RealT}(cap, [center], len, periodicity)
-=======
 # Constructors accepting a single number as center (as opposed to an array) for 1D
 function SerialTree{1, RealT}(cap::Int, center::RealT, len::RealT,
                               periodicity = true) where {RealT <: Real}
@@ -109,7 +97,6 @@
 function SerialTree{1}(cap::Int, center::RealT, len::RealT,
                        periodicity = true) where {RealT <: Real}
     SerialTree{1, RealT}(cap, [center], len, periodicity)
->>>>>>> b0e485c8
 end
 
 # Clear tree with deleting data structures, store center and length, and create root cell
