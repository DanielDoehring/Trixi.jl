# By default, Julia/LLVM does not use fused multiply-add operations (FMAs).
# Since these FMAs can increase the performance of many numerical algorithms,
# we need to opt-in explicitly.
# See https://ranocha.de/blog/Optimizing_EC_Trixi for further details.
@muladd begin
#! format: noindent

# Composite type that represents a NDIMS-dimensional tree (parallel version).
#
# Implements everything required for AbstractContainer.
#
# Note: The way the data structures are set up and the way most algorithms
# work, it is *always* assumed that
#   a) we have a balanced tree (= at most one level difference between
#                                 neighboring cells, or 2:1 rule)
#   b) we may not have all children (= some children may not exist)
#   c) the tree is stored depth-first
#
# However, the way the refinement/coarsening algorithms are currently
# implemented, we only have fully refined cells. That is, a cell either has 2^NDIMS children or
# no children at all (= leaf cell). This restriction is also assumed at
# multiple positions in the refinement/coarsening algorithms.
#
# An exception to the 2:1 rule exists for the low-level `refine_unbalanced!`
# function, which is required for implementing level-wise refinement in a sane
# way. Also, depth-first ordering *might* not be guaranteed during
# refinement/coarsening operations.
mutable struct ParallelTree{NDIMS, RealT <: Real} <: AbstractTree{NDIMS}
    parent_ids::Vector{Int}
    child_ids::Matrix{Int}
    neighbor_ids::Matrix{Int}
    levels::Vector{Int}
    coordinates::Matrix{RealT}
    original_cell_ids::Vector{Int}
    mpi_ranks::Vector{Int}

    capacity::Int
    length::Int
    dummy::Int

    center_level_0::SVector{NDIMS, RealT}
    length_level_0::RealT
    periodicity::NTuple{NDIMS, Bool}

    function ParallelTree{NDIMS, RealT}(capacity::Integer) where {NDIMS, RealT <: Real}
        # Verify that NDIMS is an integer
        @assert NDIMS isa Integer

        # Create instance
        t = new()

        # Initialize fields with defaults
        # Note: length as capacity + 1 is to use `capacity + 1` as temporary storage for swap operations
        t.parent_ids = fill(typemin(Int), capacity + 1)
        t.child_ids = fill(typemin(Int), 2^NDIMS, capacity + 1)
        t.neighbor_ids = fill(typemin(Int), 2 * NDIMS, capacity + 1)
        t.levels = fill(typemin(Int), capacity + 1)
        t.coordinates = fill(convert(RealT, NaN), NDIMS, capacity + 1) # `NaN` is of type Float64
        t.original_cell_ids = fill(typemin(Int), capacity + 1)
        t.mpi_ranks = fill(typemin(Int), capacity + 1)

        t.capacity = capacity
        t.length = 0
        t.dummy = capacity + 1

        t.center_level_0 = SVector(ntuple(_ -> convert(RealT, NaN), NDIMS))
        t.length_level_0 = convert(RealT, NaN)

        return t
    end
end

# Constructor for passing the dimension as an argument. Default datatype: Float64
ParallelTree(::Val{NDIMS}, args...) where {NDIMS} = ParallelTree{NDIMS, Float64}(args...)

# Create and initialize tree
function ParallelTree{NDIMS, RealT}(capacity::Int, center::AbstractArray{RealT},
                                    length::RealT,
                                    periodicity = true) where {NDIMS, RealT <: Real}
    # Create instance
    t = ParallelTree{NDIMS, RealT}(capacity)

    # Initialize root cell
    init!(t, center, length, periodicity)

    return t
end
function ParallelTree{NDIMS}(capacity::Int, center::AbstractArray{RealT},
                             length::RealT,
                             periodicity = true) where {NDIMS, RealT <: Real}
    ParallelTree{NDIMS, RealT}(capacity, center, length, periodicity)
end

<<<<<<< HEAD
function ParallelTree{NDIMS}(capacity::Int, center::AbstractArray{RealT},
                             length::RealT,
                             periodicity = true) where {NDIMS, RealT <: Real}
    ParallelTree{NDIMS, RealT}(capacity, center, length, periodicity)
end

# Constructor accepting a single number as center (as opposed to an array) for 1D
function ParallelTree{1, RealT}(cap::Int, center::RealT, len::RealT,
                                periodicity = true) where {RealT <: Real}
    ParallelTree{1, RealT}(cap, [center], len, periodicity)
=======
# Constructors accepting a single number as center (as opposed to an array) for 1D
function ParallelTree{1, RealT}(cap::Int, center::RealT, len::RealT,
                                periodicity = true) where {RealT <: Real}
    ParallelTree{1, RealT}(cap, [center], len, periodicity)
end
function ParallelTree{1}(cap::Int, center::RealT, len::RealT,
                         periodicity = true) where {RealT <: Real}
    ParallelTree{1, RealT}(cap, [center], len, periodicity)
>>>>>>> b0e485c8
end

# Clear tree with deleting data structures, store center and length, and create root cell
function init!(t::ParallelTree, center::AbstractArray{RealT}, length::RealT,
               periodicity = true) where {RealT}
    clear!(t)

    # Set domain information
    t.center_level_0 = center
    t.length_level_0 = length

    # Create root cell
    t.length += 1
    t.parent_ids[1] = 0
    t.child_ids[:, 1] .= 0
    t.levels[1] = 0
    set_cell_coordinates!(t, t.center_level_0, 1)
    t.original_cell_ids[1] = 0
    t.mpi_ranks[1] = typemin(Int)

    # Set neighbor ids: for each periodic direction, the level-0 cell is its own neighbor
    if all(periodicity)
        # Also catches case where periodicity = true
        t.neighbor_ids[:, 1] .= 1
        t.periodicity = ntuple(x -> true, ndims(t))
    elseif !any(periodicity)
        # Also catches case where periodicity = false
        t.neighbor_ids[:, 1] .= 0
        t.periodicity = ntuple(x -> false, ndims(t))
    else
        # Default case if periodicity is an iterable
        for dimension in 1:ndims(t)
            if periodicity[dimension]
                t.neighbor_ids[2 * dimension - 1, 1] = 1
                t.neighbor_ids[2 * dimension - 0, 1] = 1
            else
                t.neighbor_ids[2 * dimension - 1, 1] = 0
                t.neighbor_ids[2 * dimension - 0, 1] = 0
            end
        end

        t.periodicity = Tuple(periodicity)
    end
end

# Convenience output for debugging
function Base.show(io::IO, ::MIME"text/plain", t::ParallelTree)
    @nospecialize t # reduce precompilation time

    l = t.length
    println(io, '*'^20)
    println(io, "t.parent_ids[1:l] = $(t.parent_ids[1:l])")
    println(io, "transpose(t.child_ids[:, 1:l]) = $(transpose(t.child_ids[:, 1:l]))")
    println(io,
            "transpose(t.neighbor_ids[:, 1:l]) = $(transpose(t.neighbor_ids[:, 1:l]))")
    println(io, "t.levels[1:l] = $(t.levels[1:l])")
    println(io,
            "transpose(t.coordinates[:, 1:l]) = $(transpose(t.coordinates[:, 1:l]))")
    println(io, "t.original_cell_ids[1:l] = $(t.original_cell_ids[1:l])")
    println(io, "t.mpi_ranks[1:l] = $(t.mpi_ranks[1:l])")
    println(io, "t.capacity = $(t.capacity)")
    println(io, "t.length = $(t.length)")
    println(io, "t.dummy = $(t.dummy)")
    println(io, "t.center_level_0 = $(t.center_level_0)")
    println(io, "t.length_level_0 = $(t.length_level_0)")
    println(io, '*'^20)
end

# Check if cell is own cell, i.e., belongs to this MPI rank
is_own_cell(t::ParallelTree, cell_id) = t.mpi_ranks[cell_id] == mpi_rank()

# Return an array with the ids of all leaf cells for a given rank
leaf_cells_by_rank(t::ParallelTree, rank) =
    filter_leaf_cells(t) do cell_id
        t.mpi_ranks[cell_id] == rank
    end

# Return an array with the ids of all local leaf cells
local_leaf_cells(t::ParallelTree) = leaf_cells_by_rank(t, mpi_rank())

# Set information for child cell `child_id` based on parent cell `cell_id` (except neighbors)
function init_child!(t::ParallelTree, cell_id, child, child_id)
    t.parent_ids[child_id] = cell_id
    t.child_ids[child, cell_id] = child_id
    t.child_ids[:, child_id] .= 0
    t.levels[child_id] = t.levels[cell_id] + 1
    set_cell_coordinates!(t,
                          child_coordinates(t, cell_coordinates(t, cell_id),
                                            length_at_cell(t, cell_id), child),
                          child_id)
    t.original_cell_ids[child_id] = 0
    t.mpi_ranks[child_id] = t.mpi_ranks[cell_id]

    return nothing
end

# Reset range of cells to values that are prone to cause errors as soon as they are used.
#
# Rationale: If an invalid cell is accidentally used, we want to know it as soon as possible.
function invalidate!(t::ParallelTree{NDIMS, RealT},
                     first::Int, last::Int) where {NDIMS, RealT <: Real}
    @assert first > 0
    @assert last <= t.capacity + 1

    # Integer values are set to smallest negative value, floating point values to NaN
    t.parent_ids[first:last] .= typemin(Int)
    t.child_ids[:, first:last] .= typemin(Int)
    t.neighbor_ids[:, first:last] .= typemin(Int)
    t.levels[first:last] .= typemin(Int)
    t.coordinates[:, first:last] .= convert(RealT, NaN) # `NaN` is of type Float64
    t.original_cell_ids[first:last] .= typemin(Int)
    t.mpi_ranks[first:last] .= typemin(Int)

    return nothing
end

# Raw copy operation for ranges of cells.
#
# This method is used by the higher-level copy operations for AbstractContainer
function raw_copy!(target::ParallelTree, source::ParallelTree, first::Int, last::Int,
                   destination::Int)
    copy_data!(target.parent_ids, source.parent_ids, first, last, destination)
    copy_data!(target.child_ids, source.child_ids, first, last, destination,
               n_children_per_cell(target))
    copy_data!(target.neighbor_ids, source.neighbor_ids, first, last,
               destination, n_directions(target))
    copy_data!(target.levels, source.levels, first, last, destination)
    copy_data!(target.coordinates, source.coordinates, first, last, destination,
               ndims(target))
    copy_data!(target.original_cell_ids, source.original_cell_ids, first, last,
               destination)
    copy_data!(target.mpi_ranks, source.mpi_ranks, first, last, destination)
end

# Reset data structures by recreating all internal storage containers and invalidating all elements
function reset_data_structures!(t::ParallelTree{NDIMS, RealT}) where {NDIMS,
                                                                      RealT <: Real}
    t.parent_ids = Vector{Int}(undef, t.capacity + 1)
    t.child_ids = Matrix{Int}(undef, 2^NDIMS, t.capacity + 1)
    t.neighbor_ids = Matrix{Int}(undef, 2 * NDIMS, t.capacity + 1)
    t.levels = Vector{Int}(undef, t.capacity + 1)
    t.coordinates = Matrix{RealT}(undef, NDIMS, t.capacity + 1)
    t.original_cell_ids = Vector{Int}(undef, t.capacity + 1)
    t.mpi_ranks = Vector{Int}(undef, t.capacity + 1)

    invalidate!(t, 1, capacity(t) + 1)
end
end # @muladd<|MERGE_RESOLUTION|>--- conflicted
+++ resolved
@@ -91,18 +91,6 @@
     ParallelTree{NDIMS, RealT}(capacity, center, length, periodicity)
 end
 
-<<<<<<< HEAD
-function ParallelTree{NDIMS}(capacity::Int, center::AbstractArray{RealT},
-                             length::RealT,
-                             periodicity = true) where {NDIMS, RealT <: Real}
-    ParallelTree{NDIMS, RealT}(capacity, center, length, periodicity)
-end
-
-# Constructor accepting a single number as center (as opposed to an array) for 1D
-function ParallelTree{1, RealT}(cap::Int, center::RealT, len::RealT,
-                                periodicity = true) where {RealT <: Real}
-    ParallelTree{1, RealT}(cap, [center], len, periodicity)
-=======
 # Constructors accepting a single number as center (as opposed to an array) for 1D
 function ParallelTree{1, RealT}(cap::Int, center::RealT, len::RealT,
                                 periodicity = true) where {RealT <: Real}
@@ -111,7 +99,6 @@
 function ParallelTree{1}(cap::Int, center::RealT, len::RealT,
                          periodicity = true) where {RealT <: Real}
     ParallelTree{1, RealT}(cap, [center], len, periodicity)
->>>>>>> b0e485c8
 end
 
 # Clear tree with deleting data structures, store center and length, and create root cell
