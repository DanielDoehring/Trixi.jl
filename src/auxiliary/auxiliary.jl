# The following statements below outside the `@muladd begin ... end` block, as otherwise
# Revise.jl might be broken

include("containers.jl")
include("math.jl")

# Enable debug timings `@trixi_timeit timer() "name" stuff...`.
# This allows us to disable timings completely by executing
# `TimerOutputs.disable_debug_timings(Trixi)`
# and to enable them again by executing
# `TimerOutputs.enable_debug_timings(Trixi)`
timeit_debug_enabled() = true

# Store main timer for global timing of functions
const main_timer = TimerOutput()

# Always call timer() to hide implementation details
timer() = main_timer

# By default, Julia/LLVM does not use fused multiply-add operations (FMAs).
# Since these FMAs can increase the performance of many numerical algorithms,
# we need to opt-in explicitly.
# See https://ranocha.de/blog/Optimizing_EC_Trixi for further details.
@muladd begin
#! format: noindent

"""
    PerformanceCounter()

A `PerformanceCounter` can be used to track the runtime performance of some calls.
Add a new runtime measurement via `put!(counter, runtime)` and get the averaged
runtime of all measurements added so far via `take!(counter)`, resetting the
`counter`.
"""
mutable struct PerformanceCounter
    ncalls_since_readout::Int
    runtime::Float64
end

PerformanceCounter() = PerformanceCounter(0, 0.0)

@inline function Base.take!(counter::PerformanceCounter)
    time_per_call = counter.runtime / counter.ncalls_since_readout
    counter.ncalls_since_readout = 0
    counter.runtime = 0.0
    return time_per_call
end

@inline function Base.put!(counter::PerformanceCounter, runtime::Real)
    counter.ncalls_since_readout += 1
    counter.runtime += runtime
end

@inline ncalls(counter::PerformanceCounter) = counter.ncalls_since_readout

"""
    PerformanceCounterList{N}()

A `PerformanceCounterList{N}` can be used to track the runtime performance of
calls to multiple functions, adding them up.
Add a new runtime measurement via `put!(counter.counters[i], runtime)` and get
the averaged runtime of all measurements added so far via `take!(counter)`,
resetting the `counter`.
"""
struct PerformanceCounterList{N}
    counters::NTuple{N, PerformanceCounter}
    check_ncalls_consistency::Bool
end

function PerformanceCounterList{N}(check_ncalls_consistency) where {N}
    counters = ntuple(_ -> PerformanceCounter(), Val{N}())
    return PerformanceCounterList{N}(counters, check_ncalls_consistency)
end
PerformanceCounterList{N}() where {N} = PerformanceCounterList{N}(true)

@inline function Base.take!(counter_list::PerformanceCounterList)
    time_per_call = 0.0
    for c in counter_list.counters
        time_per_call += take!(c)
    end
    return time_per_call
end

@inline function ncalls(counter_list::PerformanceCounterList)
    ncalls_first = ncalls(first(counter_list.counters))

    if counter_list.check_ncalls_consistency
        for c in counter_list.counters
            if ncalls_first != ncalls(c)
                error("Some counters have a different number of calls. Using `ncalls` on the counter list is undefined behavior.")
            end
        end
    end

    return ncalls_first
end

"""
    examples_dir()

Return the directory where the example files provided with Trixi.jl are located. If Trixi.jl is
installed as a regular package (with `]add Trixi`), these files are read-only and should *not* be
modified. To find out which files are available, use, e.g., `readdir`:

# Examples
```@example
readdir(examples_dir())
```
"""
examples_dir() = pkgdir(Trixi, "examples")

"""
    get_examples()

Return a list of all example elixirs that are provided by Trixi.jl. See also
[`examples_dir`](@ref) and [`default_example`](@ref).
"""
function get_examples()
    examples = String[]
    for (root, dirs, files) in walkdir(examples_dir())
        for f in files
            if startswith(f, "elixir_") && endswith(f, ".jl")
                push!(examples, joinpath(root, f))
            end
        end
    end

    return examples
end

"""
    default_example()

Return the path to an example elixir that can be used to quickly see Trixi.jl in action on a
[`TreeMesh`](@ref). See also [`examples_dir`](@ref) and [`get_examples`](@ref).
"""
function default_example()
    joinpath(examples_dir(), "tree_2d_dgsem", "elixir_advection_basic.jl")
end

"""
    default_example_unstructured()

Return the path to an example elixir that can be used to quickly see Trixi.jl in action on an
[`UnstructuredMesh2D`](@ref). This simulation is run on the example curved, unstructured mesh
given in the Trixi.jl documentation regarding unstructured meshes.
"""
function default_example_unstructured()
    joinpath(examples_dir(), "unstructured_2d_dgsem", "elixir_euler_basic.jl")
end

"""
    ode_default_options()

Return the default options for OrdinaryDiffEq's `solve`. Pass `ode_default_options()...` to `solve`
to only return the solution at the final time and enable **MPI aware** error-based step size control,
whenever MPI is used.
For example, use `solve(ode, alg; ode_default_options()...)`.
"""
function ode_default_options()
    if mpi_isparallel()
        return (; save_everystep = false, internalnorm = ode_norm,
                unstable_check = ode_unstable_check)
    else
        return (; save_everystep = false)
    end
end

# Print informative message at startup
function print_startup_message()
    s = """

      ████████╗██████╗ ██╗██╗  ██╗██╗
      ╚══██╔══╝██╔══██╗██║╚██╗██╔╝██║
         ██║   ██████╔╝██║ ╚███╔╝ ██║
         ██║   ██╔══██╗██║ ██╔██╗ ██║
         ██║   ██║  ██║██║██╔╝ ██╗██║
         ╚═╝   ╚═╝  ╚═╝╚═╝╚═╝  ╚═╝╚═╝
      """
    mpi_println(s)
end

"""
    get_name(x)

Returns a name of `x` ready for pretty printing.
By default, return `string(y)` if `x isa Val{y}` and return `string(x)` otherwise.

# Examples

```jldoctest
julia> Trixi.get_name("test")
"test"

julia> Trixi.get_name(Val(:test))
"test"
```
"""
get_name(x) = string(x)
get_name(::Val{x}) where {x} = string(x)

"""
    @threaded for ... end

Semantically the same as `Threads.@threads` when iterating over a `AbstractUnitRange`
but without guarantee that the underlying implementation uses `Threads.@threads`
or works for more general `for` loops.
In particular, there may be an additional check whether only one thread is used
to reduce the overhead of serial execution or the underlying threading capabilities
might be provided by other packages such as [Polyester.jl](https://github.com/JuliaSIMD/Polyester.jl).

!!! warn
    This macro does not necessarily work for general `for` loops. For example,
    it does not necessarily support general iterables such as `eachline(filename)`.

Some discussion can be found at [https://discourse.julialang.org/t/overhead-of-threads-threads/53964](https://discourse.julialang.org/t/overhead-of-threads-threads/53964)
and [https://discourse.julialang.org/t/threads-threads-with-one-thread-how-to-remove-the-overhead/58435](https://discourse.julialang.org/t/threads-threads-with-one-thread-how-to-remove-the-overhead/58435).
"""
macro threaded(expr)
    # Use `esc(quote ... end)` for nested macro calls as suggested in
    # https://github.com/JuliaLang/julia/issues/23221
    #
    # The following code is a simple version using only `Threads.@threads` from the
    # standard library with an additional check whether only a single thread is used
    # to reduce some overhead (and allocations) for serial execution.
    #
    return esc(quote
                   let
                       if Threads.nthreads() == 1
                           $(expr)
                       else
                           Threads.@threads :static $(expr)
                       end
                   end
               end)
    #
    # However, the code below using `@batch` from Polyester.jl is more efficient,
    # since this packages provides threads with less overhead. Since it is written
    # by Chris Elrod, the author of LoopVectorization.jl, we expect this package
    # to provide the most efficient and useful implementation of threads (as we use
    # them) available in Julia.
    # !!! danger "Heisenbug"
    #     Look at the comments for `wrap_array` when considering to change this macro.
<<<<<<< HEAD
    #=
=======

    # By using `Trixi.@batch` we allow users of Trixi.jl to use `@threaded` without having
    # Polyester.jl in their namespace.
>>>>>>> dd051566
    return esc(quote
                   Trixi.@batch $(expr)
               end)
    =#
end

#     @trixi_timeit timer() "some label" expression
#
# Basically the same as a special case of `@timeit_debug` from
# [TimerOutputs.jl](https://github.com/KristofferC/TimerOutputs.jl),
# but without `try ... finally ... end` block. Thus, it's not exception-safe,
# but it also avoids some related performance problems. Since we do not use
# exception handling in Trixi.jl, that's not really an issue.
macro trixi_timeit(timer_output, label, expr)
    timeit_block = quote
        if timeit_debug_enabled()
            local to = $(esc(timer_output))
            local enabled = to.enabled
            if enabled
                local accumulated_data = $(TimerOutputs.push!)(to, $(esc(label)))
            end
            local b₀ = $(TimerOutputs.gc_bytes)()
            local t₀ = $(TimerOutputs.time_ns)()
        end
        local val = $(esc(expr))
        if timeit_debug_enabled() && enabled
            $(TimerOutputs.do_accumulate!)(accumulated_data, t₀, b₀)
            $(TimerOutputs.pop!)(to)
        end
        val
    end
end

"""
    @autoinfiltrate
    @autoinfiltrate condition::Bool

Invoke the `@infiltrate` macro of the package Infiltrator.jl to create a breakpoint for ad-hoc
interactive debugging in the REPL. If the optional argument `condition` is given, the breakpoint is
only enabled if `condition` evaluates to `true`.

As opposed to using `Infiltrator.@infiltrate` directly, this macro does not require Infiltrator.jl
to be added as a dependency to Trixi.jl. As a bonus, the macro will also attempt to load the
Infiltrator module if it has not yet been loaded manually.

Note: For this macro to work, the Infiltrator.jl package needs to be installed in your current Julia
environment stack.

See also: [Infiltrator.jl](https://github.com/JuliaDebug/Infiltrator.jl)

!!! warning "Internal use only"
    Please note that this macro is intended for internal use only. It is *not* part of the public
    API of Trixi.jl, and it thus can altered (or be removed) at any time without it being considered
    a breaking change.
"""
macro autoinfiltrate(condition = true)
    pkgid = Base.PkgId(Base.UUID("5903a43b-9cc3-4c30-8d17-598619ec4e9b"), "Infiltrator")
    if !haskey(Base.loaded_modules, pkgid)
        try
            Base.eval(Main, :(using Infiltrator))
        catch err
            @error "Cannot load Infiltrator.jl. Make sure it is included in your environment stack."
        end
    end
    i = get(Base.loaded_modules, pkgid, nothing)
    lnn = LineNumberNode(__source__.line, __source__.file)

    if i === nothing
        return Expr(:macrocall,
                    Symbol("@warn"),
                    lnn,
                    "Could not load Infiltrator.")
    end

    return Expr(:macrocall,
                Expr(:., i, QuoteNode(Symbol("@infiltrate"))),
                lnn,
                esc(condition))
end

# Use the *experimental* feature in `Base` to add error hints for specific errors. We use it to
# warn users in case they try to execute functions that are extended in package extensions which
# have not yet been loaded.
#
# Reference: https://docs.julialang.org/en/v1/base/base/#Base.Experimental.register_error_hint
function register_error_hints()
    # We follow the advice in the docs and gracefully exit without doing anything if the experimental
    # features gets silently removed.
    if !isdefined(Base.Experimental, :register_error_hint)
        return nothing
    end

    Base.Experimental.register_error_hint(MethodError) do io, exc, argtypes, kwargs
        if exc.f in [iplot, iplot!] && isempty(methods(exc.f))
            print(io,
                  "\n$(exc.f) has no methods yet. It is part of a plotting extension of Trixi.jl " *
                  "that relies on Makie being loaded.\n" *
                  "To activate the extension, execute `using Makie`, `using CairoMakie`, " *
                  "`using GLMakie`, or load any other package that also uses Makie.")
        end
    end

    return nothing
end

"""
    Trixi.download(src_url, file_path)

Download a file from given `src_url` to given `file_path` if
`file_path` is not already a file. This function just returns
`file_path`.
This is a small wrapper of `Downloads.download(src_url, file_path)`
that avoids race conditions when multiple MPI ranks are used.
"""
function download(src_url, file_path)
    # Note that `mpi_isroot()` is also `true` if running
    # in serial (without MPI).
    if mpi_isroot()
        isfile(file_path) || Downloads.download(src_url, file_path)
    end

    if mpi_isparallel()
        MPI.Barrier(mpi_comm())
    end

    return file_path
end
end # @muladd<|MERGE_RESOLUTION|>--- conflicted
+++ resolved
@@ -241,13 +241,10 @@
     # them) available in Julia.
     # !!! danger "Heisenbug"
     #     Look at the comments for `wrap_array` when considering to change this macro.
-<<<<<<< HEAD
     #=
-=======
 
     # By using `Trixi.@batch` we allow users of Trixi.jl to use `@threaded` without having
     # Polyester.jl in their namespace.
->>>>>>> dd051566
     return esc(quote
                    Trixi.@batch $(expr)
                end)
