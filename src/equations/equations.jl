# By default, Julia/LLVM does not use fused multiply-add operations (FMAs).
# Since these FMAs can increase the performance of many numerical algorithms,
# we need to opt-in explicitly.
# See https://ranocha.de/blog/Optimizing_EC_Trixi for further details.
@muladd begin
#! format: noindent

# Retrieve number of variables from equation instance
@inline nvariables(::AbstractEquations{NDIMS, NVARS}) where {NDIMS, NVARS} = NVARS

# TODO: Taal performance, 1:NVARS vs. Base.OneTo(NVARS) vs. SOneTo(NVARS)
"""
    eachvariable(equations::AbstractEquations)

Return an iterator over the indices that specify the location in relevant data structures
for the variables in `equations`. In particular, not the variables themselves are returned.
"""
@inline eachvariable(equations::AbstractEquations) = Base.OneTo(nvariables(equations))

"""
    get_name(equations::AbstractEquations)

Returns the canonical, human-readable name for the given system of equations.

# Examples
```jldoctest
julia> Trixi.get_name(CompressibleEulerEquations1D(1.4))
"CompressibleEulerEquations1D"
```
"""
get_name(equations::AbstractEquations) = equations |> typeof |> nameof |> string

"""
    varnames(conversion_function, equations)

Return the list of variable names when applying `conversion_function` to the
conserved variables associated to `equations`. This function is mainly used
internally to determine output to screen and for IO, e.g., for the
[`AnalysisCallback`](@ref) and the [`SaveSolutionCallback`](@ref).
Common choices of the `conversion_function` are [`cons2cons`](@ref) and
[`cons2prim`](@ref).
"""
function varnames end

# Return the index of `varname` in `varnames(solution_variables, equations)` if available.
# Otherwise, throw an error.
function get_variable_index(varname, equations;
                            solution_variables = cons2cons)
    index = findfirst(==(varname), varnames(solution_variables, equations))
    if isnothing(index)
        throw(ArgumentError("$varname is no valid variable."))
    end

    return index
end

# Add methods to show some information on systems of equations.
function Base.show(io::IO, equations::AbstractEquations)
    # Since this is not performance-critical, we can use `@nospecialize` to reduce latency.
    @nospecialize equations # reduce precompilation time

    print(io, get_name(equations), " with ")
    if nvariables(equations) == 1
        print(io, "one variable")
    else
        print(io, nvariables(equations), " variables")
    end
end

function Base.show(io::IO, ::MIME"text/plain", equations::AbstractEquations)
    # Since this is not performance-critical, we can use `@nospecialize` to reduce latency.
    @nospecialize equations # reduce precompilation time

    if get(io, :compact, false)
        show(io, equations)
    else
        summary_header(io, get_name(equations))
        summary_line(io, "#variables", nvariables(equations))
        for variable in eachvariable(equations)
            summary_line(increment_indent(io),
                         "variable " * string(variable),
                         varnames(cons2cons, equations)[variable])
        end
        summary_footer(io)
    end
end

@inline Base.ndims(::AbstractEquations{NDIMS}) where {NDIMS} = NDIMS

# Equations act like scalars in broadcasting.
# The manual recommends `Ref`, but a single-argument tuple is morally equivalent.
# For code that is allocation sensitive tuple is preferable, since `Ref` relies on the optimizer
# to prove it non-escaping which is more precarious than just using an immutable tuple.
Base.broadcastable(equations::AbstractEquations) = (equations,)

"""
    flux(u, orientation_or_normal, equations)

Given the conservative variables `u`, calculate the (physical) flux in Cartesian
direction `orientation::Integer` or in arbitrary direction `normal::AbstractVector`
for the corresponding set of governing `equations`.
`orientation` is `1`, `2`, and `3` for the x-, y-, and z-directions, respectively.
"""
function flux end

"""
    flux(u, normal_direction::AbstractVector, equations::AbstractEquations{1})

Enables calling `flux` with a non-integer argument `normal_direction` for one-dimensional
equations. Returns the value of `flux(u, 1, equations)` scaled by `normal_direction[1]`.
"""
@inline function flux(u, normal_direction::AbstractVector,
                      equations::AbstractEquations{1})
    # Call `flux` with `orientation::Int = 1` for dispatch. Note that the actual
    # `orientation` argument is ignored.
    return normal_direction[1] * flux(u, 1, equations)
end

"""
    rotate_to_x(u, normal, equations)

Apply the rotation that maps `normal` onto the x-axis to the convservative variables `u`.
This is used by [`FluxRotated`](@ref) to calculate the numerical flux of rotationally
invariant equations in arbitrary normal directions.

See also: [`rotate_from_x`](@ref)
"""
function rotate_to_x end

"""
    rotate_from_x(u, normal, equations)

Apply the rotation that maps the x-axis onto `normal` to the convservative variables `u`.
This is used by [`FluxRotated`](@ref) to calculate the numerical flux of rotationally
invariant equations in arbitrary normal directions.

See also: [`rotate_to_x`](@ref)
"""
function rotate_from_x end

"""
    BoundaryConditionDirichlet(boundary_value_function)

Create a Dirichlet boundary condition that uses the function `boundary_value_function`
to specify the values at the boundary.
This can be used to create a boundary condition that specifies exact boundary values
by passing the exact solution of the equation.
The passed boundary value function will be called with the same arguments as an initial condition function is called, i.e., as
```julia
boundary_value_function(x, t, equations)
```
where `x` specifies the coordinates, `t` is the current time, and `equation` is the corresponding system of equations.

# Examples
```julia
julia> BoundaryConditionDirichlet(initial_condition_convergence_test)
```
"""
struct BoundaryConditionDirichlet{B}
    boundary_value_function::B
end

# Dirichlet-type boundary condition for use with TreeMesh or StructuredMesh
@inline function (boundary_condition::BoundaryConditionDirichlet)(u_inner,
                                                                  orientation_or_normal,
                                                                  direction,
                                                                  x, t,
                                                                  surface_flux_function,
                                                                  equations)
    u_boundary = boundary_condition.boundary_value_function(x, t, equations)

    # Calculate boundary flux
    if iseven(direction) # u_inner is "left" of boundary, u_boundary is "right" of boundary
        flux = surface_flux_function(u_inner, u_boundary, orientation_or_normal,
                                     equations)
    else # u_boundary is "left" of boundary, u_inner is "right" of boundary
        flux = surface_flux_function(u_boundary, u_inner, orientation_or_normal,
                                     equations)
    end

    return flux
end

# Dirichlet-type boundary condition for use with TreeMesh or StructuredMesh
# passing a tuple of surface flux functions for nonconservative terms
@inline function (boundary_condition::BoundaryConditionDirichlet)(u_inner,
                                                                  orientation_or_normal,
                                                                  direction,
                                                                  x, t,
                                                                  surface_flux_functions::Tuple,
                                                                  equations)
    surface_flux_function, nonconservative_flux_function = surface_flux_functions

    u_boundary = boundary_condition.boundary_value_function(x, t, equations)

    # Calculate boundary flux
    if iseven(direction) # u_inner is "left" of boundary, u_boundary is "right" of boundary
        flux = surface_flux_function(u_inner, u_boundary, orientation_or_normal,
                                     equations)
        noncons_flux = nonconservative_flux_function(u_inner, u_boundary,
                                                     orientation_or_normal,
                                                     equations)
    else # u_boundary is "left" of boundary, u_inner is "right" of boundary
        flux = surface_flux_function(u_boundary, u_inner, orientation_or_normal,
                                     equations)
        noncons_flux = nonconservative_flux_function(u_inner, u_boundary,
                                                     orientation_or_normal,
                                                     equations)
    end

    return flux, noncons_flux
end

# Dirichlet-type boundary condition for use with UnstructuredMesh2D
# Note: For unstructured we lose the concept of an "absolute direction"
@inline function (boundary_condition::BoundaryConditionDirichlet)(u_inner,
                                                                  normal_direction::AbstractVector,
                                                                  x, t,
                                                                  surface_flux_function,
                                                                  equations)
    # get the external value of the solution
    u_boundary = boundary_condition.boundary_value_function(x, t, equations)

    # Calculate boundary flux
    flux = surface_flux_function(u_inner, u_boundary, normal_direction, equations)

    return flux
end

# Dirichlet-type boundary condition for equations with non-conservative terms for use with UnstructuredMesh2D
# passing a tuple of surface flux functions for nonconservative terms
# Note: For unstructured we lose the concept of an "absolute direction"
@inline function (boundary_condition::BoundaryConditionDirichlet)(u_inner,
                                                                  normal_direction::AbstractVector,
                                                                  x, t,
                                                                  surface_flux_functions::Tuple,
                                                                  equations)
    surface_flux_function, nonconservative_flux_function = surface_flux_functions

    # get the external value of the solution
    u_boundary = boundary_condition.boundary_value_function(x, t, equations)

    # Calculate boundary flux
    flux = surface_flux_function(u_inner, u_boundary, normal_direction, equations)
    noncons_flux = nonconservative_flux_function(u_inner, u_boundary, normal_direction,
                                                 equations)
    return flux, noncons_flux
end

# operator types used for dispatch on parabolic boundary fluxes
struct Gradient end
struct Divergence end

"""
    BoundaryConditionNeumann(boundary_normal_flux_function)

Similar to `BoundaryConditionDirichlet`, but creates a Neumann boundary condition for parabolic
equations that uses the function `boundary_normal_flux_function` to specify the values of the normal
flux at the boundary.
The passed boundary value function will be called with the same arguments as an initial condition function is called, i.e., as
```julia
boundary_normal_flux_function(x, t, equations)
```
where `x` specifies the coordinates, `t` is the current time, and `equation` is the corresponding system of equations.
"""
struct BoundaryConditionNeumann{B}
    boundary_normal_flux_function::B
end

"""
    NonConservativeLocal()

Struct used for multiple dispatch on non-conservative flux functions in the format of "local * symmetric".
When the argument `nonconservative_type` is of type `NonConservativeLocal`,
the function returns the local part of the non-conservative term.
"""
struct NonConservativeLocal end

"""
    NonConservativeSymmetric()

Struct used for multiple dispatch on non-conservative flux functions in the format of "local * symmetric".
When the argument `nonconservative_type` is of type `NonConservativeSymmetric`,
the function returns the symmetric part of the non-conservative term.
"""
struct NonConservativeSymmetric end

"""
    NonConservativeJump()

Struct used for multiple dispatch on non-conservative flux functions in the format of "local * jump".
When the argument `nonconservative_type` is of type `NonConservativeJump`,
the function returns the jump part of the non-conservative term.
"""
struct NonConservativeJump end

"""
    FluxNonConservative{STRUCTURE}

Abstract type for non-conservative fluxes that are composed of a local term and a structured two-point
term. The `STRUCTURE` type parameter should be set to [`NonConservativeSymmetric`](@ref) or 
[`NonConservativeJump`](@ref), depending on the structure of the non-conservative term.
The abstract type is required for dispatch on the non-conservative type (symmetric / jump) 
for the staggered volume flux computation in `calcflux_fhat!`.
"""
abstract type FluxNonConservative{STRUCTURE} end

# set sensible default values that may be overwritten by specific equations
"""
    have_nonconservative_terms(equations)

Trait function determining whether `equations` represent a conservation law
with or without nonconservative terms. Classical conservation laws such as the
[`CompressibleEulerEquations2D`](@ref) do not have nonconservative terms. The
[`IdealGlmMhdEquations2D`] are an example of equations with nonconservative terms.
The return value will be `True()` or `False()` to allow dispatching on the return type.
"""
have_nonconservative_terms(::AbstractEquations) = False()
"""
    n_nonconservative_terms(volume_flux_noncons)

Number of nonconservative terms for a particular nonconservative flux. Even for a specific equation,
this number may vary between different nonconservative fluxes.
This function needs to be specialized only if equations with nonconservative terms are
combined with certain solvers (e.g., subcell limiting).
"""
function n_nonconservative_terms end

have_constant_speed(::AbstractEquations) = False()

"""
    default_analysis_errors(equations)

Default analysis errors (`:l2_error` and `:linf_error`) used by the
[`AnalysisCallback`](@ref).
"""
default_analysis_errors(::AbstractEquations) = (:l2_error, :linf_error)

"""
    default_analysis_integrals(equations)

Default analysis integrals used by the [`AnalysisCallback`](@ref).
"""
default_analysis_integrals(::AbstractEquations) = (entropy_timederivative,)

"""
    cons2cons(u, equations)

Return the conserved variables `u`. While this function is as trivial as `identity`,
it is also as useful.
"""
@inline cons2cons(u, ::AbstractEquations) = u

@inline Base.first(u, ::AbstractEquations) = first(u)

"""
    cons2prim(u, equations)

Convert the conserved variables `u` to the primitive variables for a given set of
`equations`. `u` is a vector type of the correct length `nvariables(equations)`.
Notice the function doesn't include any error checks for the purpose of efficiency,
so please make sure your input is correct.
The inverse conversion is performed by [`prim2cons`](@ref).
"""
function cons2prim end

"""
    prim2cons(u, equations)

Convert the primitive variables `u` to the conserved variables for a given set of
`equations`. `u` is a vector type of the correct length `nvariables(equations)`.
Notice the function doesn't include any error checks for the purpose of efficiency,
so please make sure your input is correct.
The inverse conversion is performed by [`cons2prim`](@ref).
"""
function prim2cons end

"""
    velocity(u, equations)

Return the velocity vector corresponding to the equations, e.g., fluid velocity for
Euler's equations. The velocity in certain orientation or normal direction (scalar) can be computed
with `velocity(u, orientation, equations)` or `velocity(u, normal_direction, equations)`
respectively. The `velocity(u, normal_direction, equations)` function calls
`velocity(u, equations)` to compute the velocity vector and then normal vector, thus allowing
a general function to be written for the AbstractEquations type. However, the
`velocity(u, orientation, equations)` is written for each equation separately to ensure
only the velocity in the desired direction (orientation) is computed.
`u` is a vector of the conserved variables at a single node, i.e., a vector
of the correct length `nvariables(equations)`.
"""
function velocity end

@inline function velocity(u, normal_direction::AbstractVector,
                          equations::AbstractEquations{2})
    vel = velocity(u, equations)
    v = vel[1] * normal_direction[1] + vel[2] * normal_direction[2]
    return v
end

@inline function velocity(u, normal_direction::AbstractVector,
                          equations::AbstractEquations{3})
    vel = velocity(u, equations)
    v = vel[1] * normal_direction[1] + vel[2] * normal_direction[2] +
        vel[3] * normal_direction[3]
    return v
end

"""
    entropy(u, equations)

Return the chosen entropy of the conserved variables `u` for a given set of
`equations`.

`u` is a vector of the conserved variables at a single node, i.e., a vector
of the correct length `nvariables(equations)`.
"""
function entropy end

"""
    cons2entropy(u, equations)

Convert the conserved variables `u` to the entropy variables for a given set of
`equations` with chosen standard [`entropy`](@ref).

`u` is a vector type of the correct length `nvariables(equations)`.
Notice the function doesn't include any error checks for the purpose of efficiency,
so please make sure your input is correct.
The inverse conversion is performed by [`entropy2cons`](@ref).
"""
function cons2entropy end

"""
    entropy2cons(w, equations)

Convert the entropy variables `w` based on a standard [`entropy`](@ref) to the
conserved variables for a given set of `equations`.
`u` is a vector type of the correct length `nvariables(equations)`.
Notice the function doesn't include any error checks for the purpose of efficiency,
so please make sure your input is correct.
The inverse conversion is performed by [`cons2entropy`](@ref).
"""
function entropy2cons end

"""
    energy_total(u, equations)

Return the total energy of the conserved variables `u` for a given set of
`equations`, e.g., the [`CompressibleEulerEquations2D`](@ref).

`u` is a vector of the conserved variables at a single node, i.e., a vector
of the correct length `nvariables(equations)`.
"""
function energy_total end

"""
    energy_kinetic(u, equations)

Return the kinetic energy of the conserved variables `u` for a given set of
`equations`, e.g., the [`CompressibleEulerEquations2D`](@ref).

`u` is a vector of the conserved variables at a single node, i.e., a vector
of the correct length `nvariables(equations)`.
"""
function energy_kinetic end

"""
    energy_internal(u, equations)

Return the internal energy of the conserved variables `u` for a given set of
`equations`, e.g., the [`CompressibleEulerEquations2D`](@ref).

`u` is a vector of the conserved variables at a single node, i.e., a vector
of the correct length `nvariables(equations)`.
"""
function energy_internal end

"""
    density(u, equations)

Return the density associated to the conserved variables `u` for a given set of
`equations`, e.g., the [`CompressibleEulerEquations2D`](@ref).

`u` is a vector of the conserved variables at a single node, i.e., a vector
of the correct length `nvariables(equations)`.
"""
function density end

"""
    pressure(u, equations)

Return the pressure associated to the conserved variables `u` for a given set of
`equations`, e.g., the [`CompressibleEulerEquations2D`](@ref).

`u` is a vector of the conserved variables at a single node, i.e., a vector
of the correct length `nvariables(equations)`.
"""
function pressure end

"""
    density_pressure(u, equations)

Return the product of the [`density`](@ref) and the [`pressure`](@ref)
associated to the conserved variables `u` for a given set of
`equations`, e.g., the [`CompressibleEulerEquations2D`](@ref).
This can be useful, e.g., as a variable for (shock-cappturing or AMR)
indicators.

`u` is a vector of the conserved variables at a single node, i.e., a vector
of the correct length `nvariables(equations)`.
"""
function density_pressure end

"""
    waterheight(u, equations)

Return the water height associated to the conserved variables `u` for a given set of
`equations`.

`u` is a vector of the conserved variables at a single node, i.e., a vector
of the correct length `nvariables(equations)`.

!!! note
    This function is defined in Trixi.jl to have a common interface for the
    methods implemented in the subpackages [TrixiAtmo.jl](https://github.com/trixi-framework/TrixiAtmo.jl) 
    and [TrixiShallowWater.jl](https://github.com/trixi-framework/TrixiShallowWater.jl).
"""
function waterheight end

"""
    waterheight_pressure(u, equations)

Return the product of the [`waterheight`](@ref) and the [`pressure`](@ref)
associated to the conserved variables `u` for a given set of
`equations`.

`u` is a vector of the conserved variables at a single node, i.e., a vector
of the correct length `nvariables(equations)`.

!!! note
    This function is defined in Trixi.jl to have a common interface for the
    methods implemented in the subpackages [TrixiAtmo.jl](https://github.com/trixi-framework/TrixiAtmo.jl) 
    and [TrixiShallowWater.jl](https://github.com/trixi-framework/TrixiShallowWater.jl).
"""
function waterheight_pressure end

"""
    lake_at_rest_error(u, equations)
    
Calculate the point-wise error for the lake-at-rest steady state solution.

!!! note
    This function is defined in Trixi.jl to have a common interface for the
    methods implemented in the subpackages [TrixiAtmo.jl](https://github.com/trixi-framework/TrixiAtmo.jl) 
    and [TrixiShallowWater.jl](https://github.com/trixi-framework/TrixiShallowWater.jl).
"""
function lake_at_rest_error end

# Default implementation of gradient for `variable`. Used for subcell limiting.
# Implementing a gradient function for a specific variable improves the performance.
@inline function gradient_conservative(variable, u, equations)
    return ForwardDiff.gradient(x -> variable(x, equations), u)
end

####################################################################################################
# Include files with actual implementations for different systems of equations.

# Numerical flux formulations that are independent of the specific system of equations
include("numerical_fluxes.jl")

# Linear scalar advection
abstract type AbstractLinearScalarAdvectionEquation{NDIMS, NVARS} <:
              AbstractEquations{NDIMS, NVARS} end
include("linear_scalar_advection_1d.jl")
include("linear_scalar_advection_2d.jl")
include("linear_scalar_advection_3d.jl")

# Inviscid Burgers
abstract type AbstractInviscidBurgersEquation{NDIMS, NVARS} <:
              AbstractEquations{NDIMS, NVARS} end
include("inviscid_burgers_1d.jl")

# Shallow water equations
abstract type AbstractShallowWaterEquations{NDIMS, NVARS} <:
              AbstractEquations{NDIMS, NVARS} end

# CompressibleEulerEquations
abstract type AbstractCompressibleEulerEquations{NDIMS, NVARS} <:
              AbstractEquations{NDIMS, NVARS} end
include("compressible_euler_1d.jl")
include("compressible_euler_2d.jl")
include("compressible_euler_3d.jl")
include("compressible_euler_quasi_1d.jl")

# CompressibleEulerMulticomponentEquations
abstract type AbstractCompressibleEulerMulticomponentEquations{NDIMS, NVARS, NCOMP} <:
              AbstractEquations{NDIMS, NVARS} end
include("compressible_euler_multicomponent_1d.jl")
include("compressible_euler_multicomponent_2d.jl")

# PolytropicEulerEquations
abstract type AbstractPolytropicEulerEquations{NDIMS, NVARS} <:
              AbstractEquations{NDIMS, NVARS} end
include("polytropic_euler_2d.jl")

# Passive tracer equations
include("passive_tracers.jl")

# Retrieve number of components from equation instance for the multicomponent case
@inline function ncomponents(::AbstractCompressibleEulerMulticomponentEquations{NDIMS,
                                                                                NVARS,
                                                                                NCOMP}) where {
                                                                                               NDIMS,
                                                                                               NVARS,
                                                                                               NCOMP
                                                                                               }
    NCOMP
end
"""
    eachcomponent(equations::AbstractCompressibleEulerMulticomponentEquations)

Return an iterator over the indices that specify the location in relevant data structures
for the components in `AbstractCompressibleEulerMulticomponentEquations`.
In particular, not the components themselves are returned.
"""
@inline function eachcomponent(equations::AbstractCompressibleEulerMulticomponentEquations)
    Base.OneTo(ncomponents(equations))
end

# Ideal MHD
abstract type AbstractIdealGlmMhdEquations{NDIMS, NVARS} <:
              AbstractEquations{NDIMS, NVARS} end
include("ideal_glm_mhd_1d.jl")
include("ideal_glm_mhd_2d.jl")
include("ideal_glm_mhd_3d.jl")

# IdealGlmMhdMulticomponentEquations
abstract type AbstractIdealGlmMhdMulticomponentEquations{NDIMS, NVARS, NCOMP} <:
              AbstractEquations{NDIMS, NVARS} end
include("ideal_glm_mhd_multicomponent_1d.jl")
include("ideal_glm_mhd_multicomponent_2d.jl")

# IdealMhdMultiIonEquations
abstract type AbstractIdealGlmMhdMultiIonEquations{NDIMS, NVARS, NCOMP} <:
              AbstractEquations{NDIMS, NVARS} end
include("ideal_glm_mhd_multiion.jl")
include("ideal_glm_mhd_multiion_2d.jl")
include("ideal_glm_mhd_multiion_3d.jl")

# Retrieve number of components from equation instance for the multicomponent case
@inline function ncomponents(::AbstractIdealGlmMhdMulticomponentEquations{NDIMS, NVARS,
                                                                          NCOMP}) where {
                                                                                         NDIMS,
                                                                                         NVARS,
                                                                                         NCOMP
                                                                                         }
    NCOMP
end
"""
    eachcomponent(equations::AbstractIdealGlmMhdMulticomponentEquations)

Return an iterator over the indices that specify the location in relevant data structures
for the components in `AbstractIdealGlmMhdMulticomponentEquations`.
In particular, not the components themselves are returned.
"""
@inline function eachcomponent(equations::AbstractIdealGlmMhdMulticomponentEquations)
    Base.OneTo(ncomponents(equations))
end

# Retrieve number of components from equation instance for the multi-ion case
@inline function ncomponents(::AbstractIdealGlmMhdMultiIonEquations{NDIMS, NVARS,
                                                                    NCOMP}) where {
                                                                                   NDIMS,
                                                                                   NVARS,
                                                                                   NCOMP
                                                                                   }
    NCOMP
end

"""
    eachcomponent(equations::AbstractIdealGlmMhdMultiIonEquations)

Return an iterator over the indices that specify the location in relevant data structures
for the components in `AbstractIdealGlmMhdMultiIonEquations`.
In particular, not the components themselves are returned.
"""
@inline function eachcomponent(equations::AbstractIdealGlmMhdMultiIonEquations)
    Base.OneTo(ncomponents(equations))
end

# Diffusion equation: first order hyperbolic system
abstract type AbstractHyperbolicDiffusionEquations{NDIMS, NVARS} <:
              AbstractEquations{NDIMS, NVARS} end
include("hyperbolic_diffusion_1d.jl")
include("hyperbolic_diffusion_2d.jl")
include("hyperbolic_diffusion_3d.jl")

# Lattice-Boltzmann equation (advection part only)
abstract type AbstractLatticeBoltzmannEquations{NDIMS, NVARS} <:
              AbstractEquations{NDIMS, NVARS} end
include("lattice_boltzmann_2d.jl")
include("lattice_boltzmann_3d.jl")

# Acoustic perturbation equations
abstract type AbstractAcousticPerturbationEquations{NDIMS, NVARS} <:
              AbstractEquations{NDIMS, NVARS} end
include("acoustic_perturbation_2d.jl")

# Linearized Euler equations
abstract type AbstractLinearizedEulerEquations{NDIMS, NVARS} <:
              AbstractEquations{NDIMS, NVARS} end
include("linearized_euler_1d.jl")
include("linearized_euler_2d.jl")
include("linearized_euler_3d.jl")

abstract type AbstractEquationsParabolic{NDIMS, NVARS, GradientVariables} <:
              AbstractEquations{NDIMS, NVARS} end

# Lighthill-Witham-Richards (LWR) traffic flow model
abstract type AbstractTrafficFlowLWREquations{NDIMS, NVARS} <:
              AbstractEquations{NDIMS, NVARS} end
include("traffic_flow_lwr_1d.jl")

<<<<<<< HEAD
abstract type AbstractConstantSpeedWaveEquation{NDIMS, NVARS} <:
              AbstractEquations{NDIMS, NVARS} end
include("constant_speed_wave_equation1D.jl")
=======
abstract type AbstractMaxwellEquations{NDIMS, NVARS} <:
              AbstractEquations{NDIMS, NVARS} end
include("maxwell_1d.jl")
>>>>>>> 52bc291a
end # @muladd<|MERGE_RESOLUTION|>--- conflicted
+++ resolved
@@ -721,13 +721,11 @@
               AbstractEquations{NDIMS, NVARS} end
 include("traffic_flow_lwr_1d.jl")
 
-<<<<<<< HEAD
 abstract type AbstractConstantSpeedWaveEquation{NDIMS, NVARS} <:
               AbstractEquations{NDIMS, NVARS} end
 include("constant_speed_wave_equation1D.jl")
-=======
+
 abstract type AbstractMaxwellEquations{NDIMS, NVARS} <:
               AbstractEquations{NDIMS, NVARS} end
 include("maxwell_1d.jl")
->>>>>>> 52bc291a
 end # @muladd