# By default, Julia/LLVM does not use fused multiply-add operations (FMAs).
# Since these FMAs can increase the performance of many numerical algorithms,
# we need to opt-in explicitly.
# See https://ranocha.de/blog/Optimizing_EC_Trixi for further details.
@muladd begin
#! format: noindent

@doc raw"""
    CompressibleNavierStokesDiffusion3D(equations; mu, Pr,
                                        gradient_variables=GradientVariablesPrimitive())

Contains the diffusion (i.e. parabolic) terms applied
to mass, momenta, and total energy together with the advective terms from
the [`CompressibleEulerEquations3D`](@ref).

- `equations`: instance of the [`CompressibleEulerEquations3D`](@ref)
- `mu`: dynamic viscosity,
- `Pr`: Prandtl number,
- `gradient_variables`: which variables the gradients are taken with respect to.
                        Defaults to [`GradientVariablesPrimitive()`](@ref).
                        For an entropy stable formulation, use [`GradientVariablesEntropy()`](@ref).

Fluid properties such as the dynamic viscosity ``\mu`` can be provided in any consistent unit system, e.g.,
[``\mu``] = kg m⁻¹ s⁻¹.
The viscosity ``\mu`` may be a constant or a function of the current state, e.g., 
depending on temperature (Sutherland's law): ``\mu = \mu(T)``.
In the latter case, the function `mu` needs to have the signature `mu(u, equations)`.

The particular form of the compressible Navier-Stokes implemented is
```math
\frac{\partial}{\partial t}
\begin{pmatrix}
\rho \\ \rho \mathbf{v} \\ \rho e
\end{pmatrix}
+
\nabla \cdot
\begin{pmatrix}
 \rho \mathbf{v} \\ \rho \mathbf{v}\mathbf{v}^T + p \underline{I} \\ (\rho e + p) \mathbf{v}
\end{pmatrix}
=
\nabla \cdot
\begin{pmatrix}
0 \\ \underline{\tau} \\ \underline{\tau}\mathbf{v} - \mathbf{q}
\end{pmatrix}
```
where the system is closed with the ideal gas assumption giving
```math
p = (\gamma - 1) \left( \rho e - \frac{1}{2} \rho (v_1^2+v_2^2+v_3^2) \right)
```
as the pressure. The value of the adiabatic constant `gamma` is taken from the [`CompressibleEulerEquations2D`](@ref).
The terms on the right hand side of the system above
are built from the viscous stress tensor
```math
\underline{\tau} = \mu \left(\nabla\mathbf{v} + \left(\nabla\mathbf{v}\right)^T\right) - \frac{2}{3} \mu \left(\nabla\cdot\mathbf{v}\right)\underline{I}
```
where ``\underline{I}`` is the ``3\times 3`` identity matrix and the heat flux is
```math
\mathbf{q} = -\kappa\nabla\left(T\right),\quad T = \frac{p}{R\rho}
```
where ``T`` is the temperature and ``\kappa`` is the thermal conductivity for Fick's law.
Under the assumption that the gas has a constant Prandtl number,
the thermal conductivity is
```math
\kappa = \frac{\gamma \mu R}{(\gamma - 1)\textrm{Pr}}.
```
From this combination of temperature ``T`` and thermal conductivity ``\kappa`` we see
that the gas constant `R` cancels and the heat flux becomes
```math
\mathbf{q} = -\kappa\nabla\left(T\right) = -\frac{\gamma \mu}{(\gamma - 1)\textrm{Pr}}\nabla\left(\frac{p}{\rho}\right)
```
which is the form implemented below in the [`flux`](@ref) function.

In two spatial dimensions we require gradients for three quantities, e.g.,
primitive quantities
```math
\nabla v_1,\, \nabla v_2,\, \nabla v_3,\, \nabla T
```
or the entropy variables
```math
\nabla w_2,\, \nabla w_3,\, \nabla w_4\, \nabla w_5
```
where
```math
w_2 = \frac{\rho v_1}{p},\, w_3 = \frac{\rho v_2}{p},\, w_4 = \frac{\rho v_3}{p},\, w_5 = -\frac{\rho}{p}
```
"""
struct CompressibleNavierStokesDiffusion3D{GradientVariables, RealT <: Real, Mu,
                                           E <: AbstractCompressibleEulerEquations{3}} <:
       AbstractCompressibleNavierStokesDiffusion{3, 5, GradientVariables}
    # TODO: parabolic
    # 1) For now save gamma and inv(gamma-1) again, but could potentially reuse them from the Euler equations
    # 2) Add NGRADS as a type parameter here and in AbstractEquationsParabolic, add `ngradients(...)` accessor function
    gamma::RealT               # ratio of specific heats
    inv_gamma_minus_one::RealT # = inv(gamma - 1); can be used to write slow divisions as fast multiplications

    mu::Mu                     # viscosity
    Pr::RealT                  # Prandtl number
    kappa::RealT               # thermal diffusivity for Fick's law
    max_4over3_kappa::RealT    # max(4/3, kappa) used for diffusive CFL => `max_diffusivity`

    equations_hyperbolic::E    # CompressibleEulerEquations3D
    gradient_variables::GradientVariables # GradientVariablesPrimitive or GradientVariablesEntropy
end

# default to primitive gradient variables
function CompressibleNavierStokesDiffusion3D(equations::CompressibleEulerEquations3D;
                                             mu, Prandtl,
                                             gradient_variables = GradientVariablesPrimitive())
    gamma = equations.gamma
    inv_gamma_minus_one = equations.inv_gamma_minus_one

    # Under the assumption of constant Prandtl number the thermal conductivity
    # constant is kappa = gamma μ / ((gamma-1) Prandtl).
    # Important note! Factor of μ is accounted for later in `flux`.
    # This avoids recomputation of kappa for non-constant μ.
    kappa = gamma * inv_gamma_minus_one / Prandtl

    CompressibleNavierStokesDiffusion3D{typeof(gradient_variables), typeof(gamma),
                                        typeof(mu),
                                        typeof(equations)}(gamma, inv_gamma_minus_one,
                                                           mu, Prandtl, kappa,
                                                           max(4 / 3, kappa),
                                                           equations,
                                                           gradient_variables)
end

# TODO: parabolic
# This is the flexibility a user should have to select the different gradient variable types
# varnames(::typeof(cons2prim)   , ::CompressibleNavierStokesDiffusion3D) = ("v1", "v2", "v3", "T")
# varnames(::typeof(cons2entropy), ::CompressibleNavierStokesDiffusion3D) = ("w2", "w3", "w4", "w5")

function varnames(variable_mapping,
                  equations_parabolic::CompressibleNavierStokesDiffusion3D)
    varnames(variable_mapping, equations_parabolic.equations_hyperbolic)
end

# we specialize this function to compute gradients of primitive variables instead of
# conservative variables.
function gradient_variable_transformation(::CompressibleNavierStokesDiffusion3D{GradientVariablesPrimitive})
    cons2prim
end
function gradient_variable_transformation(::CompressibleNavierStokesDiffusion3D{GradientVariablesEntropy})
    cons2entropy
end

# Explicit formulas for the diffusive Navier-Stokes fluxes are available, e.g., in Section 2
# of the paper by Rueda-Ramírez, Hennemann, Hindenlang, Winters, and Gassner
# "An Entropy Stable Nodal Discontinuous Galerkin Method for the resistive
#  MHD Equations. Part II: Subcell Finite Volume Shock Capturing"
# where one sets the magnetic field components equal to 0.
function flux(u, gradients, orientation::Integer,
              equations::CompressibleNavierStokesDiffusion3D)
    # Here, `u` is assumed to be the "transformed" variables specified by `gradient_variable_transformation`.
    _, v1, v2, v3, _ = convert_transformed_to_primitive(u, equations)
    # Here `gradients` is assumed to contain the gradients of the primitive variables (rho, v1, v2, v3, T)
    # either computed directly or reverse engineered from the gradient of the entropy variables
    # by way of the `convert_gradient_variables` function.
    _, dv1dx, dv2dx, dv3dx, dTdx = convert_derivative_to_primitive(u, gradients[1],
                                                                   equations)
    _, dv1dy, dv2dy, dv3dy, dTdy = convert_derivative_to_primitive(u, gradients[2],
                                                                   equations)
    _, dv1dz, dv2dz, dv3dz, dTdz = convert_derivative_to_primitive(u, gradients[3],
                                                                   equations)

    # Components of viscous stress tensor

    # Diagonal parts
    # (4 * (v1)_x / 3 - 2 * ((v2)_y + (v3)_z)) / 3)
    tau_11 = (4 * dv1dx - 2 * (dv2dy + dv3dz)) / 3
    # (4 * (v2)_y / 3 - 2 * ((v1)_x + (v3)_z) / 3)
    tau_22 = (4 * dv2dy - 2 * (dv1dx + dv3dz)) / 3
    # (4 * (v3)_z / 3 - 2 * ((v1)_x + (v2)_y) / 3)
    tau_33 = (4 * dv3dz - 2 * (dv1dx + dv2dy)) / 3

    # Off diagonal parts, exploit that stress tensor is symmetric
    # ((v1)_y + (v2)_x)
    tau_12 = dv1dy + dv2dx # = tau_21
    # ((v1)_z + (v3)_x)
    tau_13 = dv1dz + dv3dx # = tau_31
    # ((v2)_z + (v3)_y)
    tau_23 = dv2dz + dv3dy # = tau_32

    # Fick's law q = -kappa * grad(T) = -kappa * grad(p / (R rho))
    # with thermal diffusivity constant kappa = gamma μ R / ((gamma-1) Pr)
    # Note, the gas constant cancels under this formulation, so it is not present
    # in the implementation
    q1 = equations.kappa * dTdx
    q2 = equations.kappa * dTdy
    q3 = equations.kappa * dTdz

    # In the simplest cases, the user passed in `mu` or `mu()` 
    # (which returns just a constant) but
    # more complex functions like Sutherland's law are possible.
    # `dynamic_viscosity` is a helper function that handles both cases
    # by dispatching on the type of `equations.mu`.
    mu = dynamic_viscosity(u, equations)

    if orientation == 1
        # viscous flux components in the x-direction
        f1 = 0
        f2 = tau_11 * mu
        f3 = tau_12 * mu
        f4 = tau_13 * mu
        f5 = (v1 * tau_11 + v2 * tau_12 + v3 * tau_13 + q1) * mu

        return SVector(f1, f2, f3, f4, f5)
    elseif orientation == 2
        # viscous flux components in the y-direction
        # Note, symmetry is exploited for tau_12 = tau_21
        g1 = 0
        g2 = tau_12 * mu # tau_21 * mu
        g3 = tau_22 * mu
        g4 = tau_23 * mu
        g5 = (v1 * tau_12 + v2 * tau_22 + v3 * tau_23 + q2) * mu

        return SVector(g1, g2, g3, g4, g5)
    else # if orientation == 3
        # viscous flux components in the z-direction
        # Note, symmetry is exploited for tau_13 = tau_31, tau_23 = tau_32
        h1 = 0
        h2 = tau_13 * mu # tau_31 * mu
        h3 = tau_23 * mu # tau_32 * mu
        h4 = tau_33 * mu
        h5 = (v1 * tau_13 + v2 * tau_23 + v3 * tau_33 + q3) * mu

        return SVector(h1, h2, h3, h4, h5)
    end
end

<<<<<<< HEAD
@inline function max_diffusivity(u,
                                 equations_parabolic::CompressibleNavierStokesDiffusion3D)
    # For the diffusive estimate we use the eigenvalues of the diffusivity matrix,
    # as suggested in Section 3.5 of 
    #
    # FLEXI: A high order discontinuous Galerkin framework for hyperbolic–parabolic conservation laws
    # https://doi.org/10.1016/j.camwa.2020.05.004
    #
    # For details on the derivation of eigenvalues of the diffusivity matrix
    # for the compressible Navier-Stokes equations see for instance
    # 
    # - Richard P. Dwight (2006)
    #   Efficiency improvements of RANS-based analysis and optimization using implicit and adjoint methods on unstructured grids
    #   PhD Thesis, University of Manchester
    #   https://elib.dlr.de/50794/1/rdwight-PhDThesis-ImplicitAndAdjoint.pdf
    #   See especially equations (2.79), (3.24), and (3.25) from Chapter 3.2.3
    #
    # The eigenvalues of the diffusivity matrix in 3D are
    # -mu/rho .* {0, 4/3, 1, 1, kappa}
    #
=======
@doc raw"""
    max_diffusivity(u, equations_parabolic::CompressibleNavierStokesDiffusion3D)

# Returns
- `dynamic_viscosity(u, equations_parabolic) / u[1] * equations_parabolic.max_4over3_kappa`
where `max_4over3_kappa = max(4/3, kappa)` is computed in the constructor.

For the diffusive estimate we use the eigenvalues of the diffusivity matrix,
as suggested in Section 3.5 of 
- Krais et. al (2021)
  FLEXI: A high order discontinuous Galerkin framework for hyperbolic–parabolic conservation laws
  [DOI: 10.1016/j.camwa.2020.05.004](https://doi.org/10.1016/j.camwa.2020.05.004)

For details on the derivation of eigenvalues of the diffusivity matrix
for the compressible Navier-Stokes equations see for instance
- Richard P. Dwight (2006)
  Efficiency improvements of RANS-based analysis and optimization using implicit and adjoint methods on unstructured grids
  PhD Thesis, University of Manchester
  https://elib.dlr.de/50794/1/rdwight-PhDThesis-ImplicitAndAdjoint.pdf
  See especially equations (2.79), (3.24), and (3.25) from Chapter 3.2.3

The eigenvalues of the diffusivity matrix in 3D are
``-\frac{\mu}{\rho} \{0, 4/3, 1, 1, \kappa\}``
and thus the largest absolute eigenvalue is
``\frac{\mu}{\rho} \max(4/3, \kappa)``.
"""
@inline function max_diffusivity(u,
                                 equations_parabolic::CompressibleNavierStokesDiffusion3D)
>>>>>>> 4863da76
    # See for instance also the computation in FLUXO:
    # https://github.com/project-fluxo/fluxo/blob/c7e0cc9b7fd4569dcab67bbb6e5a25c0a84859f1/src/equation/navierstokes/calctimestep.f90#L122-L128
    #
    # Accordingly, the spectral radius/largest absolute eigenvalue can be computed as:
<<<<<<< HEAD
    # TODO: Return two (i.e., per direction) or only one speed?
=======
>>>>>>> 4863da76
    return dynamic_viscosity(u, equations_parabolic) / u[1] *
           equations_parabolic.max_4over3_kappa
end

# Convert conservative variables to primitive
@inline function cons2prim(u, equations::CompressibleNavierStokesDiffusion3D)
    rho, rho_v1, rho_v2, rho_v3, _ = u

    v1 = rho_v1 / rho
    v2 = rho_v2 / rho
    v3 = rho_v3 / rho
    T = temperature(u, equations)

    return SVector(rho, v1, v2, v3, T)
end

# Convert conservative variables to entropy
# TODO: parabolic. We can improve efficiency by not computing w_1, which involves logarithms
# This can be done by specializing `cons2entropy` and `entropy2cons` to `CompressibleNavierStokesDiffusion2D`,
# but this may be confusing to new users.
function cons2entropy(u, equations::CompressibleNavierStokesDiffusion3D)
    cons2entropy(u, equations.equations_hyperbolic)
end
function entropy2cons(w, equations::CompressibleNavierStokesDiffusion3D)
    entropy2cons(w, equations.equations_hyperbolic)
end

# the `flux` function takes in transformed variables `u` which depend on the type of the gradient variables.
# For CNS, it is simplest to formulate the viscous terms in primitive variables, so we transform the transformed
# variables into primitive variables.
@inline function convert_transformed_to_primitive(u_transformed,
                                                  equations::CompressibleNavierStokesDiffusion3D{GradientVariablesPrimitive})
    return u_transformed
end

# TODO: parabolic. Make this more efficient!
@inline function convert_transformed_to_primitive(u_transformed,
                                                  equations::CompressibleNavierStokesDiffusion3D{GradientVariablesEntropy})
    # note: this uses CompressibleNavierStokesDiffusion3D versions of cons2prim and entropy2cons
    return cons2prim(entropy2cons(u_transformed, equations), equations)
end

# Takes the solution values `u` and gradient of the entropy variables (w_2, w_3, w_4, w_5) and
# reverse engineers the gradients to be terms of the primitive variables (v1, v2, v3, T).
# Helpful because then the diffusive fluxes have the same form as on paper.
# Note, the first component of `gradient_entropy_vars` contains gradient(rho) which is unused.
# TODO: parabolic; entropy stable viscous terms
@inline function convert_derivative_to_primitive(u, gradient,
                                                 ::CompressibleNavierStokesDiffusion3D{GradientVariablesPrimitive})
    return gradient
end

# the first argument is always the "transformed" variables.
@inline function convert_derivative_to_primitive(w, gradient_entropy_vars,
                                                 equations::CompressibleNavierStokesDiffusion3D{GradientVariablesEntropy})

    # TODO: parabolic. This is inefficient to pass in transformed variables but then transform them back.
    # We can fix this if we directly compute v1, v2, v3, T from the entropy variables
    u = entropy2cons(w, equations) # calls a "modified" entropy2cons defined for CompressibleNavierStokesDiffusion3D
    rho, rho_v1, rho_v2, rho_v3, _ = u

    v1 = rho_v1 / rho
    v2 = rho_v2 / rho
    v3 = rho_v3 / rho
    T = temperature(u, equations)

    return SVector(gradient_entropy_vars[1],
                   T * (gradient_entropy_vars[2] + v1 * gradient_entropy_vars[5]), # grad(u) = T*(grad(w_2)+v1*grad(w_5))
                   T * (gradient_entropy_vars[3] + v2 * gradient_entropy_vars[5]), # grad(v) = T*(grad(w_3)+v2*grad(w_5))
                   T * (gradient_entropy_vars[4] + v3 * gradient_entropy_vars[5]), # grad(v) = T*(grad(w_4)+v3*grad(w_5))
                   T * T * gradient_entropy_vars[5])
end

# This routine is required because `prim2cons` is called in `initial_condition`, which
# is called with `equations::CompressibleEulerEquations3D`. This means it is inconsistent
# with `cons2prim(..., ::CompressibleNavierStokesDiffusion3D)` as defined above.
# TODO: parabolic. Is there a way to clean this up?
@inline function prim2cons(u, equations::CompressibleNavierStokesDiffusion3D)
    prim2cons(u, equations.equations_hyperbolic)
end

"""
    temperature(u, equations::CompressibleNavierStokesDiffusion3D)

Compute the temperature from the conservative variables `u`.
In particular, this assumes a specific gas constant ``R = 1``:
```math
T = \\frac{p}{\\rho}
```
"""
@inline function temperature(u, equations::CompressibleNavierStokesDiffusion3D)
    rho, rho_v1, rho_v2, rho_v3, rho_e = u

    p = (equations.gamma - 1) * (rho_e - 0.5f0 * (rho_v1^2 + rho_v2^2 + rho_v3^2) / rho)
    T = p / rho # Corresponds to a specific gas constant R = 1
    return T
end

@inline function velocity(u, equations::CompressibleNavierStokesDiffusion3D)
    rho = u[1]
    v1 = u[2] / rho
    v2 = u[3] / rho
    v3 = u[4] / rho
    return SVector(v1, v2, v3)
end

@doc raw"""
    enstrophy(u, gradients, equations::CompressibleNavierStokesDiffusion3D)

Computes the (node-wise) enstrophy, defined as
```math
    \mathcal{E} = \frac{1}{2} \rho \boldsymbol{\omega} \cdot \boldsymbol{\omega}
```
where ``\boldsymbol{\omega} = \nabla \times \boldsymbol{v}`` is the [`vorticity`](@ref).
In 3D, ``\boldsymbol{\omega}`` is a full three-component vector.
"""
@inline function enstrophy(u, gradients, equations::CompressibleNavierStokesDiffusion3D)
    # Enstrophy is 0.5 rho ω⋅ω where ω = ∇ × v

    omega = vorticity(u, gradients, equations)
    return 0.5f0 * u[1] * (omega[1]^2 + omega[2]^2 + omega[3]^2)
end

@doc raw"""
    vorticity(u, gradients, equations::CompressibleNavierStokesDiffusion3D)

Computes the (node-wise) vorticity, defined in 3D as
```math
    \boldsymbol{\omega} = \nabla \times \boldsymbol{v} =
    \begin{pmatrix}
        \frac{\partial v_3}{\partial y} - \frac{\partial v_2}{\partial z} \\
        \frac{\partial v_1}{\partial z} - \frac{\partial v_3}{\partial x} \\
        \frac{\partial v_2}{\partial x} - \frac{\partial v_1}{\partial y}
    \end{pmatrix}
```
"""
@inline function vorticity(u, gradients, equations::CompressibleNavierStokesDiffusion3D)
    # Ensure that we have velocity `gradients` by way of the `convert_gradient_variables` function.
    _, _, dv2dx, dv3dx, _ = convert_derivative_to_primitive(u, gradients[1], equations)
    _, dv1dy, _, dv3dy, _ = convert_derivative_to_primitive(u, gradients[2], equations)
    _, dv1dz, dv2dz, _, _ = convert_derivative_to_primitive(u, gradients[3], equations)

    return SVector(dv3dy - dv2dz, dv1dz - dv3dx, dv2dx - dv1dy)
end

@inline function (boundary_condition::BoundaryConditionNavierStokesWall{<:NoSlip,
                                                                        <:Adiabatic})(flux_inner,
                                                                                      u_inner,
                                                                                      normal::AbstractVector,
                                                                                      x,
                                                                                      t,
                                                                                      operator_type::Gradient,
                                                                                      equations::CompressibleNavierStokesDiffusion3D{GradientVariablesPrimitive})
    v1, v2, v3 = boundary_condition.boundary_condition_velocity.boundary_value_function(x,
                                                                                        t,
                                                                                        equations)
    return SVector(u_inner[1], v1, v2, v3, u_inner[5])
end

@inline function (boundary_condition::BoundaryConditionNavierStokesWall{<:NoSlip,
                                                                        <:Adiabatic})(flux_inner,
                                                                                      u_inner,
                                                                                      normal::AbstractVector,
                                                                                      x,
                                                                                      t,
                                                                                      operator_type::Divergence,
                                                                                      equations::CompressibleNavierStokesDiffusion3D{GradientVariablesPrimitive})
    normal_heat_flux = boundary_condition.boundary_condition_heat_flux.boundary_value_normal_flux_function(x,
                                                                                                           t,
                                                                                                           equations)
    v1, v2, v3 = boundary_condition.boundary_condition_velocity.boundary_value_function(x,
                                                                                        t,
                                                                                        equations)
    _, tau_1n, tau_2n, tau_3n, _ = flux_inner # extract fluxes for 2nd, 3rd, and 4th equations
    normal_energy_flux = v1 * tau_1n + v2 * tau_2n + v3 * tau_3n + normal_heat_flux
    return SVector(flux_inner[1], flux_inner[2], flux_inner[3], flux_inner[4],
                   normal_energy_flux)
end

@inline function (boundary_condition::BoundaryConditionNavierStokesWall{<:NoSlip,
                                                                        <:Isothermal})(flux_inner,
                                                                                       u_inner,
                                                                                       normal::AbstractVector,
                                                                                       x,
                                                                                       t,
                                                                                       operator_type::Gradient,
                                                                                       equations::CompressibleNavierStokesDiffusion3D{GradientVariablesPrimitive})
    v1, v2, v3 = boundary_condition.boundary_condition_velocity.boundary_value_function(x,
                                                                                        t,
                                                                                        equations)
    T = boundary_condition.boundary_condition_heat_flux.boundary_value_function(x, t,
                                                                                equations)
    return SVector(u_inner[1], v1, v2, v3, T)
end

@inline function (boundary_condition::BoundaryConditionNavierStokesWall{<:NoSlip,
                                                                        <:Isothermal})(flux_inner,
                                                                                       u_inner,
                                                                                       normal::AbstractVector,
                                                                                       x,
                                                                                       t,
                                                                                       operator_type::Divergence,
                                                                                       equations::CompressibleNavierStokesDiffusion3D{GradientVariablesPrimitive})
    return flux_inner
end

# specialized BC impositions for GradientVariablesEntropy.

# This should return a SVector containing the boundary values of entropy variables.
# Here, `w_inner` are the transformed variables (e.g., entropy variables).
#
# Taken from "Entropy stable modal discontinuous Galerkin schemes and wall boundary conditions
#             for the compressible Navier-Stokes equations" by Chan, Lin, Warburton 2022.
# DOI: 10.1016/j.jcp.2021.110723
@inline function (boundary_condition::BoundaryConditionNavierStokesWall{<:NoSlip,
                                                                        <:Adiabatic})(flux_inner,
                                                                                      w_inner,
                                                                                      normal::AbstractVector,
                                                                                      x,
                                                                                      t,
                                                                                      operator_type::Gradient,
                                                                                      equations::CompressibleNavierStokesDiffusion3D{GradientVariablesEntropy})
    v1, v2, v3 = boundary_condition.boundary_condition_velocity.boundary_value_function(x,
                                                                                        t,
                                                                                        equations)
    negative_rho_inv_p = w_inner[5] # w_5 = -rho / p
    return SVector(w_inner[1], -v1 * negative_rho_inv_p, -v2 * negative_rho_inv_p,
                   -v3 * negative_rho_inv_p, negative_rho_inv_p)
end

# this is actually identical to the specialization for GradientVariablesPrimitive, but included for completeness.
@inline function (boundary_condition::BoundaryConditionNavierStokesWall{<:NoSlip,
                                                                        <:Adiabatic})(flux_inner,
                                                                                      w_inner,
                                                                                      normal::AbstractVector,
                                                                                      x,
                                                                                      t,
                                                                                      operator_type::Divergence,
                                                                                      equations::CompressibleNavierStokesDiffusion3D{GradientVariablesEntropy})
    normal_heat_flux = boundary_condition.boundary_condition_heat_flux.boundary_value_normal_flux_function(x,
                                                                                                           t,
                                                                                                           equations)
    v1, v2, v3 = boundary_condition.boundary_condition_velocity.boundary_value_function(x,
                                                                                        t,
                                                                                        equations)
    _, tau_1n, tau_2n, tau_3n, _ = flux_inner # extract fluxes for 2nd, 3rd, and 4th equations
    normal_energy_flux = v1 * tau_1n + v2 * tau_2n + v3 * tau_3n + normal_heat_flux
    return SVector(flux_inner[1], flux_inner[2], flux_inner[3], flux_inner[4],
                   normal_energy_flux)
end

@inline function (boundary_condition::BoundaryConditionNavierStokesWall{<:NoSlip,
                                                                        <:Isothermal})(flux_inner,
                                                                                       w_inner,
                                                                                       normal::AbstractVector,
                                                                                       x,
                                                                                       t,
                                                                                       operator_type::Gradient,
                                                                                       equations::CompressibleNavierStokesDiffusion3D{GradientVariablesEntropy})
    v1, v2, v3 = boundary_condition.boundary_condition_velocity.boundary_value_function(x,
                                                                                        t,
                                                                                        equations)
    T = boundary_condition.boundary_condition_heat_flux.boundary_value_function(x, t,
                                                                                equations)

    # the entropy variables w2 = rho * v1 / p = v1 / T = -v1 * w5. Similarly for w3 and w4
    w5 = -1 / T
    return SVector(w_inner[1], -v1 * w5, -v2 * w5, -v3 * w5, w5)
end

@inline function (boundary_condition::BoundaryConditionNavierStokesWall{<:NoSlip,
                                                                        <:Isothermal})(flux_inner,
                                                                                       w_inner,
                                                                                       normal::AbstractVector,
                                                                                       x,
                                                                                       t,
                                                                                       operator_type::Divergence,
                                                                                       equations::CompressibleNavierStokesDiffusion3D{GradientVariablesEntropy})
    return SVector(flux_inner[1], flux_inner[2], flux_inner[3], flux_inner[4],
                   flux_inner[5])
end

# Computes the mirror velocity across a symmetry plane which enforces
# a tangential velocity that is aligned with the symmetry plane, i.e.,
# which is normal to the `normal_direction`.
# See also `boundary_condition_slip_wall` and `rotate_to_x`.
@inline function velocity_symmetry_plane(normal_direction::AbstractVector, v1, v2, v3)
    norm_ = norm(normal_direction)
    normal = normal_direction / norm_

    # Compute alignment of velocity with normal direction
    v_normal = v1 * normal[1] + v2 * normal[2] + v3 * normal[3]

    v1_outer = v1 - 2 * v_normal * normal[1]
    v2_outer = v2 - 2 * v_normal * normal[2]
    v3_outer = v3 - 2 * v_normal * normal[3]

    return v1_outer, v2_outer, v3_outer
end

# Note: This should be used with `boundary_condition_slip_wall` for the hyperbolic (Euler) part.
@inline function (boundary_condition::BoundaryConditionNavierStokesWall{<:Slip,
                                                                        <:Adiabatic})(flux_inner,
                                                                                      u_inner,
                                                                                      normal::AbstractVector,
                                                                                      x,
                                                                                      t,
                                                                                      operator_type::Gradient,
                                                                                      equations::CompressibleNavierStokesDiffusion3D{GradientVariablesPrimitive})
    v1_outer, v2_outer, v3_outer = velocity_symmetry_plane(normal,
                                                           u_inner[2],
                                                           u_inner[3],
                                                           u_inner[4])

    return SVector(u_inner[1], v1_outer, v2_outer, v3_outer, u_inner[5])
end

# Note: This should be used with `boundary_condition_slip_wall` for the hyperbolic (Euler) part.
@inline function (boundary_condition::BoundaryConditionNavierStokesWall{<:Slip,
                                                                        <:Adiabatic})(flux_inner,
                                                                                      u_inner,
                                                                                      normal::AbstractVector,
                                                                                      x,
                                                                                      t,
                                                                                      operator_type::Divergence,
                                                                                      equations::CompressibleNavierStokesDiffusion3D{GradientVariablesPrimitive})
    normal_heat_flux = boundary_condition.boundary_condition_heat_flux.boundary_value_normal_flux_function(x,
                                                                                                           t,
                                                                                                           equations)
    # Normal stresses should be 0. This implies also that `normal_energy_flux = normal_heat_flux`.
    # For details, see Section 4.2 of 
    # "Entropy stable modal discontinuous Galerkin schemes and wall boundary conditions
    #  for the compressible Navier-Stokes equations" by Chan, Lin, Warburton 2022.
    # DOI: 10.1016/j.jcp.2021.110723
    return SVector(flux_inner[1], 0, 0, 0, normal_heat_flux)
end

# Dirichlet Boundary Condition for e.g. P4est mesh
@inline function (boundary_condition::BoundaryConditionDirichlet)(flux_inner,
                                                                  u_inner,
                                                                  normal::AbstractVector,
                                                                  x, t,
                                                                  operator_type::Gradient,
                                                                  equations::CompressibleNavierStokesDiffusion3D{GradientVariablesPrimitive})
    # BCs are usually specified as conservative variables so we convert them to primitive variables
    #  because the gradients are assumed to be with respect to the primitive variables
    u_boundary = boundary_condition.boundary_value_function(x, t, equations)

    return cons2prim(u_boundary, equations)
end

@inline function (boundary_condition::BoundaryConditionDirichlet)(flux_inner,
                                                                  u_inner,
                                                                  normal::AbstractVector,
                                                                  x, t,
                                                                  operator_type::Divergence,
                                                                  equations::CompressibleNavierStokesDiffusion3D{GradientVariablesPrimitive})
    # for Dirichlet boundary conditions, we do not impose any conditions on the viscous fluxes
    return flux_inner
end
end # @muladd<|MERGE_RESOLUTION|>--- conflicted
+++ resolved
@@ -227,28 +227,6 @@
     end
 end
 
-<<<<<<< HEAD
-@inline function max_diffusivity(u,
-                                 equations_parabolic::CompressibleNavierStokesDiffusion3D)
-    # For the diffusive estimate we use the eigenvalues of the diffusivity matrix,
-    # as suggested in Section 3.5 of 
-    #
-    # FLEXI: A high order discontinuous Galerkin framework for hyperbolic–parabolic conservation laws
-    # https://doi.org/10.1016/j.camwa.2020.05.004
-    #
-    # For details on the derivation of eigenvalues of the diffusivity matrix
-    # for the compressible Navier-Stokes equations see for instance
-    # 
-    # - Richard P. Dwight (2006)
-    #   Efficiency improvements of RANS-based analysis and optimization using implicit and adjoint methods on unstructured grids
-    #   PhD Thesis, University of Manchester
-    #   https://elib.dlr.de/50794/1/rdwight-PhDThesis-ImplicitAndAdjoint.pdf
-    #   See especially equations (2.79), (3.24), and (3.25) from Chapter 3.2.3
-    #
-    # The eigenvalues of the diffusivity matrix in 3D are
-    # -mu/rho .* {0, 4/3, 1, 1, kappa}
-    #
-=======
 @doc raw"""
     max_diffusivity(u, equations_parabolic::CompressibleNavierStokesDiffusion3D)
 
@@ -277,15 +255,10 @@
 """
 @inline function max_diffusivity(u,
                                  equations_parabolic::CompressibleNavierStokesDiffusion3D)
->>>>>>> 4863da76
     # See for instance also the computation in FLUXO:
     # https://github.com/project-fluxo/fluxo/blob/c7e0cc9b7fd4569dcab67bbb6e5a25c0a84859f1/src/equation/navierstokes/calctimestep.f90#L122-L128
     #
     # Accordingly, the spectral radius/largest absolute eigenvalue can be computed as:
-<<<<<<< HEAD
-    # TODO: Return two (i.e., per direction) or only one speed?
-=======
->>>>>>> 4863da76
     return dynamic_viscosity(u, equations_parabolic) / u[1] *
            equations_parabolic.max_4over3_kappa
 end
