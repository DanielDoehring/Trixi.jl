# By default, Julia/LLVM does not use fused multiply-add operations (FMAs).
# Since these FMAs can increase the performance of many numerical algorithms,
# we need to opt-in explicitly.
# See https://ranocha.de/blog/Optimizing_EC_Trixi for further details.
@muladd begin
#! format: noindent

@doc raw"""
    CompressibleNavierStokesDiffusion3D(equations; mu, Pr,
                                        gradient_variables=GradientVariablesPrimitive())

Contains the diffusion (i.e. parabolic) terms applied
to mass, momenta, and total energy together with the advective terms from
the [`CompressibleEulerEquations3D`](@ref).

- `equations`: instance of the [`CompressibleEulerEquations3D`](@ref)
- `mu`: dynamic viscosity,
- `Pr`: Prandtl number,
- `gradient_variables`: which variables the gradients are taken with respect to.
                        Defaults to `GradientVariablesPrimitive()`.

Fluid properties such as the dynamic viscosity ``\mu`` can be provided in any consistent unit system, e.g.,
[``\mu``] = kg m⁻¹ s⁻¹.
The viscosity ``\mu`` may be a constant or a function of the current state, e.g., 
depending on temperature (Sutherland's law): ``\mu = \mu(T)``.
In the latter case, the function `mu` needs to have the signature `mu(u, equations)`.

The particular form of the compressible Navier-Stokes implemented is
```math
\frac{\partial}{\partial t}
\begin{pmatrix}
\rho \\ \rho \mathbf{v} \\ \rho e
\end{pmatrix}
+
\nabla \cdot
\begin{pmatrix}
 \rho \mathbf{v} \\ \rho \mathbf{v}\mathbf{v}^T + p \underline{I} \\ (\rho e + p) \mathbf{v}
\end{pmatrix}
=
\nabla \cdot
\begin{pmatrix}
0 \\ \underline{\tau} \\ \underline{\tau}\mathbf{v} - \mathbf{q}
\end{pmatrix}
```
where the system is closed with the ideal gas assumption giving
```math
p = (\gamma - 1) \left( \rho e - \frac{1}{2} \rho (v_1^2+v_2^2+v_3^2) \right)
```
as the pressure. The value of the adiabatic constant `gamma` is taken from the [`CompressibleEulerEquations2D`](@ref).
The terms on the right hand side of the system above
are built from the viscous stress tensor
```math
\underline{\tau} = \mu \left(\nabla\mathbf{v} + \left(\nabla\mathbf{v}\right)^T\right) - \frac{2}{3} \mu \left(\nabla\cdot\mathbf{v}\right)\underline{I}
```
where ``\underline{I}`` is the ``3\times 3`` identity matrix and the heat flux is
```math
\mathbf{q} = -\kappa\nabla\left(T\right),\quad T = \frac{p}{R\rho}
```
where ``T`` is the temperature and ``\kappa`` is the thermal conductivity for Fick's law.
Under the assumption that the gas has a constant Prandtl number,
the thermal conductivity is
```math
\kappa = \frac{\gamma \mu R}{(\gamma - 1)\textrm{Pr}}.
```
From this combination of temperature ``T`` and thermal conductivity ``\kappa`` we see
that the gas constant `R` cancels and the heat flux becomes
```math
\mathbf{q} = -\kappa\nabla\left(T\right) = -\frac{\gamma \mu}{(\gamma - 1)\textrm{Pr}}\nabla\left(\frac{p}{\rho}\right)
```
which is the form implemented below in the [`flux`](@ref) function.

In two spatial dimensions we require gradients for three quantities, e.g.,
primitive quantities
```math
\nabla v_1,\, \nabla v_2,\, \nabla v_3,\, \nabla T
```
or the entropy variables
```math
\nabla w_2,\, \nabla w_3,\, \nabla w_4\, \nabla w_5
```
where
```math
w_2 = \frac{\rho v_1}{p},\, w_3 = \frac{\rho v_2}{p},\, w_4 = \frac{\rho v_3}{p},\, w_5 = -\frac{\rho}{p}
```
"""
struct CompressibleNavierStokesDiffusion3D{GradientVariables, RealT <: Real, Mu,
                                           E <: AbstractCompressibleEulerEquations{3}} <:
       AbstractCompressibleNavierStokesDiffusion{3, 5, GradientVariables}
    # TODO: parabolic
    # 1) For now save gamma and inv(gamma-1) again, but could potentially reuse them from the Euler equations
    # 2) Add NGRADS as a type parameter here and in AbstractEquationsParabolic, add `ngradients(...)` accessor function
    gamma::RealT               # ratio of specific heats
    inv_gamma_minus_one::RealT # = inv(gamma - 1); can be used to write slow divisions as fast multiplications

    mu::Mu                     # viscosity
    Pr::RealT                  # Prandtl number
    kappa::RealT               # thermal diffusivity for Fick's law

    equations_hyperbolic::E    # CompressibleEulerEquations3D
    gradient_variables::GradientVariables # GradientVariablesPrimitive or GradientVariablesEntropy
end

# default to primitive gradient variables
function CompressibleNavierStokesDiffusion3D(equations::CompressibleEulerEquations3D;
                                             mu, Prandtl,
                                             gradient_variables = GradientVariablesPrimitive())
    gamma = equations.gamma
    inv_gamma_minus_one = equations.inv_gamma_minus_one

    # Under the assumption of constant Prandtl number the thermal conductivity
    # constant is kappa = gamma μ / ((gamma-1) Prandtl).
    # Important note! Factor of μ is accounted for later in `flux`.
    # This avoids recomputation of kappa for non-constant μ.
    kappa = gamma * inv_gamma_minus_one / Prandtl

    CompressibleNavierStokesDiffusion3D{typeof(gradient_variables), typeof(gamma),
                                        typeof(mu),
                                        typeof(equations)}(gamma, inv_gamma_minus_one,
                                                           mu, Prandtl, kappa,
                                                           equations,
                                                           gradient_variables)
end

# TODO: parabolic
# This is the flexibility a user should have to select the different gradient variable types
# varnames(::typeof(cons2prim)   , ::CompressibleNavierStokesDiffusion3D) = ("v1", "v2", "v3", "T")
# varnames(::typeof(cons2entropy), ::CompressibleNavierStokesDiffusion3D) = ("w2", "w3", "w4", "w5")

function varnames(variable_mapping,
                  equations_parabolic::CompressibleNavierStokesDiffusion3D)
    varnames(variable_mapping, equations_parabolic.equations_hyperbolic)
end

# we specialize this function to compute gradients of primitive variables instead of
# conservative variables.
function gradient_variable_transformation(::CompressibleNavierStokesDiffusion3D{GradientVariablesPrimitive})
    cons2prim
end
function gradient_variable_transformation(::CompressibleNavierStokesDiffusion3D{GradientVariablesEntropy})
    cons2entropy
end

# Explicit formulas for the diffusive Navier-Stokes fluxes are available, e.g., in Section 2
# of the paper by Rueda-Ramírez, Hennemann, Hindenlang, Winters, and Gassner
# "An Entropy Stable Nodal Discontinuous Galerkin Method for the resistive
#  MHD Equations. Part II: Subcell Finite Volume Shock Capturing"
# where one sets the magnetic field components equal to 0.
function flux(u, gradients, orientation::Integer,
              equations::CompressibleNavierStokesDiffusion3D)
    # Here, `u` is assumed to be the "transformed" variables specified by `gradient_variable_transformation`.
    _, v1, v2, v3, _ = convert_transformed_to_primitive(u, equations)
    # Here `gradients` is assumed to contain the gradients of the primitive variables (rho, v1, v2, v3, T)
    # either computed directly or reverse engineered from the gradient of the entropy variables
    # by way of the `convert_gradient_variables` function.
    _, dv1dx, dv2dx, dv3dx, dTdx = convert_derivative_to_primitive(u, gradients[1],
                                                                   equations)
    _, dv1dy, dv2dy, dv3dy, dTdy = convert_derivative_to_primitive(u, gradients[2],
                                                                   equations)
    _, dv1dz, dv2dz, dv3dz, dTdz = convert_derivative_to_primitive(u, gradients[3],
                                                                   equations)

    # Components of viscous stress tensor

    # Diagonal parts
    # (4 * (v1)_x / 3 - 2 * ((v2)_y + (v3)_z)) / 3)
    tau_11 = 4 * dv1dx / 3 - 2 * (dv2dy + dv3dz) / 3
    # (4 * (v2)_y / 3 - 2 * ((v1)_x + (v3)_z) / 3)
    tau_22 = 4 * dv2dy / 3 - 2 * (dv1dx + dv3dz) / 3
    # (4 * (v3)_z / 3 - 2 * ((v1)_x + (v2)_y) / 3)
    tau_33 = 4 * dv3dz / 3 - 2 * (dv1dx + dv2dy) / 3

    # Off diagonal parts, exploit that stress tensor is symmetric
    # ((v1)_y + (v2)_x)
    tau_12 = dv1dy + dv2dx # = tau_21
    # ((v1)_z + (v3)_x)
    tau_13 = dv1dz + dv3dx # = tau_31
    # ((v2)_z + (v3)_y)
    tau_23 = dv2dz + dv3dy # = tau_32

    # Fick's law q = -kappa * grad(T) = -kappa * grad(p / (R rho))
    # with thermal diffusivity constant kappa = gamma μ R / ((gamma-1) Pr)
    # Note, the gas constant cancels under this formulation, so it is not present
    # in the implementation
    q1 = equations.kappa * dTdx
    q2 = equations.kappa * dTdy
    q3 = equations.kappa * dTdz

    # In the simplest cases, the user passed in `mu` or `mu()` 
    # (which returns just a constant) but
    # more complex functions like Sutherland's law are possible.
    # `dynamic_viscosity` is a helper function that handles both cases
    # by dispatching on the type of `equations.mu`.
    mu = dynamic_viscosity(u, equations)

    if orientation == 1
        # viscous flux components in the x-direction
        f1 = 0
        f2 = tau_11 * mu
        f3 = tau_12 * mu
        f4 = tau_13 * mu
        f5 = (v1 * tau_11 + v2 * tau_12 + v3 * tau_13 + q1) * mu

        return SVector(f1, f2, f3, f4, f5)
    elseif orientation == 2
        # viscous flux components in the y-direction
        # Note, symmetry is exploited for tau_12 = tau_21
        g1 = 0
        g2 = tau_12 * mu # tau_21 * mu
        g3 = tau_22 * mu
        g4 = tau_23 * mu
        g5 = (v1 * tau_12 + v2 * tau_22 + v3 * tau_23 + q2) * mu

        return SVector(g1, g2, g3, g4, g5)
    else # if orientation == 3
        # viscous flux components in the z-direction
        # Note, symmetry is exploited for tau_13 = tau_31, tau_23 = tau_32
        h1 = 0
        h2 = tau_13 * mu # tau_31 * mu
        h3 = tau_23 * mu # tau_32 * mu
        h4 = tau_33 * mu
        h5 = (v1 * tau_13 + v2 * tau_23 + v3 * tau_33 + q3) * mu

        return SVector(h1, h2, h3, h4, h5)
    end
end

# Convert conservative variables to primitive
@inline function cons2prim(u, equations::CompressibleNavierStokesDiffusion3D)
    rho, rho_v1, rho_v2, rho_v3, _ = u

    v1 = rho_v1 / rho
    v2 = rho_v2 / rho
    v3 = rho_v3 / rho
    T = temperature(u, equations)

    return SVector(rho, v1, v2, v3, T)
end

# Convert conservative variables to entropy
# TODO: parabolic. We can improve efficiency by not computing w_1, which involves logarithms
# This can be done by specializing `cons2entropy` and `entropy2cons` to `CompressibleNavierStokesDiffusion2D`,
# but this may be confusing to new users.
function cons2entropy(u, equations::CompressibleNavierStokesDiffusion3D)
    cons2entropy(u, equations.equations_hyperbolic)
end
function entropy2cons(w, equations::CompressibleNavierStokesDiffusion3D)
    entropy2cons(w, equations.equations_hyperbolic)
end

# the `flux` function takes in transformed variables `u` which depend on the type of the gradient variables.
# For CNS, it is simplest to formulate the viscous terms in primitive variables, so we transform the transformed
# variables into primitive variables.
@inline function convert_transformed_to_primitive(u_transformed,
                                                  equations::CompressibleNavierStokesDiffusion3D{GradientVariablesPrimitive})
    return u_transformed
end

# TODO: parabolic. Make this more efficient!
@inline function convert_transformed_to_primitive(u_transformed,
                                                  equations::CompressibleNavierStokesDiffusion3D{GradientVariablesEntropy})
    # note: this uses CompressibleNavierStokesDiffusion3D versions of cons2prim and entropy2cons
    return cons2prim(entropy2cons(u_transformed, equations), equations)
end

# Takes the solution values `u` and gradient of the entropy variables (w_2, w_3, w_4, w_5) and
# reverse engineers the gradients to be terms of the primitive variables (v1, v2, v3, T).
# Helpful because then the diffusive fluxes have the same form as on paper.
# Note, the first component of `gradient_entropy_vars` contains gradient(rho) which is unused.
# TODO: parabolic; entropy stable viscous terms
@inline function convert_derivative_to_primitive(u, gradient,
                                                 ::CompressibleNavierStokesDiffusion3D{GradientVariablesPrimitive})
    return gradient
end

# the first argument is always the "transformed" variables.
@inline function convert_derivative_to_primitive(w, gradient_entropy_vars,
                                                 equations::CompressibleNavierStokesDiffusion3D{GradientVariablesEntropy})

    # TODO: parabolic. This is inefficient to pass in transformed variables but then transform them back.
    # We can fix this if we directly compute v1, v2, v3, T from the entropy variables
    u = entropy2cons(w, equations) # calls a "modified" entropy2cons defined for CompressibleNavierStokesDiffusion3D
    rho, rho_v1, rho_v2, rho_v3, _ = u

    v1 = rho_v1 / rho
    v2 = rho_v2 / rho
    v3 = rho_v3 / rho
    T = temperature(u, equations)

    return SVector(gradient_entropy_vars[1],
                   T * (gradient_entropy_vars[2] + v1 * gradient_entropy_vars[5]), # grad(u) = T*(grad(w_2)+v1*grad(w_5))
                   T * (gradient_entropy_vars[3] + v2 * gradient_entropy_vars[5]), # grad(v) = T*(grad(w_3)+v2*grad(w_5))
                   T * (gradient_entropy_vars[4] + v3 * gradient_entropy_vars[5]), # grad(v) = T*(grad(w_4)+v3*grad(w_5))
                   T * T * gradient_entropy_vars[5])
end

# This routine is required because `prim2cons` is called in `initial_condition`, which
# is called with `equations::CompressibleEulerEquations3D`. This means it is inconsistent
# with `cons2prim(..., ::CompressibleNavierStokesDiffusion3D)` as defined above.
# TODO: parabolic. Is there a way to clean this up?
@inline function prim2cons(u, equations::CompressibleNavierStokesDiffusion3D)
    prim2cons(u, equations.equations_hyperbolic)
end

@inline function temperature(u, equations::CompressibleNavierStokesDiffusion3D)
    rho, rho_v1, rho_v2, rho_v3, rho_e = u

    p = (equations.gamma - 1) * (rho_e - 0.5f0 * (rho_v1^2 + rho_v2^2 + rho_v3^2) / rho)
    T = p / rho
    return T
end

@inline function velocity(u, equations::CompressibleNavierStokesDiffusion3D)
    rho = u[1]
    v1 = u[2] / rho
    v2 = u[3] / rho
    v3 = u[4] / rho
    return SVector(v1, v2, v3)
end

<<<<<<< HEAD
@inline function velocity(u, orientation::Int,
                          equations::CompressibleNavierStokesDiffusion3D)
    rho = u[1]
    v = u[orientation + 1] / rho
    return v
end

=======
>>>>>>> 897c1cdf
@inline function enstrophy(u, gradients, equations::CompressibleNavierStokesDiffusion3D)
    # Enstrophy is 0.5 rho ω⋅ω where ω = ∇ × v

    omega = vorticity(u, gradients, equations)
    return 0.5f0 * u[1] * (omega[1]^2 + omega[2]^2 + omega[3]^2)
end

@inline function vorticity(u, gradients, equations::CompressibleNavierStokesDiffusion3D)
    # Ensure that we have velocity `gradients` by way of the `convert_gradient_variables` function.
    _, dv1dx, dv2dx, dv3dx, _ = convert_derivative_to_primitive(u, gradients[1],
                                                                equations)
    _, dv1dy, dv2dy, dv3dy, _ = convert_derivative_to_primitive(u, gradients[2],
                                                                equations)
    _, dv1dz, dv2dz, dv3dz, _ = convert_derivative_to_primitive(u, gradients[3],
                                                                equations)

    return SVector(dv3dy - dv2dz, dv1dz - dv3dx, dv2dx - dv1dy)
end

@inline function (boundary_condition::BoundaryConditionNavierStokesWall{<:NoSlip,
                                                                        <:Adiabatic})(flux_inner,
                                                                                      u_inner,
                                                                                      normal::AbstractVector,
                                                                                      x,
                                                                                      t,
                                                                                      operator_type::Gradient,
                                                                                      equations::CompressibleNavierStokesDiffusion3D{GradientVariablesPrimitive})
    v1, v2, v3 = boundary_condition.boundary_condition_velocity.boundary_value_function(x,
                                                                                        t,
                                                                                        equations)
    return SVector(u_inner[1], v1, v2, v3, u_inner[5])
end

@inline function (boundary_condition::BoundaryConditionNavierStokesWall{<:NoSlip,
                                                                        <:Adiabatic})(flux_inner,
                                                                                      u_inner,
                                                                                      normal::AbstractVector,
                                                                                      x,
                                                                                      t,
                                                                                      operator_type::Divergence,
                                                                                      equations::CompressibleNavierStokesDiffusion3D{GradientVariablesPrimitive})
    # rho, v1, v2, v3, _ = u_inner
    normal_heat_flux = boundary_condition.boundary_condition_heat_flux.boundary_value_normal_flux_function(x,
                                                                                                           t,
                                                                                                           equations)
    v1, v2, v3 = boundary_condition.boundary_condition_velocity.boundary_value_function(x,
                                                                                        t,
                                                                                        equations)
    _, tau_1n, tau_2n, tau_3n, _ = flux_inner # extract fluxes for 2nd, 3rd, and 4th equations
    normal_energy_flux = v1 * tau_1n + v2 * tau_2n + v3 * tau_3n + normal_heat_flux
    return SVector(flux_inner[1], flux_inner[2], flux_inner[3], flux_inner[4],
                   normal_energy_flux)
end

@inline function (boundary_condition::BoundaryConditionNavierStokesWall{<:NoSlip,
                                                                        <:Isothermal})(flux_inner,
                                                                                       u_inner,
                                                                                       normal::AbstractVector,
                                                                                       x,
                                                                                       t,
                                                                                       operator_type::Gradient,
                                                                                       equations::CompressibleNavierStokesDiffusion3D{GradientVariablesPrimitive})
    v1, v2, v3 = boundary_condition.boundary_condition_velocity.boundary_value_function(x,
                                                                                        t,
                                                                                        equations)
    T = boundary_condition.boundary_condition_heat_flux.boundary_value_function(x, t,
                                                                                equations)
    return SVector(u_inner[1], v1, v2, v3, T)
end

@inline function (boundary_condition::BoundaryConditionNavierStokesWall{<:NoSlip,
                                                                        <:Isothermal})(flux_inner,
                                                                                       u_inner,
                                                                                       normal::AbstractVector,
                                                                                       x,
                                                                                       t,
                                                                                       operator_type::Divergence,
                                                                                       equations::CompressibleNavierStokesDiffusion3D{GradientVariablesPrimitive})
    return flux_inner
end

# specialized BC impositions for GradientVariablesEntropy.

# This should return a SVector containing the boundary values of entropy variables.
# Here, `w_inner` are the transformed variables (e.g., entropy variables).
#
# Taken from "Entropy stable modal discontinuous Galerkin schemes and wall boundary conditions
#             for the compressible Navier-Stokes equations" by Chan, Lin, Warburton 2022.
# DOI: 10.1016/j.jcp.2021.110723
@inline function (boundary_condition::BoundaryConditionNavierStokesWall{<:NoSlip,
                                                                        <:Adiabatic})(flux_inner,
                                                                                      w_inner,
                                                                                      normal::AbstractVector,
                                                                                      x,
                                                                                      t,
                                                                                      operator_type::Gradient,
                                                                                      equations::CompressibleNavierStokesDiffusion3D{GradientVariablesEntropy})
    v1, v2, v3 = boundary_condition.boundary_condition_velocity.boundary_value_function(x,
                                                                                        t,
                                                                                        equations)
    negative_rho_inv_p = w_inner[5] # w_5 = -rho / p
    return SVector(w_inner[1], -v1 * negative_rho_inv_p, -v2 * negative_rho_inv_p,
                   -v3 * negative_rho_inv_p, negative_rho_inv_p)
end

# this is actually identical to the specialization for GradientVariablesPrimitive, but included for completeness.
@inline function (boundary_condition::BoundaryConditionNavierStokesWall{<:NoSlip,
                                                                        <:Adiabatic})(flux_inner,
                                                                                      w_inner,
                                                                                      normal::AbstractVector,
                                                                                      x,
                                                                                      t,
                                                                                      operator_type::Divergence,
                                                                                      equations::CompressibleNavierStokesDiffusion3D{GradientVariablesEntropy})
    normal_heat_flux = boundary_condition.boundary_condition_heat_flux.boundary_value_normal_flux_function(x,
                                                                                                           t,
                                                                                                           equations)
    v1, v2, v3 = boundary_condition.boundary_condition_velocity.boundary_value_function(x,
                                                                                        t,
                                                                                        equations)
    _, tau_1n, tau_2n, tau_3n, _ = flux_inner # extract fluxes for 2nd, 3rd, and 4th equations
    normal_energy_flux = v1 * tau_1n + v2 * tau_2n + v3 * tau_3n + normal_heat_flux
    return SVector(flux_inner[1], flux_inner[2], flux_inner[3], flux_inner[4],
                   normal_energy_flux)
end

@inline function (boundary_condition::BoundaryConditionNavierStokesWall{<:NoSlip,
                                                                        <:Isothermal})(flux_inner,
                                                                                       w_inner,
                                                                                       normal::AbstractVector,
                                                                                       x,
                                                                                       t,
                                                                                       operator_type::Gradient,
                                                                                       equations::CompressibleNavierStokesDiffusion3D{GradientVariablesEntropy})
    v1, v2, v3 = boundary_condition.boundary_condition_velocity.boundary_value_function(x,
                                                                                        t,
                                                                                        equations)
    T = boundary_condition.boundary_condition_heat_flux.boundary_value_function(x, t,
                                                                                equations)

    # the entropy variables w2 = rho * v1 / p = v1 / T = -v1 * w5. Similarly for w3 and w4
    w5 = -1 / T
    return SVector(w_inner[1], -v1 * w5, -v2 * w5, -v3 * w5, w5)
end

@inline function (boundary_condition::BoundaryConditionNavierStokesWall{<:NoSlip,
                                                                        <:Isothermal})(flux_inner,
                                                                                       w_inner,
                                                                                       normal::AbstractVector,
                                                                                       x,
                                                                                       t,
                                                                                       operator_type::Divergence,
                                                                                       equations::CompressibleNavierStokesDiffusion3D{GradientVariablesEntropy})
    return SVector(flux_inner[1], flux_inner[2], flux_inner[3], flux_inner[4],
                   flux_inner[5])
end
end # @muladd<|MERGE_RESOLUTION|>--- conflicted
+++ resolved
@@ -317,16 +317,6 @@
     return SVector(v1, v2, v3)
 end
 
-<<<<<<< HEAD
-@inline function velocity(u, orientation::Int,
-                          equations::CompressibleNavierStokesDiffusion3D)
-    rho = u[1]
-    v = u[orientation + 1] / rho
-    return v
-end
-
-=======
->>>>>>> 897c1cdf
 @inline function enstrophy(u, gradients, equations::CompressibleNavierStokesDiffusion3D)
     # Enstrophy is 0.5 rho ω⋅ω where ω = ∇ × v
 
