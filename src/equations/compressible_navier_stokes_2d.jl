# By default, Julia/LLVM does not use fused multiply-add operations (FMAs).
# Since these FMAs can increase the performance of many numerical algorithms,
# we need to opt-in explicitly.
# See https://ranocha.de/blog/Optimizing_EC_Trixi for further details.
@muladd begin
#! format: noindent

@doc raw"""
    CompressibleNavierStokesDiffusion2D(equations; mu, Pr,
                                        gradient_variables=GradientVariablesPrimitive())

Contains the diffusion (i.e. parabolic) terms applied
to mass, momenta, and total energy together with the advective terms from
the [`CompressibleEulerEquations2D`](@ref).

- `equations`: instance of the [`CompressibleEulerEquations2D`](@ref)
- `mu`: dynamic viscosity,
- `Pr`: Prandtl number,
- `gradient_variables`: which variables the gradients are taken with respect to.
                        Defaults to `GradientVariablesPrimitive()`.

Fluid properties such as the dynamic viscosity ``\mu`` can be provided in any consistent unit system, e.g.,
[``\mu``] = kg m⁻¹ s⁻¹.
The viscosity ``\mu`` may be a constant or a function of the current state, e.g., 
depending on temperature (Sutherland's law): ``\mu = \mu(T)``.
In the latter case, the function `mu` needs to have the signature `mu(u, equations)`.

The particular form of the compressible Navier-Stokes implemented is
```math
\frac{\partial}{\partial t}
\begin{pmatrix}
\rho \\ \rho \mathbf{v} \\ \rho e
\end{pmatrix}
+
\nabla \cdot
\begin{pmatrix}
 \rho \mathbf{v} \\ \rho \mathbf{v}\mathbf{v}^T + p \underline{I} \\ (\rho e + p) \mathbf{v}
\end{pmatrix}
=
\nabla \cdot
\begin{pmatrix}
0 \\ \underline{\tau} \\ \underline{\tau}\mathbf{v} - \mathbf{q}
\end{pmatrix}
```
where the system is closed with the ideal gas assumption giving
```math
p = (\gamma - 1) \left( \rho e - \frac{1}{2} \rho (v_1^2+v_2^2) \right)
```
as the pressure. The value of the adiabatic constant `gamma` is taken from the [`CompressibleEulerEquations2D`](@ref).
The terms on the right hand side of the system above
are built from the viscous stress tensor
```math
\underline{\tau} = \mu \left(\nabla\mathbf{v} + \left(\nabla\mathbf{v}\right)^T\right) - \frac{2}{3} \mu \left(\nabla\cdot\mathbf{v}\right)\underline{I}
```
where ``\underline{I}`` is the ``2\times 2`` identity matrix and the heat flux is
```math
\mathbf{q} = -\kappa\nabla\left(T\right),\quad T = \frac{p}{R\rho}
```
where ``T`` is the temperature and ``\kappa`` is the thermal conductivity for Fick's law.
Under the assumption that the gas has a constant Prandtl number,
the thermal conductivity is
```math
\kappa = \frac{\gamma \mu R}{(\gamma - 1)\textrm{Pr}}.
```
From this combination of temperature ``T`` and thermal conductivity ``\kappa`` we see
that the gas constant `R` cancels and the heat flux becomes
```math
\mathbf{q} = -\kappa\nabla\left(T\right) = -\frac{\gamma \mu}{(\gamma - 1)\textrm{Pr}}\nabla\left(\frac{p}{\rho}\right)
```
which is the form implemented below in the [`flux`](@ref) function.

In two spatial dimensions we require gradients for three quantities, e.g.,
primitive quantities
```math
\nabla v_1,\, \nabla v_2,\, \nabla T
```
or the entropy variables
```math
\nabla w_2,\, \nabla w_3,\, \nabla w_4
```
where
```math
w_2 = \frac{\rho v_1}{p},\, w_3 = \frac{\rho v_2}{p},\, w_4 = -\frac{\rho}{p}
```
"""
struct CompressibleNavierStokesDiffusion2D{GradientVariables, RealT <: Real, Mu,
                                           E <: AbstractCompressibleEulerEquations{2}} <:
       AbstractCompressibleNavierStokesDiffusion{2, 4, GradientVariables}
    # TODO: parabolic
    # 1) For now save gamma and inv(gamma-1) again, but could potentially reuse them from the Euler equations
    # 2) Add NGRADS as a type parameter here and in AbstractEquationsParabolic, add `ngradients(...)` accessor function
    gamma::RealT               # ratio of specific heats
    inv_gamma_minus_one::RealT # = inv(gamma - 1); can be used to write slow divisions as fast multiplications

    mu::Mu                     # viscosity
    Pr::RealT                  # Prandtl number
    kappa::RealT               # thermal diffusivity for Fick's law

    equations_hyperbolic::E    # CompressibleEulerEquations2D
    gradient_variables::GradientVariables # GradientVariablesPrimitive or GradientVariablesEntropy
end

# default to primitive gradient variables
function CompressibleNavierStokesDiffusion2D(equations::CompressibleEulerEquations2D;
                                             mu, Prandtl,
                                             gradient_variables = GradientVariablesPrimitive())
    gamma = equations.gamma
    inv_gamma_minus_one = equations.inv_gamma_minus_one

    # Under the assumption of constant Prandtl number the thermal conductivity
    # constant is kappa = gamma μ / ((gamma-1) Prandtl).
    # Important note! Factor of μ is accounted for later in `flux`.
    # This avoids recomputation of kappa for non-constant μ.
    kappa = gamma * inv_gamma_minus_one / Prandtl

    CompressibleNavierStokesDiffusion2D{typeof(gradient_variables), typeof(gamma),
                                        typeof(mu),
                                        typeof(equations)}(gamma, inv_gamma_minus_one,
                                                           mu, Prandtl, kappa,
                                                           equations,
                                                           gradient_variables)
end

# TODO: parabolic
# This is the flexibility a user should have to select the different gradient variable types
# varnames(::typeof(cons2prim)   , ::CompressibleNavierStokesDiffusion2D) = ("v1", "v2", "T")
# varnames(::typeof(cons2entropy), ::CompressibleNavierStokesDiffusion2D) = ("w2", "w3", "w4")

function varnames(variable_mapping,
                  equations_parabolic::CompressibleNavierStokesDiffusion2D)
    varnames(variable_mapping, equations_parabolic.equations_hyperbolic)
end

# we specialize this function to compute gradients of primitive variables instead of
# conservative variables.
function gradient_variable_transformation(::CompressibleNavierStokesDiffusion2D{GradientVariablesPrimitive})
    cons2prim
end
function gradient_variable_transformation(::CompressibleNavierStokesDiffusion2D{GradientVariablesEntropy})
    cons2entropy
end

# Explicit formulas for the diffusive Navier-Stokes fluxes are available, e.g., in Section 2
# of the paper by Rueda-Ramírez, Hennemann, Hindenlang, Winters, and Gassner
# "An Entropy Stable Nodal Discontinuous Galerkin Method for the resistive
#  MHD Equations. Part II: Subcell Finite Volume Shock Capturing"
# where one sets the magnetic field components equal to 0.
function flux(u, gradients, orientation::Integer,
              equations::CompressibleNavierStokesDiffusion2D)
    # Here, `u` is assumed to be the "transformed" variables specified by `gradient_variable_transformation`.
    _, v1, v2, _ = convert_transformed_to_primitive(u, equations)
    # Here `gradients` is assumed to contain the gradients of the primitive variables (rho, v1, v2, T)
    # either computed directly or reverse engineered from the gradient of the entropy variables
    # by way of the `convert_gradient_variables` function.
    _, dv1dx, dv2dx, dTdx = convert_derivative_to_primitive(u, gradients[1], equations)
    _, dv1dy, dv2dy, dTdy = convert_derivative_to_primitive(u, gradients[2], equations)

    # Components of viscous stress tensor

    # (4 * (v1)_x / 3 - 2 * (v2)_y / 3)
    tau_11 = 4 * dv1dx / 3 - 2 * dv2dy / 3
    # ((v1)_y + (v2)_x)
    # stress tensor is symmetric
    tau_12 = dv1dy + dv2dx # = tau_21
    # (4/3 * (v2)_y - 2/3 * (v1)_x)
    tau_22 = 4 * dv2dy / 3 - 2 * dv1dx / 3

    # Fick's law q = -kappa * grad(T) = -kappa * grad(p / (R rho))
    # with thermal diffusivity constant kappa = gamma μ R / ((gamma-1) Pr)
    # Note, the gas constant cancels under this formulation, so it is not present
    # in the implementation
    q1 = equations.kappa * dTdx
    q2 = equations.kappa * dTdy

    # In the simplest cases, the user passed in `mu` or `mu()` 
    # (which returns just a constant) but
    # more complex functions like Sutherland's law are possible.
    # `dynamic_viscosity` is a helper function that handles both cases
    # by dispatching on the type of `equations.mu`.
    mu = dynamic_viscosity(u, equations)

    if orientation == 1
        # viscous flux components in the x-direction
        f1 = 0
        f2 = tau_11 * mu
        f3 = tau_12 * mu
        f4 = (v1 * tau_11 + v2 * tau_12 + q1) * mu

        return SVector(f1, f2, f3, f4)
    else # if orientation == 2
        # viscous flux components in the y-direction
        # Note, symmetry is exploited for tau_12 = tau_21
        g1 = 0
        g2 = tau_12 * mu # tau_21 * mu
        g3 = tau_22 * mu
        g4 = (v1 * tau_12 + v2 * tau_22 + q2) * mu

        return SVector(g1, g2, g3, g4)
    end
end

# Convert conservative variables to primitive
@inline function cons2prim(u, equations::CompressibleNavierStokesDiffusion2D)
    rho, rho_v1, rho_v2, _ = u

    v1 = rho_v1 / rho
    v2 = rho_v2 / rho
    T = temperature(u, equations)

    return SVector(rho, v1, v2, T)
end

# Convert conservative variables to entropy
# TODO: parabolic. We can improve efficiency by not computing w_1, which involves logarithms
# This can be done by specializing `cons2entropy` and `entropy2cons` to `CompressibleNavierStokesDiffusion2D`,
# but this may be confusing to new users.
function cons2entropy(u, equations::CompressibleNavierStokesDiffusion2D)
    cons2entropy(u, equations.equations_hyperbolic)
end
function entropy2cons(w, equations::CompressibleNavierStokesDiffusion2D)
    entropy2cons(w, equations.equations_hyperbolic)
end

# the `flux` function takes in transformed variables `u` which depend on the type of the gradient variables.
# For CNS, it is simplest to formulate the viscous terms in primitive variables, so we transform the transformed
# variables into primitive variables.
@inline function convert_transformed_to_primitive(u_transformed,
                                                  equations::CompressibleNavierStokesDiffusion2D{GradientVariablesPrimitive})
    return u_transformed
end

# TODO: parabolic. Make this more efficient!
@inline function convert_transformed_to_primitive(u_transformed,
                                                  equations::CompressibleNavierStokesDiffusion2D{GradientVariablesEntropy})
    # note: this uses CompressibleNavierStokesDiffusion2D versions of cons2prim and entropy2cons
    return cons2prim(entropy2cons(u_transformed, equations), equations)
end

# Takes the solution values `u` and gradient of the entropy variables (w_2, w_3, w_4) and
# reverse engineers the gradients to be terms of the primitive variables (v1, v2, T).
# Helpful because then the diffusive fluxes have the same form as on paper.
# Note, the first component of `gradient_entropy_vars` contains gradient(rho) which is unused.
# TODO: parabolic; entropy stable viscous terms
@inline function convert_derivative_to_primitive(u, gradient,
                                                 ::CompressibleNavierStokesDiffusion2D{GradientVariablesPrimitive})
    return gradient
end

# the first argument is always the "transformed" variables.
@inline function convert_derivative_to_primitive(w, gradient_entropy_vars,
                                                 equations::CompressibleNavierStokesDiffusion2D{GradientVariablesEntropy})

    # TODO: parabolic. This is inefficient to pass in transformed variables but then transform them back.
    # We can fix this if we directly compute v1, v2, T from the entropy variables
    u = entropy2cons(w, equations) # calls a "modified" entropy2cons defined for CompressibleNavierStokesDiffusion2D
    rho, rho_v1, rho_v2, _ = u

    v1 = rho_v1 / rho
    v2 = rho_v2 / rho
    T = temperature(u, equations)

    return SVector(gradient_entropy_vars[1],
                   T * (gradient_entropy_vars[2] + v1 * gradient_entropy_vars[4]), # grad(u) = T*(grad(w_2)+v1*grad(w_4))
                   T * (gradient_entropy_vars[3] + v2 * gradient_entropy_vars[4]), # grad(v) = T*(grad(w_3)+v2*grad(w_4))
                   T * T * gradient_entropy_vars[4])
end

# This routine is required because `prim2cons` is called in `initial_condition`, which
# is called with `equations::CompressibleEulerEquations2D`. This means it is inconsistent
# with `cons2prim(..., ::CompressibleNavierStokesDiffusion2D)` as defined above.
# TODO: parabolic. Is there a way to clean this up?
@inline function prim2cons(u, equations::CompressibleNavierStokesDiffusion2D)
    prim2cons(u, equations.equations_hyperbolic)
end

@inline function temperature(u, equations::CompressibleNavierStokesDiffusion2D)
    rho, rho_v1, rho_v2, rho_e = u

    p = (equations.gamma - 1) * (rho_e - 0.5f0 * (rho_v1^2 + rho_v2^2) / rho)
    T = p / rho
    return T
end

@inline function velocity(u, equations::CompressibleNavierStokesDiffusion2D)
    rho = u[1]
    v1 = u[2] / rho
    v2 = u[3] / rho
    return SVector(v1, v2)
end

<<<<<<< HEAD
@inline function velocity(u, orientation::Int,
                          equations::CompressibleNavierStokesDiffusion2D)
    rho = u[1]
    v = u[orientation + 1] / rho
    return v
end

=======
>>>>>>> 897c1cdf
@inline function enstrophy(u, gradients, equations::CompressibleNavierStokesDiffusion2D)
    # Enstrophy is 0.5 rho ω⋅ω where ω = ∇ × v

    omega = vorticity(u, gradients, equations)
    return 0.5f0 * u[1] * omega^2
end

@inline function vorticity(u, gradients, equations::CompressibleNavierStokesDiffusion2D)
    # Ensure that we have velocity `gradients` by way of the `convert_gradient_variables` function.
    _, dv1dx, dv2dx, _ = convert_derivative_to_primitive(u, gradients[1], equations)
    _, dv1dy, dv2dy, _ = convert_derivative_to_primitive(u, gradients[2], equations)

    return dv2dx - dv1dy
end

@inline function (boundary_condition::BoundaryConditionNavierStokesWall{<:NoSlip,
                                                                        <:Adiabatic})(flux_inner,
                                                                                      u_inner,
                                                                                      normal::AbstractVector,
                                                                                      x,
                                                                                      t,
                                                                                      operator_type::Gradient,
                                                                                      equations::CompressibleNavierStokesDiffusion2D{GradientVariablesPrimitive})
    v1, v2 = boundary_condition.boundary_condition_velocity.boundary_value_function(x,
                                                                                    t,
                                                                                    equations)
    return SVector(u_inner[1], v1, v2, u_inner[4])
end

@inline function (boundary_condition::BoundaryConditionNavierStokesWall{<:NoSlip,
                                                                        <:Adiabatic})(flux_inner,
                                                                                      u_inner,
                                                                                      normal::AbstractVector,
                                                                                      x,
                                                                                      t,
                                                                                      operator_type::Divergence,
                                                                                      equations::CompressibleNavierStokesDiffusion2D{GradientVariablesPrimitive})
    # rho, v1, v2, _ = u_inner
    normal_heat_flux = boundary_condition.boundary_condition_heat_flux.boundary_value_normal_flux_function(x,
                                                                                                           t,
                                                                                                           equations)
    v1, v2 = boundary_condition.boundary_condition_velocity.boundary_value_function(x,
                                                                                    t,
                                                                                    equations)
    _, tau_1n, tau_2n, _ = flux_inner # extract fluxes for 2nd and 3rd equations
    normal_energy_flux = v1 * tau_1n + v2 * tau_2n + normal_heat_flux
    return SVector(flux_inner[1], flux_inner[2], flux_inner[3], normal_energy_flux)
end

@inline function (boundary_condition::BoundaryConditionNavierStokesWall{<:NoSlip,
                                                                        <:Isothermal})(flux_inner,
                                                                                       u_inner,
                                                                                       normal::AbstractVector,
                                                                                       x,
                                                                                       t,
                                                                                       operator_type::Gradient,
                                                                                       equations::CompressibleNavierStokesDiffusion2D{GradientVariablesPrimitive})
    v1, v2 = boundary_condition.boundary_condition_velocity.boundary_value_function(x,
                                                                                    t,
                                                                                    equations)
    T = boundary_condition.boundary_condition_heat_flux.boundary_value_function(x, t,
                                                                                equations)
    return SVector(u_inner[1], v1, v2, T)
end

@inline function (boundary_condition::BoundaryConditionNavierStokesWall{<:NoSlip,
                                                                        <:Isothermal})(flux_inner,
                                                                                       u_inner,
                                                                                       normal::AbstractVector,
                                                                                       x,
                                                                                       t,
                                                                                       operator_type::Divergence,
                                                                                       equations::CompressibleNavierStokesDiffusion2D{GradientVariablesPrimitive})
    return flux_inner
end

# specialized BC impositions for GradientVariablesEntropy.

# This should return a SVector containing the boundary values of entropy variables.
# Here, `w_inner` are the transformed variables (e.g., entropy variables).
#
# Taken from "Entropy stable modal discontinuous Galerkin schemes and wall boundary conditions
#             for the compressible Navier-Stokes equations" by Chan, Lin, Warburton 2022.
# DOI: 10.1016/j.jcp.2021.110723
@inline function (boundary_condition::BoundaryConditionNavierStokesWall{<:NoSlip,
                                                                        <:Adiabatic})(flux_inner,
                                                                                      w_inner,
                                                                                      normal::AbstractVector,
                                                                                      x,
                                                                                      t,
                                                                                      operator_type::Gradient,
                                                                                      equations::CompressibleNavierStokesDiffusion2D{GradientVariablesEntropy})
    v1, v2 = boundary_condition.boundary_condition_velocity.boundary_value_function(x,
                                                                                    t,
                                                                                    equations)
    negative_rho_inv_p = w_inner[4] # w_4 = -rho / p
    return SVector(w_inner[1], -v1 * negative_rho_inv_p, -v2 * negative_rho_inv_p,
                   negative_rho_inv_p)
end

# this is actually identical to the specialization for GradientVariablesPrimitive, but included for completeness.
@inline function (boundary_condition::BoundaryConditionNavierStokesWall{<:NoSlip,
                                                                        <:Adiabatic})(flux_inner,
                                                                                      w_inner,
                                                                                      normal::AbstractVector,
                                                                                      x,
                                                                                      t,
                                                                                      operator_type::Divergence,
                                                                                      equations::CompressibleNavierStokesDiffusion2D{GradientVariablesEntropy})
    normal_heat_flux = boundary_condition.boundary_condition_heat_flux.boundary_value_normal_flux_function(x,
                                                                                                           t,
                                                                                                           equations)
    v1, v2 = boundary_condition.boundary_condition_velocity.boundary_value_function(x,
                                                                                    t,
                                                                                    equations)
    _, tau_1n, tau_2n, _ = flux_inner # extract fluxes for 2nd and 3rd equations
    normal_energy_flux = v1 * tau_1n + v2 * tau_2n + normal_heat_flux
    return SVector(flux_inner[1], flux_inner[2], flux_inner[3], normal_energy_flux)
end

@inline function (boundary_condition::BoundaryConditionNavierStokesWall{<:NoSlip,
                                                                        <:Isothermal})(flux_inner,
                                                                                       w_inner,
                                                                                       normal::AbstractVector,
                                                                                       x,
                                                                                       t,
                                                                                       operator_type::Gradient,
                                                                                       equations::CompressibleNavierStokesDiffusion2D{GradientVariablesEntropy})
    v1, v2 = boundary_condition.boundary_condition_velocity.boundary_value_function(x,
                                                                                    t,
                                                                                    equations)
    T = boundary_condition.boundary_condition_heat_flux.boundary_value_function(x, t,
                                                                                equations)

    # the entropy variables w2 = rho * v1 / p = v1 / T = -v1 * w4. Similarly for w3
    w4 = -1 / T
    return SVector(w_inner[1], -v1 * w4, -v2 * w4, w4)
end

@inline function (boundary_condition::BoundaryConditionNavierStokesWall{<:NoSlip,
                                                                        <:Isothermal})(flux_inner,
                                                                                       w_inner,
                                                                                       normal::AbstractVector,
                                                                                       x,
                                                                                       t,
                                                                                       operator_type::Divergence,
                                                                                       equations::CompressibleNavierStokesDiffusion2D{GradientVariablesEntropy})
    return SVector(flux_inner[1], flux_inner[2], flux_inner[3], flux_inner[4])
end

# Dirichlet Boundary Condition for P4est mesh

@inline function (boundary_condition::BoundaryConditionDirichlet)(flux_inner,
                                                                  u_inner,
                                                                  normal::AbstractVector,
                                                                  x, t,
                                                                  operator_type::Gradient,
                                                                  equations::CompressibleNavierStokesDiffusion2D{GradientVariablesPrimitive})
    # BCs are usually specified as conservative variables so we convert them to primitive variables
    #  because the gradients are assumed to be with respect to the primitive variables
    u_boundary = boundary_condition.boundary_value_function(x, t, equations)

    return cons2prim(u_boundary, equations)
end

@inline function (boundary_condition::BoundaryConditionDirichlet)(flux_inner,
                                                                  u_inner,
                                                                  normal::AbstractVector,
                                                                  x, t,
                                                                  operator_type::Divergence,
                                                                  equations::CompressibleNavierStokesDiffusion2D{GradientVariablesPrimitive})
    # for Dirichlet boundary conditions, we do not impose any conditions on the viscous fluxes
    return flux_inner
end
end # @muladd<|MERGE_RESOLUTION|>--- conflicted
+++ resolved
@@ -288,16 +288,6 @@
     return SVector(v1, v2)
 end
 
-<<<<<<< HEAD
-@inline function velocity(u, orientation::Int,
-                          equations::CompressibleNavierStokesDiffusion2D)
-    rho = u[1]
-    v = u[orientation + 1] / rho
-    return v
-end
-
-=======
->>>>>>> 897c1cdf
 @inline function enstrophy(u, gradients, equations::CompressibleNavierStokesDiffusion2D)
     # Enstrophy is 0.5 rho ω⋅ω where ω = ∇ × v
 
