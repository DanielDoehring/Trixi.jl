# By default, Julia/LLVM does not use fused multiply-add operations (FMAs).
# Since these FMAs can increase the performance of many numerical algorithms,
# we need to opt-in explicitly.
# See https://ranocha.de/blog/Optimizing_EC_Trixi for further details.
@muladd begin
#! format: noindent

@doc raw"""
    LinearScalarAdvectionEquation1D

The linear scalar advection equation
```math
\partial_t u + a \partial_1 u  = 0
```
in one space dimension with constant velocity `a`.
"""
struct LinearScalarAdvectionEquation1D{RealT <: Real} <:
       AbstractLinearScalarAdvectionEquation{1}
    advection_velocity::SVector{1, RealT}
end

function LinearScalarAdvectionEquation1D(a::Real)
    return LinearScalarAdvectionEquation1D(SVector(a))
end

varnames(::typeof(cons2cons), ::LinearScalarAdvectionEquation1D) = ("scalar",)
varnames(::typeof(cons2prim), ::LinearScalarAdvectionEquation1D) = ("scalar",)

# Set initial conditions at physical location `x` for time `t`
"""
    initial_condition_constant(x, t, equations::LinearScalarAdvectionEquation1D)

A constant initial condition to test free-stream preservation.
"""
function initial_condition_constant(x, t, equation::LinearScalarAdvectionEquation1D)
    RealT = eltype(x)
    return SVector(RealT(2))
end

"""
    initial_condition_convergence_test(x, t, equations::LinearScalarAdvectionEquation1D)

A smooth initial condition used for convergence tests
(in combination with [`BoundaryConditionDirichlet(initial_condition_convergence_test)`](@ref)
in non-periodic domains).
"""
function initial_condition_convergence_test(x, t,
                                            equation::LinearScalarAdvectionEquation1D)
    # Store translated coordinate for easy use of exact solution
    RealT = eltype(x)
    x_trans = x - equation.advection_velocity * t

    c = 1
    A = 0.5f0
    L = 2
    f = 1.0f0 / L
    omega = 2 * convert(RealT, pi) * f
    scalar = c + A * sin(omega * sum(x_trans))
    return SVector(scalar)
end

"""
    initial_condition_gauss(x, t, equations::LinearScalarAdvectionEquation1D)

A Gaussian pulse used together with
[`BoundaryConditionDirichlet(initial_condition_gauss)`](@ref).
"""
function initial_condition_gauss(x, t, equation::LinearScalarAdvectionEquation1D)
    # Store translated coordinate for easy use of exact solution
    x_trans = x - equation.advection_velocity * t

    scalar = exp(-(x_trans[1]^2))
    return SVector(scalar)
end

"""
    initial_condition_sin(x, t, equations::LinearScalarAdvectionEquation1D)

A sine wave in the conserved variable.
"""
function initial_condition_sin(x, t, equation::LinearScalarAdvectionEquation1D)
    # Store translated coordinate for easy use of exact solution
    x_trans = x - equation.advection_velocity * t

    scalar = sinpi(2 * x_trans[1])
    return SVector(scalar)
end

"""
    initial_condition_linear_x(x, t, equations::LinearScalarAdvectionEquation1D)

A linear function of `x[1]` used together with
[`boundary_condition_linear_x`](@ref).
"""
function initial_condition_linear_x(x, t, equation::LinearScalarAdvectionEquation1D)
    # Store translated coordinate for easy use of exact solution
    x_trans = x - equation.advection_velocity * t

    return SVector(x_trans[1])
end

"""
    boundary_condition_linear_x(u_inner, orientation, direction, x, t,
                                surface_flux_function,
                                equation::LinearScalarAdvectionEquation1D)

Boundary conditions for
[`initial_condition_linear_x`](@ref).
"""
function boundary_condition_linear_x(u_inner, orientation, direction, x, t,
                                     surface_flux_function,
                                     equation::LinearScalarAdvectionEquation1D)
    u_boundary = initial_condition_linear_x(x, t, equation)

    # Calculate boundary flux
    if direction == 2  # u_inner is "left" of boundary, u_boundary is "right" of boundary
        flux = surface_flux_function(u_inner, u_boundary, orientation, equation)
    else # u_boundary is "left" of boundary, u_inner is "right" of boundary
        flux = surface_flux_function(u_boundary, u_inner, orientation, equation)
    end

    return flux
end

# Pre-defined source terms should be implemented as
# function source_terms_WHATEVER(u, x, t, equations::LinearScalarAdvectionEquation1D)

# Calculate 1D flux for a single point
@inline function flux(u, orientation::Integer,
                      equation::LinearScalarAdvectionEquation1D)
    a = equation.advection_velocity[orientation]
    return a * u
end

# Calculate maximum wave speed for local Lax-Friedrichs-type dissipation
@inline function max_abs_speed_naive(u_ll, u_rr, orientation::Int,
                                     equation::LinearScalarAdvectionEquation1D)
    return abs(equation.advection_velocity[orientation])
end

"""
    flux_godunov(u_ll, u_rr, orientation, 
                 equations::LinearScalarAdvectionEquation1D)

Godunov (upwind) flux for the 1D linear scalar advection equation.
Essentially first order upwind, see e.g. https://math.stackexchange.com/a/4355076/805029 .
"""
function flux_godunov(u_ll, u_rr, orientation::Int,
                      equation::LinearScalarAdvectionEquation1D)
    u_L = u_ll[1]
    u_R = u_rr[1]

    v_normal = equation.advection_velocity[orientation]
    if v_normal >= 0
        return SVector(v_normal * u_L)
    else
        return SVector(v_normal * u_R)
    end
end

# See https://metaphor.ethz.ch/x/2019/hs/401-4671-00L/literature/mishra_hyperbolic_pdes.pdf ,
# section 4.2.5 and especially equation (4.33).
function flux_engquist_osher(u_ll, u_rr, orientation::Int,
                             equation::LinearScalarAdvectionEquation1D)
    u_L = u_ll[1]
    u_R = u_rr[1]

    return SVector(0.5f0 * (flux(u_L, orientation, equation) +
                    flux(u_R, orientation, equation) -
                    abs(equation.advection_velocity[orientation]) * (u_R - u_L)))
end

"""
    have_constant_speed(::LinearScalarAdvectionEquation1D)

Indicates whether the characteristic speeds are constant, i.e., independent of the solution.
Queried in the timestep computation [`StepsizeCallback`](@ref) and [`linear_structure`](@ref).

# Returns
- `True()`
"""
@inline have_constant_speed(::LinearScalarAdvectionEquation1D) = True()

@inline function max_abs_speeds(equation::LinearScalarAdvectionEquation1D)
    return abs.(equation.advection_velocity)
end

"""
    splitting_lax_friedrichs(u, orientation::Integer,
                             equations::LinearScalarAdvectionEquation1D)
    splitting_lax_friedrichs(u, which::Union{Val{:minus}, Val{:plus}}
                             orientation::Integer,
                             equations::LinearScalarAdvectionEquation1D)

Naive local Lax-Friedrichs style flux splitting of the form `f⁺ = 0.5 (f + λ u)`
and `f⁻ = 0.5 (f - λ u)` where `λ` is the absolute value of the advection
velocity.

Returns a tuple of the fluxes "minus" (associated with waves going into the
negative axis direction) and "plus" (associated with waves going into the
positive axis direction). If only one of the fluxes is required, use the
function signature with argument `which` set to `Val{:minus}()` or `Val{:plus}()`.

!!! warning "Experimental implementation (upwind SBP)"
    This is an experimental feature and may change in future releases.
"""
@inline function splitting_lax_friedrichs(u, orientation::Integer,
                                          equations::LinearScalarAdvectionEquation1D)
    fm = splitting_lax_friedrichs(u, Val{:minus}(), orientation, equations)
    fp = splitting_lax_friedrichs(u, Val{:plus}(), orientation, equations)
    return fm, fp
end

@inline function splitting_lax_friedrichs(u, ::Val{:plus}, orientation::Integer,
                                          equations::LinearScalarAdvectionEquation1D)
    RealT = eltype(u)
    a = equations.advection_velocity[1]
    return a > 0 ? flux(u, orientation, equations) : SVector(zero(RealT))
end

@inline function splitting_lax_friedrichs(u, ::Val{:minus}, orientation::Integer,
                                          equations::LinearScalarAdvectionEquation1D)
    RealT = eltype(u)
    a = equations.advection_velocity[1]
    return a < 0 ? flux(u, orientation, equations) : SVector(zero(RealT))
end

# Convert conservative variables to primitive
@inline cons2prim(u, equation::LinearScalarAdvectionEquation1D) = u

# Convert conservative variables to entropy variables
@inline cons2entropy(u, equation::LinearScalarAdvectionEquation1D) = u

<<<<<<< HEAD
# Calculate entropy for a conservative state `cons`
# For scalar advection, entropy (physical and mathematicl) is the same as energy
=======
@doc raw"""
    entropy(u, equations::AbstractLinearScalarAdvectionEquation)

Calculate entropy for a conservative state `u` as
```math
S(u) = \frac{1}{2} u^2
```
"""
>>>>>>> 528111f3
@inline entropy(u::Real, ::LinearScalarAdvectionEquation1D) = 0.5f0 * u^2
@inline entropy(u, equation::LinearScalarAdvectionEquation1D) = entropy(u[1], equation)
@inline entropy_math(u, equation::LinearScalarAdvectionEquation1D) = entropy(u,
                                                                             equation)

# Calculate total energy for a conservative state `u`
@inline energy_total(u::Real, ::LinearScalarAdvectionEquation1D) = 0.5f0 * u^2
@inline function energy_total(u, equation::LinearScalarAdvectionEquation1D)
    return energy_total(u[1], equation)
end
end # @muladd<|MERGE_RESOLUTION|>--- conflicted
+++ resolved
@@ -231,10 +231,6 @@
 # Convert conservative variables to entropy variables
 @inline cons2entropy(u, equation::LinearScalarAdvectionEquation1D) = u
 
-<<<<<<< HEAD
-# Calculate entropy for a conservative state `cons`
-# For scalar advection, entropy (physical and mathematicl) is the same as energy
-=======
 @doc raw"""
     entropy(u, equations::AbstractLinearScalarAdvectionEquation)
 
@@ -243,7 +239,6 @@
 S(u) = \frac{1}{2} u^2
 ```
 """
->>>>>>> 528111f3
 @inline entropy(u::Real, ::LinearScalarAdvectionEquation1D) = 0.5f0 * u^2
 @inline entropy(u, equation::LinearScalarAdvectionEquation1D) = entropy(u[1], equation)
 @inline entropy_math(u, equation::LinearScalarAdvectionEquation1D) = entropy(u,
