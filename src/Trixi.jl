"""
    Trixi

**Trixi.jl** is a numerical simulation framework for hyperbolic conservation
laws. A key objective for the framework is to be useful to both scientists
and students. Therefore, next to having an extensible design with a fast
implementation, Trixi.jl is focused on being easy to use for new or inexperienced
users, including the installation and postprocessing procedures.

To get started, run your first simulation with Trixi.jl using

    trixi_include(default_example())

See also: [trixi-framework/Trixi.jl](https://github.com/trixi-framework/Trixi.jl)
"""
module Trixi

using Preferences: @load_preference, set_preferences!
const _PREFERENCE_SQRT = @load_preference("sqrt", "sqrt_Trixi_NaN")
const _PREFERENCE_LOG = @load_preference("log", "log_Trixi_NaN")
const _PREFERENCE_POLYESTER = @load_preference("polyester", true)
const _PREFERENCE_LOOPVECTORIZATION = @load_preference("loop_vectorization", true)

# Include other packages that are used in Trixi.jl
# (standard library packages first, other packages next, all of them sorted alphabetically)

using Accessors: @reset
using LinearAlgebra: LinearAlgebra, Diagonal, diag, dot, eigvals, mul!, norm, cross,
                     normalize, I,
                     UniformScaling, det
using Printf: @printf, @sprintf, println
using SparseArrays: AbstractSparseMatrix, AbstractSparseMatrixCSC, sparse, droptol!,
                    rowvals, nzrange, nonzeros

# import @reexport now to make it available for further imports/exports
using Reexport: @reexport

# MPI needs to be imported before HDF5 to be able to use parallel HDF5
# as long as HDF5.jl uses Requires.jl to enable parallel HDF5 with MPI
using MPI: MPI

@reexport using SciMLBase: CallbackSet
using SciMLBase: DiscreteCallback,
                 ODEProblem, ODESolution,
                 SplitODEProblem
import SciMLBase: get_du, get_tmp_cache, u_modified!,
                  init, step!, check_error,
                  get_proposed_dt, set_proposed_dt!,
                  terminate!, remake, add_tstop!, has_tstop, first_tstop

using DelimitedFiles: readdlm
using Downloads: Downloads
using CodeTracking: CodeTracking
using ConstructionBase: ConstructionBase
using DiffEqBase: DiffEqBase, get_tstops, get_tstops_array
using DiffEqCallbacks: PeriodicCallback, PeriodicCallbackAffect
@reexport using EllipsisNotation # ..
using FillArrays: Ones, Zeros
using ForwardDiff: ForwardDiff
using HDF5: HDF5, h5open, attributes, create_dataset, datatype, dataspace
using LinearMaps: LinearMap
if _PREFERENCE_LOOPVECTORIZATION
    using LoopVectorization: LoopVectorization, @turbo, indices
else
    using LoopVectorization: LoopVectorization, indices
    include("auxiliary/mock_turbo.jl")
end

using StaticArrayInterface: static_length # used by LoopVectorization
using MuladdMacro: @muladd
using Octavian: Octavian, matmul!
using Polyester: Polyester, @batch # You know, the cheapest threads you can find...
using OffsetArrays: OffsetArray, OffsetVector
using P4est
using T8code
using RecipesBase: RecipesBase
using RecursiveArrayTools: VectorOfArray
using Requires: @require
using Static: Static, One, True, False
@reexport using StaticArrays: SVector
using StaticArrays: StaticArrays, MVector, MArray, SMatrix, @SMatrix
using StrideArrays: PtrArray, StrideArray, StaticInt
@reexport using StructArrays: StructArrays, StructArray
using TimerOutputs: TimerOutputs, @notimeit, print_timer, reset_timer!
using Triangulate: Triangulate, TriangulateIO
export TriangulateIO # for type parameter in DGMultiMesh
using TriplotBase: TriplotBase
using TriplotRecipes: DGTriPseudocolor
@reexport using TrixiBase: trixi_include
using TrixiBase: TrixiBase, @trixi_timeit, timer
@reexport using SimpleUnPack: @unpack
using SimpleUnPack: @pack!
using DataStructures: BinaryHeap, FasterForward, extract_all!

using UUIDs: UUID

# finite difference SBP operators
using SummationByPartsOperators: AbstractDerivativeOperator,
                                 AbstractNonperiodicDerivativeOperator,
                                 AbstractPeriodicDerivativeOperator,
                                 grid
import SummationByPartsOperators: integrate, semidiscretize,
                                  compute_coefficients, compute_coefficients!,
                                  left_boundary_weight, right_boundary_weight
@reexport using SummationByPartsOperators: SummationByPartsOperators, derivative_operator,
                                           periodic_derivative_operator,
                                           upwind_operators

# DGMulti solvers
@reexport using StartUpDG: StartUpDG, Polynomial, Gauss, TensorProductWedge, SBP, Line, Tri,
                           Quad, Hex, Tet, Wedge
using StartUpDG: RefElemData, MeshData, AbstractElemShape

# TODO: include_optimized
# This should be used everywhere (except to `include("interpolations.jl")`)
# once the upstream issue https://github.com/timholy/Revise.jl/issues/634
# is fixed; tracked in https://github.com/trixi-framework/Trixi.jl/issues/664.
# # By default, Julia/LLVM does not use fused multiply-add operations (FMAs).
# # Since these FMAs can increase the performance of many numerical algorithms,
# # we need to opt-in explicitly.
# # See https://ranocha.de/blog/Optimizing_EC_Trixi for further details.
# function include_optimized(filename)
#   include(expr -> quote @muladd begin $expr end end, filename)
# end

# Define the entry points of our type hierarchy, e.g.
#     AbstractEquations, AbstractSemidiscretization etc.
# Placing them here allows us to make use of them for dispatch even for
# other stuff defined very early in our include pipeline, e.g.
#     IndicatorLöhner(semi::AbstractSemidiscretization)
include("basic_types.jl")

# Include all top-level source files
include("auxiliary/auxiliary.jl")
include("auxiliary/mpi.jl")
include("auxiliary/p4est.jl")
include("auxiliary/t8code.jl")
include("equations/equations.jl")
include("meshes/meshes.jl")
include("solvers/solvers.jl")
include("equations/equations_parabolic.jl") # these depend on parabolic solver types
include("semidiscretization/semidiscretization.jl")
include("semidiscretization/semidiscretization_hyperbolic.jl")
include("semidiscretization/semidiscretization_hyperbolic_parabolic.jl")
include("semidiscretization/semidiscretization_euler_acoustics.jl")
include("semidiscretization/semidiscretization_coupled.jl")
include("time_integration/time_integration.jl")
include("callbacks_step/callbacks_step.jl")
include("time_integration/paired_explicit_runge_kutta/amr_perk.jl") # Needs to be included after time_integration.jl and callbacks_step.jl
include("callbacks_stage/callbacks_stage.jl")
include("semidiscretization/semidiscretization_euler_gravity.jl")

# Special elixirs such as `convergence_test`
include("auxiliary/special_elixirs.jl")

# Plot recipes and conversion functions to visualize results with Plots.jl
include("visualization/visualization.jl")

# export types/functions that define the public API of Trixi.jl

export AcousticPerturbationEquations2D,
       CompressibleEulerEquations1D, CompressibleEulerEquations2D,
       CompressibleEulerEquations3D,
       CompressibleEulerMulticomponentEquations1D,
       CompressibleEulerMulticomponentEquations2D,
       CompressibleEulerEquationsQuasi1D,
       IdealGlmMhdEquations1D, IdealGlmMhdEquations2D, IdealGlmMhdEquations3D,
       ViscoResistiveMhdDiffusion2D,
       IdealGlmMhdMulticomponentEquations1D, IdealGlmMhdMulticomponentEquations2D,
       IdealGlmMhdMultiIonEquations2D, IdealGlmMhdMultiIonEquations3D,
       HyperbolicDiffusionEquations1D, HyperbolicDiffusionEquations2D,
       HyperbolicDiffusionEquations3D,
       LinearScalarAdvectionEquation1D, LinearScalarAdvectionEquation2D,
       LinearScalarAdvectionEquation3D,
       InviscidBurgersEquation1D,
       LatticeBoltzmannEquations2D, LatticeBoltzmannEquations3D,
       LinearizedEulerEquations1D, LinearizedEulerEquations2D, LinearizedEulerEquations3D,
       PolytropicEulerEquations2D,
       TrafficFlowLWREquations1D,
       MaxwellEquations1D,
       PassiveTracerEquations

export LaplaceDiffusion1D, LaplaceDiffusion2D, LaplaceDiffusion3D,
       LaplaceDiffusionEntropyVariables1D, LaplaceDiffusionEntropyVariables2D,
       LaplaceDiffusionEntropyVariables3D,
       CompressibleNavierStokesDiffusion1D, CompressibleNavierStokesDiffusion2D,
       CompressibleNavierStokesDiffusion3D

export GradientVariablesConservative, GradientVariablesPrimitive, GradientVariablesEntropy

export flux, flux_central, flux_lax_friedrichs, flux_hll, flux_hllc, flux_hlle,
       flux_godunov,
       flux_chandrashekar, flux_ranocha, flux_derigs_etal, flux_hindenlang_gassner,
       flux_nonconservative_powell, flux_nonconservative_powell_local_symmetric,
       flux_ruedaramirez_etal, flux_nonconservative_ruedaramirez_etal,
       flux_nonconservative_central,
       flux_kennedy_gruber, flux_shima_etal, flux_ec,
       flux_fjordholm_etal, flux_nonconservative_fjordholm_etal,
       flux_wintermeyer_etal, flux_nonconservative_wintermeyer_etal,
       flux_chan_etal, flux_nonconservative_chan_etal, flux_winters_etal,
       FluxPlusDissipation, DissipationGlobalLaxFriedrichs, DissipationLocalLaxFriedrichs,
       DissipationLaxFriedrichsEntropyVariables, DissipationMatrixWintersEtal,
       FluxLaxFriedrichs, max_abs_speed_naive, max_abs_speed,
       FluxHLL, min_max_speed_naive, min_max_speed_davis, min_max_speed_einfeldt,
       FluxLMARS,
       FluxRotated,
       flux_shima_etal_turbo, flux_ranocha_turbo,
       FluxUpwind,
       FluxTracerEquationsCentral

export splitting_steger_warming, splitting_vanleer_haenel,
       splitting_coirier_vanleer, splitting_lax_friedrichs,
       splitting_drikakis_tsangaris

export initial_condition_constant,
       initial_condition_gauss,
       initial_condition_density_wave,
       initial_condition_weak_blast_wave

export boundary_condition_do_nothing,
       boundary_condition_periodic,
       BoundaryConditionDirichlet,
       BoundaryConditionNeumann,
       boundary_condition_noslip_wall,
       boundary_condition_slip_wall, boundary_condition_symmetry_plane,
       boundary_condition_wall,
<<<<<<< HEAD
       BoundaryConditionNavierStokesWall, NoSlip, SymmetryPlane,
       Adiabatic, Isothermal,
       BoundaryConditionCoupled,
       BoundaryConditionVRMHDWall, Isomagnetic, Insulating
=======
       BoundaryConditionNavierStokesWall,
       NoSlip, Slip,
       Adiabatic, Isothermal,
       BoundaryConditionCoupled
>>>>>>> f03b6bb4

export initial_condition_convergence_test, source_terms_convergence_test,
       source_terms_lorentz, source_terms_collision_ion_electron,
       source_terms_collision_ion_ion
export source_terms_harmonic
export initial_condition_poisson_nonperiodic, source_terms_poisson_nonperiodic,
       boundary_condition_poisson_nonperiodic
export initial_condition_eoc_test_coupled_euler_gravity,
       source_terms_eoc_test_coupled_euler_gravity, source_terms_eoc_test_euler

export cons2cons, cons2prim, prim2cons, cons2macroscopic, cons2state, cons2mean,
       cons2entropy, entropy2cons
export density, pressure, density_pressure, velocity, global_mean_vars,
       equilibrium_distribution, waterheight, waterheight_pressure
export entropy, energy_total, energy_kinetic, energy_internal,
       energy_magnetic, cross_helicity, magnetic_field, divergence_cleaning_field,
       enstrophy, vorticity
export lake_at_rest_error
export ncomponents, eachcomponent

export TreeMesh, StructuredMesh, StructuredMeshView, UnstructuredMesh2D, P4estMesh,
       P4estMeshView, T8codeMesh

export DG,
       DGSEM, LobattoLegendreBasis,
       FDSBP,
       VolumeIntegralWeakForm, VolumeIntegralStrongForm,
       VolumeIntegralFluxDifferencing,
       VolumeIntegralPureLGLFiniteVolume,
       VolumeIntegralShockCapturingHG, IndicatorHennemannGassner,
       VolumeIntegralUpwind,
       SurfaceIntegralWeakForm, SurfaceIntegralStrongForm,
       SurfaceIntegralUpwind,
       MortarL2

export VolumeIntegralSubcellLimiting, BoundsCheckCallback,
       SubcellLimiterIDP, SubcellLimiterIDPCorrection

export nelements, nnodes, nvariables,
       eachelement, eachnode, eachvariable,
       get_node_vars

export SemidiscretizationHyperbolic, semidiscretize, compute_coefficients, integrate

export SemidiscretizationHyperbolicParabolic

export SemidiscretizationEulerAcoustics

export SemidiscretizationEulerGravity, ParametersEulerGravity,
       timestep_gravity_erk51_3Sstar!,
       timestep_gravity_erk52_3Sstar!,
       timestep_gravity_erk53_3Sstar!,
       timestep_gravity_carpenter_kennedy_erk54_2N!

export SemidiscretizationCoupled

export SummaryCallback, SteadyStateCallback, AnalysisCallback, AliveCallback,
       SaveRestartCallback, SaveSolutionCallback, TimeSeriesCallback, VisualizationCallback,
       AveragingCallback,
       AMRCallback, StepsizeCallback,
       GlmSpeedCallback, LBMCollisionCallback, EulerAcousticsCouplingCallback,
       TrivialCallback, AnalysisCallbackCoupled,
       AnalysisSurfacePointwise, AnalysisSurfaceIntegral,
       DragCoefficientPressure2D,
       LiftCoefficientPressure2D, LiftCoefficientPressure3D,
       DragCoefficientShearStress2D, LiftCoefficientShearStress2D,
       SurfacePressureCoefficient, SurfaceFrictionCoefficient

export load_mesh, load_time, load_timestep, load_timestep!, load_dt,
       load_adaptive_time_integrator!

export ControllerThreeLevel, ControllerThreeLevelCombined,
       IndicatorLöhner, IndicatorLoehner,
       IndicatorMax, IndicatorClamp

export PositivityPreservingLimiterZhangShu, EntropyBoundedLimiter

export trixi_include, examples_dir, get_examples, default_example,
       default_example_unstructured, ode_default_options

export ode_norm, ode_unstable_check

export convergence_test, jacobian_fd, jacobian_ad_forward, linear_structure

export DGMulti, DGMultiBasis, estimate_dt, DGMultiMesh, GaussSBP

export ViscousFormulationBassiRebay1, ViscousFormulationLocalDG

# Visualization-related exports
export PlotData1D, PlotData2D, ScalarPlotData2D, getmesh, adapt_to_mesh_level!,
       adapt_to_mesh_level,
       iplot, iplot!

function __init__()
    init_mpi()

    init_p4est()
    init_t8code()

    register_error_hints()

    # Enable features that depend on the availability of the Plots package
    @require Plots="91a5bcdd-55d7-5caf-9e0b-520d859cae80" begin
        using .Plots: Plots
    end
end

include("auxiliary/precompile.jl")
_precompile_manual_()

end<|MERGE_RESOLUTION|>--- conflicted
+++ resolved
@@ -224,17 +224,10 @@
        boundary_condition_noslip_wall,
        boundary_condition_slip_wall, boundary_condition_symmetry_plane,
        boundary_condition_wall,
-<<<<<<< HEAD
-       BoundaryConditionNavierStokesWall, NoSlip, SymmetryPlane,
+       BoundaryConditionNavierStokesWall, NoSlip, Slip,
        Adiabatic, Isothermal,
        BoundaryConditionCoupled,
        BoundaryConditionVRMHDWall, Isomagnetic, Insulating
-=======
-       BoundaryConditionNavierStokesWall,
-       NoSlip, Slip,
-       Adiabatic, Isothermal,
-       BoundaryConditionCoupled
->>>>>>> f03b6bb4
 
 export initial_condition_convergence_test, source_terms_convergence_test,
        source_terms_lorentz, source_terms_collision_ion_electron,
