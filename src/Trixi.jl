--- conflicted
+++ resolved
@@ -78,12 +78,9 @@
 export initial_conditions_convergence_test,
        initial_conditions_gauss,
        initial_conditions_weak_blast_wave, initial_conditions_blast_wave,
-<<<<<<< HEAD
        initial_conditions_isentropic_vortex,
+       initial_conditions_density_wave, initial_conditions_sedov_blast_wave,
        initial_conditions_orszag_tang, initial_conditions_rotor
-=======
-       initial_conditions_density_wave, initial_conditions_sedov_blast_wave
->>>>>>> b80d4681
 
 export source_terms_convergence_test, source_terms_harmonic
 
