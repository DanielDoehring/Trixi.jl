--- conflicted
+++ resolved
@@ -177,13 +177,9 @@
        LatticeBoltzmannEquations2D, LatticeBoltzmannEquations3D,
        LinearizedEulerEquations1D, LinearizedEulerEquations2D, LinearizedEulerEquations3D,
        PolytropicEulerEquations2D,
-<<<<<<< HEAD
-       TrafficFlowLWREquations1D, ConstantSpeedWaveEquation1D
-=======
        TrafficFlowLWREquations1D,
-       MaxwellEquations1D,
+       ConstantSpeedWaveEquation1D, MaxwellEquations1D,
        PassiveTracerEquations
->>>>>>> 52bc291a
 
 export LaplaceDiffusion1D, LaplaceDiffusion2D, LaplaceDiffusion3D,
        LaplaceDiffusionEntropyVariables1D, LaplaceDiffusionEntropyVariables2D,
