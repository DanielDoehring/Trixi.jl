"""
    Trixi

**Trixi.jl** is a numerical simulation framework for hyperbolic conservation
laws. A key objective for the framework is to be useful to both scientists
and students. Therefore, next to having an extensible design with a fast
implementation, Trixi.jl is focused on being easy to use for new or inexperienced
users, including the installation and postprocessing procedures.

To get started, run your first simulation with Trixi.jl using

    trixi_include(default_example())

See also: [trixi-framework/Trixi.jl](https://github.com/trixi-framework/Trixi.jl)
"""
module Trixi

# Include other packages that are used in Trixi.jl
# (standard library packages first, other packages next, all of them sorted alphabetically)

using Accessors: @reset
using LinearAlgebra: LinearAlgebra, Diagonal, diag, dot, eigvals, mul!, norm, cross,
                     normalize, I,
                     UniformScaling, det
using Printf: @printf, @sprintf, println
using SparseArrays: AbstractSparseMatrix, AbstractSparseMatrixCSC, sparse, droptol!,
                    rowvals, nzrange, nonzeros

# import @reexport now to make it available for further imports/exports
using Reexport: @reexport

# MPI needs to be imported before HDF5 to be able to use parallel HDF5
# as long as HDF5.jl uses Requires.jl to enable parallel HDF5 with MPI
using MPI: MPI

using SciMLBase: CallbackSet, DiscreteCallback,
                 ODEProblem, ODESolution,
                 SplitODEProblem
import SciMLBase: get_du, get_tmp_cache, u_modified!,
                  init, step!, check_error,
                  get_proposed_dt, set_proposed_dt!,
                  terminate!, remake, add_tstop!, has_tstop, first_tstop

using DelimitedFiles: readdlm
using Downloads: Downloads
using CodeTracking: CodeTracking
using ConstructionBase: ConstructionBase
using DiffEqCallbacks: PeriodicCallback, PeriodicCallbackAffect
@reexport using EllipsisNotation # ..
using FillArrays: Ones, Zeros
using ForwardDiff: ForwardDiff
using HDF5: HDF5, h5open, attributes, create_dataset, datatype, dataspace
using IfElse: ifelse
using LinearMaps: LinearMap
using LoopVectorization: LoopVectorization, @turbo, indices
using StaticArrayInterface: static_length # used by LoopVectorization
using MuladdMacro: @muladd
using Octavian: Octavian, matmul!
using Polyester: Polyester, @batch # You know, the cheapest threads you can find...
using OffsetArrays: OffsetArray, OffsetVector
using P4est
using T8code
using RecipesBase: RecipesBase
using Requires: @require
using Static: Static, One, True, False
@reexport using StaticArrays: SVector
using StaticArrays: StaticArrays, MVector, MArray, SMatrix, @SMatrix
using StrideArrays: PtrArray, StrideArray, StaticInt
@reexport using StructArrays: StructArrays, StructArray
using TimerOutputs: TimerOutputs, @notimeit, print_timer, reset_timer!
using Triangulate: Triangulate, TriangulateIO
export TriangulateIO # for type parameter in DGMultiMesh
using TriplotBase: TriplotBase
using TriplotRecipes: DGTriPseudocolor
@reexport using TrixiBase: trixi_include
using TrixiBase: TrixiBase, @trixi_timeit, timer
@reexport using SimpleUnPack: @unpack
using SimpleUnPack: @pack!
using DataStructures: BinaryHeap, FasterForward, extract_all!

using UUIDs: UUID
using Preferences: @load_preference, set_preferences!

const _PREFERENCE_SQRT = @load_preference("sqrt", "sqrt_Trixi_NaN")
const _PREFERENCE_LOG = @load_preference("log", "log_Trixi_NaN")
const _PREFERENCE_POLYESTER = @load_preference("polyester", true)

# finite difference SBP operators
using SummationByPartsOperators: AbstractDerivativeOperator,
                                 AbstractNonperiodicDerivativeOperator,
                                 AbstractPeriodicDerivativeOperator,
                                 grid
import SummationByPartsOperators: integrate, semidiscretize,
                                  compute_coefficients, compute_coefficients!,
                                  left_boundary_weight, right_boundary_weight
@reexport using SummationByPartsOperators: SummationByPartsOperators, derivative_operator,
                                           periodic_derivative_operator,
                                           upwind_operators

# DGMulti solvers
@reexport using StartUpDG: StartUpDG, Polynomial, Gauss, TensorProductWedge, SBP, Line, Tri,
                           Quad, Hex, Tet, Wedge
using StartUpDG: RefElemData, MeshData, AbstractElemShape

# TODO: include_optimized
# This should be used everywhere (except to `include("interpolations.jl")`)
# once the upstream issue https://github.com/timholy/Revise.jl/issues/634
# is fixed; tracked in https://github.com/trixi-framework/Trixi.jl/issues/664.
# # By default, Julia/LLVM does not use fused multiply-add operations (FMAs).
# # Since these FMAs can increase the performance of many numerical algorithms,
# # we need to opt-in explicitly.
# # See https://ranocha.de/blog/Optimizing_EC_Trixi for further details.
# function include_optimized(filename)
#   include(expr -> quote @muladd begin $expr end end, filename)
# end

# Define the entry points of our type hierarchy, e.g.
#     AbstractEquations, AbstractSemidiscretization etc.
# Placing them here allows us to make use of them for dispatch even for
# other stuff defined very early in our include pipeline, e.g.
#     IndicatorLöhner(semi::AbstractSemidiscretization)
include("basic_types.jl")

# Include all top-level source files
include("auxiliary/auxiliary.jl")
include("auxiliary/mpi.jl")
include("auxiliary/p4est.jl")
include("auxiliary/t8code.jl")
include("equations/equations.jl")
include("meshes/meshes.jl")
include("solvers/solvers.jl")
include("equations/equations_parabolic.jl") # these depend on parabolic solver types
include("semidiscretization/semidiscretization.jl")
include("semidiscretization/semidiscretization_hyperbolic.jl")
include("semidiscretization/semidiscretization_hyperbolic_parabolic.jl")
include("semidiscretization/semidiscretization_euler_acoustics.jl")
include("semidiscretization/semidiscretization_coupled.jl")
include("time_integration/time_integration.jl")
include("callbacks_step/callbacks_step.jl")
include("time_integration/paired_explicit_runge_kutta/amr_perk.jl") # Needs to be included after time_integration.jl and callbacks_step.jl
include("callbacks_stage/callbacks_stage.jl")
include("semidiscretization/semidiscretization_euler_gravity.jl")

# Special elixirs such as `convergence_test`
include("auxiliary/special_elixirs.jl")

# Plot recipes and conversion functions to visualize results with Plots.jl
include("visualization/visualization.jl")

# export types/functions that define the public API of Trixi.jl

export AcousticPerturbationEquations2D,
       CompressibleEulerEquations1D, CompressibleEulerEquations2D,
       CompressibleEulerEquations3D,
       CompressibleEulerMulticomponentEquations1D,
       CompressibleEulerMulticomponentEquations2D,
       CompressibleEulerEquationsQuasi1D,
       IdealGlmMhdEquations1D, IdealGlmMhdEquations2D, IdealGlmMhdEquations3D,
       ViscoResistiveMhdDiffusion2D,
       IdealGlmMhdMulticomponentEquations1D, IdealGlmMhdMulticomponentEquations2D,
       IdealGlmMhdMultiIonEquations2D,
       HyperbolicDiffusionEquations1D, HyperbolicDiffusionEquations2D,
       HyperbolicDiffusionEquations3D,
       LinearScalarAdvectionEquation1D, LinearScalarAdvectionEquation2D,
       LinearScalarAdvectionEquation3D,
       InviscidBurgersEquation1D,
       LatticeBoltzmannEquations2D, LatticeBoltzmannEquations3D,
       ShallowWaterEquations1D, ShallowWaterEquations2D,
       ShallowWaterEquationsQuasi1D,
       LinearizedEulerEquations1D, LinearizedEulerEquations2D, LinearizedEulerEquations3D,
       PolytropicEulerEquations2D,
       TrafficFlowLWREquations1D,
       MaxwellEquations1D

export LaplaceDiffusion1D, LaplaceDiffusion2D, LaplaceDiffusion3D,
       CompressibleNavierStokesDiffusion1D, CompressibleNavierStokesDiffusion2D,
       CompressibleNavierStokesDiffusion3D

export GradientVariablesConservative, GradientVariablesPrimitive, GradientVariablesEntropy

export flux, flux_central, flux_lax_friedrichs, flux_hll, flux_hllc, flux_hlle,
       flux_godunov,
       flux_chandrashekar, flux_ranocha, flux_derigs_etal, flux_hindenlang_gassner,
       flux_nonconservative_powell, flux_nonconservative_powell_local_symmetric,
       flux_ruedaramirez_etal, flux_nonconservative_ruedaramirez_etal,
       flux_nonconservative_central,
       flux_kennedy_gruber, flux_shima_etal, flux_ec,
       flux_fjordholm_etal, flux_nonconservative_fjordholm_etal,
       flux_wintermeyer_etal, flux_nonconservative_wintermeyer_etal,
       flux_chan_etal, flux_nonconservative_chan_etal, flux_winters_etal,
       hydrostatic_reconstruction_audusse_etal, flux_nonconservative_audusse_etal,
       FluxPlusDissipation, DissipationGlobalLaxFriedrichs, DissipationLocalLaxFriedrichs,
       DissipationLaxFriedrichsEntropyVariables,
       FluxLaxFriedrichs, max_abs_speed_naive,
       FluxHLL, min_max_speed_naive, min_max_speed_davis, min_max_speed_einfeldt,
       FluxLMARS,
       FluxRotated,
       flux_shima_etal_turbo, flux_ranocha_turbo,
       FluxHydrostaticReconstruction,
       FluxUpwind

export splitting_steger_warming, splitting_vanleer_haenel,
       splitting_coirier_vanleer, splitting_lax_friedrichs,
       splitting_drikakis_tsangaris

export initial_condition_constant,
       initial_condition_gauss,
       initial_condition_density_wave,
       initial_condition_weak_blast_wave

export boundary_condition_do_nothing,
       boundary_condition_periodic,
       BoundaryConditionDirichlet,
       BoundaryConditionNeumann,
       boundary_condition_noslip_wall,
       boundary_condition_slip_wall,
       boundary_condition_wall,
       BoundaryConditionNavierStokesWall, NoSlip, Adiabatic, Isothermal,
       BoundaryConditionCoupled

export initial_condition_convergence_test, source_terms_convergence_test,
       source_terms_lorentz
export source_terms_harmonic
export initial_condition_poisson_nonperiodic, source_terms_poisson_nonperiodic,
       boundary_condition_poisson_nonperiodic
export initial_condition_eoc_test_coupled_euler_gravity,
       source_terms_eoc_test_coupled_euler_gravity, source_terms_eoc_test_euler

export cons2cons, cons2prim, prim2cons, cons2macroscopic, cons2state, cons2mean,
       cons2entropy, entropy2cons
export density, pressure, density_pressure, velocity, global_mean_vars,
       equilibrium_distribution, waterheight_pressure
export entropy, energy_total, energy_kinetic, energy_internal, energy_magnetic,
       cross_helicity,
       enstrophy, magnetic_field, divergence_cleaning_field
export lake_at_rest_error
export ncomponents, eachcomponent

export TreeMesh, StructuredMesh, StructuredMeshView, UnstructuredMesh2D, P4estMesh,
       T8codeMesh

export DG,
       DGSEM, LobattoLegendreBasis,
       FDSBP,
       VolumeIntegralWeakForm, VolumeIntegralStrongForm,
       VolumeIntegralFluxDifferencing,
       VolumeIntegralPureLGLFiniteVolume,
       VolumeIntegralShockCapturingHG, IndicatorHennemannGassner,
       VolumeIntegralUpwind,
       SurfaceIntegralWeakForm, SurfaceIntegralStrongForm,
       SurfaceIntegralUpwind,
       MortarL2

export VolumeIntegralSubcellLimiting, BoundsCheckCallback,
       SubcellLimiterIDP, SubcellLimiterIDPCorrection

export nelements, nnodes, nvariables,
       eachelement, eachnode, eachvariable

export SemidiscretizationHyperbolic, semidiscretize, compute_coefficients, integrate

export SemidiscretizationHyperbolicParabolic

export SemidiscretizationEulerAcoustics

export SemidiscretizationEulerGravity, ParametersEulerGravity,
<<<<<<< HEAD
       timestep_gravity_erk52_3Sstar!, timestep_gravity_carpenter_kennedy_erk54_2N!,
       timestep_gravity_PERK4_Multi!
=======
       timestep_gravity_erk51_3Sstar!,
       timestep_gravity_erk52_3Sstar!,
       timestep_gravity_erk53_3Sstar!,
       timestep_gravity_carpenter_kennedy_erk54_2N!
>>>>>>> 60fb984a

export SemidiscretizationCoupled

export SummaryCallback, SteadyStateCallback, AnalysisCallback, AliveCallback,
       SaveRestartCallback, SaveSolutionCallback, TimeSeriesCallback, VisualizationCallback,
       AveragingCallback,
       AMRCallback, StepsizeCallback,
       GlmSpeedCallback, LBMCollisionCallback, EulerAcousticsCouplingCallback,
       TrivialCallback, AnalysisCallbackCoupled,
       AnalysisSurfacePointwise, AnalysisSurfaceIntegral,
       DragCoefficientPressure, LiftCoefficientPressure,
       DragCoefficientShearStress, LiftCoefficientShearStress,
       SurfacePressureCoefficient, SurfaceFrictionCoefficient

export load_mesh, load_time, load_timestep, load_timestep!, load_dt,
       load_adaptive_time_integrator!

export ControllerThreeLevel, ControllerThreeLevelCombined,
       IndicatorLöhner, IndicatorLoehner,
       IndicatorMax, IndicatorClamp

export PositivityPreservingLimiterZhangShu, EntropyBoundedLimiter

export trixi_include, examples_dir, get_examples, default_example,
       default_example_unstructured, ode_default_options

export ode_norm, ode_unstable_check

export convergence_test, jacobian_fd, jacobian_ad_forward, linear_structure

export DGMulti, DGMultiBasis, estimate_dt, DGMultiMesh, GaussSBP

export ViscousFormulationBassiRebay1, ViscousFormulationLocalDG

# Visualization-related exports
export PlotData1D, PlotData2D, ScalarPlotData2D, getmesh, adapt_to_mesh_level!,
       adapt_to_mesh_level,
       iplot, iplot!

function __init__()
    init_mpi()

    init_p4est()
    init_t8code()

    register_error_hints()

    # Enable features that depend on the availability of the Plots package
    @require Plots="91a5bcdd-55d7-5caf-9e0b-520d859cae80" begin
        using .Plots: Plots
    end

    # Until Julia v1.9 is the minimum required version for Trixi.jl, we still support Requires.jl
    @static if !isdefined(Base, :get_extension)
        @require Makie="ee78f7c6-11fb-53f2-987a-cfe4a2b5a57a" begin
            include("../ext/TrixiMakieExt.jl")
        end
    end

    @static if !isdefined(Base, :get_extension)
        @require Convex="f65535da-76fb-5f13-bab9-19810c17039a" begin
            @require ECOS="e2685f51-7e38-5353-a97d-a921fd2c8199" begin
                include("../ext/TrixiConvexECOSExt.jl")
            end
        end
    end

    @static if !isdefined(Base, :get_extension)
        @require NLsolve="2774e3e8-f4cf-5e23-947b-6d7e65073b56" begin
            include("../ext/TrixiNLsolveExt.jl")
        end
    end

    # FIXME upstream. This is a hacky workaround for
    #       https://github.com/trixi-framework/Trixi.jl/issues/628
    #       https://github.com/trixi-framework/Trixi.jl/issues/1185
    # The related upstream issues appear to be
    #       https://github.com/JuliaLang/julia/issues/35800
    #       https://github.com/JuliaLang/julia/issues/32552
    #       https://github.com/JuliaLang/julia/issues/41740
    # See also https://discourse.julialang.org/t/performance-depends-dramatically-on-compilation-order/58425
    if VERSION < v"1.9.0"
        let
            for T in (Float32, Float64)
                u_mortars_2d = zeros(T, 2, 2, 2, 2, 2)
                u_view_2d = view(u_mortars_2d, 1, :, 1, :, 1)
                LoopVectorization.axes(u_view_2d)

                u_mortars_3d = zeros(T, 2, 2, 2, 2, 2, 2)
                u_view_3d = view(u_mortars_3d, 1, :, 1, :, :, 1)
                LoopVectorization.axes(u_view_3d)
            end
        end
    end
end

include("auxiliary/precompile.jl")
_precompile_manual_()

end<|MERGE_RESOLUTION|>--- conflicted
+++ resolved
@@ -264,15 +264,11 @@
 export SemidiscretizationEulerAcoustics
 
 export SemidiscretizationEulerGravity, ParametersEulerGravity,
-<<<<<<< HEAD
-       timestep_gravity_erk52_3Sstar!, timestep_gravity_carpenter_kennedy_erk54_2N!,
-       timestep_gravity_PERK4_Multi!
-=======
        timestep_gravity_erk51_3Sstar!,
        timestep_gravity_erk52_3Sstar!,
        timestep_gravity_erk53_3Sstar!,
-       timestep_gravity_carpenter_kennedy_erk54_2N!
->>>>>>> 60fb984a
+       timestep_gravity_carpenter_kennedy_erk54_2N!,
+       timestep_gravity_PERK4_Multi!
 
 export SemidiscretizationCoupled
 
