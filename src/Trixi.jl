--- conflicted
+++ resolved
@@ -83,14 +83,9 @@
        InviscidBurgersEquation1D,
        LatticeBoltzmannEquations2D, LatticeBoltzmannEquations3D
 
-<<<<<<< HEAD
 export flux, flux_central, flux_lax_friedrichs, flux_hll, flux_hllc, flux_godunov, flux_secret,
-       flux_chandrashekar, flux_ranocha, flux_derigs_etal, flux_kennedy_gruber, flux_shima_etal
-=======
-export flux, flux_central, flux_lax_friedrichs, flux_hll, flux_hllc, flux_godunov,
        flux_chandrashekar, flux_ranocha, flux_derigs_etal, flux_kennedy_gruber, flux_shima_etal,
        flux_ec
->>>>>>> eb8250d4
 
 export initial_condition_constant,
        initial_condition_gauss,
