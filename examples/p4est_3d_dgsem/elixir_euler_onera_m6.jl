--- conflicted
+++ resolved
@@ -82,7 +82,6 @@
 solver = DGSEM(polydeg = polydeg, surface_flux = surface_flux,
                volume_integral = volume_integral)
 
-<<<<<<< HEAD
 #solver = DGSEM(polydeg = polydeg, surface_flux = surface_flux)
 
 base_path = "/home/daniel/ownCloud - Döhring, Daniel (1MH1D4@rwth-aachen.de)@rwth-aachen.sciebo.de/Job/Doktorand/Content/Meshes/OneraM6/NASA/"
@@ -95,24 +94,6 @@
                     :FarField,
                     :BottomWing,
                     :TopWing
-=======
-#mesh_file = "/home/daniel/ownCloud - Döhring, Daniel (1MH1D4@rwth-aachen.de)@rwth-aachen.sciebo.de/Job/Doktorand/Content/Meshes/OneraM6/NASA/m6wing_Trixi_remeshed_bnds.inp"
-mesh_file = "/storage/home/daniel/PERRK/Data/OneraM6/m6wing_Trixi_remeshed_bnds.inp"
-
-# TODO: Merge nodesets accordingly
-boundary_symbols = [:PhysicalSurface2, # "symm1"
-                    :PhysicalSurface4, # "out1"
-                    :PhysicalSurface7, # "far1"
-                    :PhysicalSurface8, # "symm2"
-                    :PhysicalSurface12, # "bwing" = bottom wing I guess
-                    :PhysicalSurface13, # "far2"
-                    :PhysicalSurface14, # "symm3"
-                    :PhysicalSurface18, # "twing" = top wing I guess
-                    :PhysicalSurface19, # "far3"
-                    :PhysicalSurface20, # "symm4"
-                    :PhysicalSurface23, # "out4"
-                    :PhysicalSurface25, # "far4"
->>>>>>> c72d5b1b
                     ]
 
 mesh = P4estMesh{3}(mesh_file, polydeg = polydeg, boundary_symbols = boundary_symbols)
@@ -130,19 +111,11 @@
 #ode = semidiscretize(semi, tspan)
 
 
-<<<<<<< HEAD
 restart_file = base_path * "restart_files/restart_t60_damped.h5"
-=======
-restart_file = "restart_t57_undamped.h5"
->>>>>>> c72d5b1b
 
 restart_filename = joinpath("/storage/home/daniel/OneraM6/", restart_file)
 
-<<<<<<< HEAD
 tspan = (load_time(restart_filename), 6.5)
-=======
-tspan = (load_time(restart_filename), 6.0) # C_L seems to become stationary
->>>>>>> c72d5b1b
 #dt = load_dt(restart_filename)
 ode = semidiscretize(semi, tspan, restart_filename)
 
