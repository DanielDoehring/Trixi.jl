--- conflicted
+++ resolved
@@ -117,13 +117,8 @@
 semi = SemidiscretizationHyperbolic(mesh, equations, initial_condition, solver,
                                     boundary_conditions = boundary_conditions)
 
-<<<<<<< HEAD
 #tspan = (0.0, 1.0)
 #ode = semidiscretize(semi, tspan)
-=======
-tspan = (0.0, 5e-5)
-ode = semidiscretize(semi, tspan)
->>>>>>> 3d37be7d
 
 
 restart_file = "restart_000750000.h5"
@@ -162,17 +157,13 @@
                                            Trixi.LiftCoefficientPressure3D(aoa(), rho_inf(),
                                                                    u_inf(equations), a_inf()))
 
-analysis_interval = 30_000
+analysis_interval = 40_000
 analysis_callback = AnalysisCallback(semi, interval = analysis_interval,
                                      analysis_errors = Symbol[],
                                      #analysis_integrals = (lift_coefficient,),
                                      analysis_integrals = ())
 
-<<<<<<< HEAD
-alive_callback = AliveCallback(alive_interval = 200)
-=======
-alive_callback = AliveCallback(alive_interval = 50) # 200
->>>>>>> 3d37be7d
+alive_callback = AliveCallback(alive_interval = 2000)
 
 save_sol_interval = analysis_interval
 
