using Trixi
using LinearAlgebra: norm

###############################################################################

gamma = 1.4
prandtl_number() = 0.72

# Follows problem C3.5 of the 2015 Third International Workshop on High-Order CFD Methods
# https://www1.grc.nasa.gov/research-and-engineering/hiocfd/

Re = 5 * 10^6 # C3.5 testcase

chord = 7.005 # m = 275.80 inches
<<<<<<< HEAD

aoa() = 2.3 # degrees
=======
>>>>>>> b163ecc7

c = 343.0 # m/s = 13504 inches/s
rho() = 1.293 # kg/m^3 = 2.1199e-5 kg/inches^3

p() = c^2 * rho() / gamma
M = 0.85
U() = M * c

convective_timescale = chord / U() # seconds

mu() = rho() * chord * U()/Re

equations = CompressibleEulerEquations3D(gamma)
equations_parabolic = CompressibleNavierStokesDiffusion3D(equations, mu = mu(),
                                                          Prandtl = prandtl_number())

@inline function initial_condition(x, t, equations)
    # set the freestream flow parameters
    rho_freestream = 1.293

    #v1 = 291.55
    v1 = 291.31512589561675
    #v2 = 0.0
    v2 = 11.70042411286779
    v3 = 0.0

    p_freestream = 108657.255

    prim = SVector(rho_freestream, v1, v2, v3, p_freestream)
    return prim2cons(prim, equations)
end

bc_farfield = BoundaryConditionDirichlet(initial_condition)

polydeg = 3
basis = LobattoLegendreBasis(polydeg)

surface_flux = flux_hll
volume_flux = flux_ranocha


shock_indicator = IndicatorHennemannGassner(equations, basis,
                                            alpha_max = 0.5,
                                            alpha_min = 0.001,
                                            alpha_smooth = true,
                                            variable = density_pressure)

volume_integral = VolumeIntegralShockCapturingHG(shock_indicator;
                                                 volume_flux_dg = volume_flux,
                                                 volume_flux_fv = surface_flux)


#volume_integral = VolumeIntegralFluxDifferencing(volume_flux)

solver = DGSEM(polydeg = polydeg, surface_flux = surface_flux,
               volume_integral = volume_integral)              

mesh_file = "/home/daniel/Sciebo/Job/Doktorand/Content/Meshes/HighOrderCFDWorkshop/C3.5_gridfiles/crm_q3_lin_relabel.inp"

#base_path = "/storage/home/daniel/CRM/"
#mesh_file = base_path * "crm_q3_lin_relabel_m.inp" # Meters

boundary_symbols = [:SYMMETRY,
                    :FARFIELD,
                    :WING, :FUSELAGE, :WING_UP, :WING_LO,
                    :OUTFLOW]

mesh = P4estMesh{3}(mesh_file, polydeg = polydeg, boundary_symbols = boundary_symbols)

# Ensure that rho and p are the same across symmetry line and allow only 
# tangential velocity.
# Somewhat naive implementation of `boundary_condition_slip_wall`.
# Used here to avoid confusion between wing (body) and symmetry plane.
@inline function bc_symmetry(u_inner, normal_direction::AbstractVector, x, t,
                             surface_flux_function,
                             equations::CompressibleEulerEquations3D)
    norm_ = norm(normal_direction)
    normal = normal_direction / norm_

    # compute the primitive variables
    rho, v1, v2, v3, p = cons2prim(u_inner, equations)

    v_normal = normal[1] * v1 + normal[2] * v2 + normal[3] * v3

    u_mirror = prim2cons(SVector(rho,
                                 v1 - 2 * v_normal * normal[1],
                                 v2 - 2 * v_normal * normal[2],
                                 v3 - 2 * v_normal * normal[3],
                                 p), equations)

    flux = surface_flux_function(u_inner, u_mirror, normal, equations) * norm_

    return flux
end

boundary_conditions_hyp = Dict(:SYMMETRY => bc_symmetry, # Symmetry: bc_symmetry
                               :FARFIELD => bc_farfield, # Farfield: bc_farfield
                               :WING => boundary_condition_slip_wall, # Wing: bc_slip_wall
                               :FUSELAGE => boundary_condition_slip_wall, # Fuselage: bc_slip_wall
                               :WING_UP => boundary_condition_slip_wall, # Wing: bc_slip_wall
                               :WING_LO => boundary_condition_slip_wall, # Wing: bc_slip_wall
                               :OUTFLOW => bc_farfield)

velocity_bc_plane = NoSlip((x, t, equations) -> SVector(0.0, 0.0, 0.0))
heat_bc = Adiabatic((x, t, equations) -> 0.0)
bc_body = BoundaryConditionNavierStokesWall(velocity_bc_plane, heat_bc)

bc_symmetry_plane_para = BoundaryConditionNavierStokesWall(Slip(), heat_bc)

boundary_conditions_para = Dict(:SYMMETRY => bc_symmetry_plane_para, # Symmetry
                                :FARFIELD => bc_farfield, # Farfield: bc_farfield
                                :WING => bc_body, # Wing: bc_body
                                :FUSELAGE => bc_body, # Fuselage: bc_body
                                :WING_UP => bc_body, # Wing: bc_body
                                :WING_LO => bc_body, # Wing: bc_body
                                :OUTFLOW => bc_farfield)

semi = SemidiscretizationHyperbolicParabolic(mesh, (equations, equations_parabolic),
                                             initial_condition, solver;
                                             boundary_conditions = (boundary_conditions_hyp,
                                                                    boundary_conditions_para))


semi = SemidiscretizationHyperbolic(mesh, equations,
                                    initial_condition, solver;
                                    boundary_conditions = boundary_conditions_hyp)


#tspan = (0.0, 1e-3)
#ode = semidiscretize(semi, tspan) # Everything else


restart_file = "restart_000808829.h5"
restart_filename = joinpath(base_path * "restart", restart_file)

tspan = (load_time(restart_filename), 10 * 0.02402675355856628)

#ode = semidiscretize(semi, tspan, restart_filename; split_problem = false) # PER(R)K Multi
ode = semidiscretize(semi, tspan, restart_filename)


# Callbacks
###############################################################################

summary_callback = SummaryCallback()

analysis_interval = 3000

force_boundary_names = (:WING, :FUSELAGE, :WING_UP, :WING_LO)

A = 191.8 # m^2 = 297360.0 inch^2
<<<<<<< HEAD
=======

>>>>>>> b163ecc7
aoa() = 0.0
lift_coefficient = AnalysisSurfaceIntegral(force_boundary_names,
                                           LiftCoefficientPressure3D(aoa(), rho(),
                                                                     U(), A))

analysis_callback = AnalysisCallback(semi, interval = analysis_interval,
                                     analysis_errors = Symbol[],
                                     analysis_integrals = (lift_coefficient,)
                                     #analysis_integrals = ()
                                     )

alive_callback = AliveCallback(alive_interval = 100)

save_solution = SaveSolutionCallback(interval = analysis_interval,
                                     save_initial_solution = false,
                                     save_final_solution = true,
                                     solution_variables = cons2prim,
                                     output_directory = "out")

save_restart = SaveRestartCallback(interval = analysis_interval,
                                   save_final_restart = true,
                                   output_directory = base_path * "restart")

# Inviscid first run, k = 2
cfl_0() = 0.5 # PERK
cfl_max() = 3.1 # PERK Multi

t_ramp_up() = 1e-6

cfl(t) = min(cfl_max(), cfl_0() + t/t_ramp_up() * (cfl_max() - cfl_0()))

# inviscid, restarted, k = 3
#cfl = 3.1

stepsize_callback = StepsizeCallback(cfl = cfl, interval = 5)

callbacks = CallbackSet(summary_callback,
                        alive_callback,
                        analysis_callback,
                        #save_solution,
                        save_restart,
                        stepsize_callback
                        )

# Run the simulation
###############################################################################

dtRatios_complete_p3 = [ 
    0.00106435123831034,
    0.000983755702972412,
    0.000857676243782043,
    0.000776133546233177,
    0.000684534176141024,
    0.00062269344329834,
    0.000545023646652699,
    0.000463906383514404,
    0.000371748408675194,
    0.000311754931509495,
    0.000263250452280045,
    0.000177319368720055,
    0.000112414136528969
                      ] ./ 0.00106435123831034
Stages_complete_p3 = reverse(collect(range(3, 15)))

# TODO: Safety factor?
safety_factor = 1

dtRatios_red_p3 = [ 
    0.00106435123831034,
    0.000776133546233177 / safety_factor,
    0.000684534176141024 / safety_factor,
    0.00062269344329834 / safety_factor,
    0.000545023646652699 / safety_factor,
    0.000463906383514404 / safety_factor,
    0.000371748408675194 / safety_factor,
    0.000263250452280045 / safety_factor,
    0.000177319368720055 / safety_factor,
    0.000112414136528969 / safety_factor
                      ] ./ 0.00106435123831034
Stages_red_p3 = [15, 12, 11, 10, 9, 8, 7, 5, 4, 3]

ode_alg = Trixi.PairedExplicitRK3Multi(Stages_red_p3, base_path * "k2/p3/", dtRatios_red_p3)

#=
newton = Trixi.RelaxationSolverNewton(max_iterations = 5, root_tol = 1e-13, gamma_tol = 1e-13)
ode_alg = Trixi.PairedExplicitRelaxationRK3Multi(Stages_red_p3, base_path * "k2/p3/", dtRatios_red_p3;
                                                 relaxation_solver = newton)
=#

#ode_alg = Trixi.PairedExplicitRelaxationRK3(15, base_path * "k2/p3/"; relaxation_solver = newton)

#ode_alg = Trixi.RelaxationCKL43(; relaxation_solver = newton)
#ode_alg = Trixi.RelaxationRK33(; relaxation_solver = newton)

sol = Trixi.solve(ode, ode_alg, dt = 42.0,
                  save_everystep = false, save_start = false,
                  callback = callbacks);<|MERGE_RESOLUTION|>--- conflicted
+++ resolved
@@ -12,11 +12,8 @@
 Re = 5 * 10^6 # C3.5 testcase
 
 chord = 7.005 # m = 275.80 inches
-<<<<<<< HEAD
 
 aoa() = 2.3 # degrees
-=======
->>>>>>> b163ecc7
 
 c = 343.0 # m/s = 13504 inches/s
 rho() = 1.293 # kg/m^3 = 2.1199e-5 kg/inches^3
@@ -168,11 +165,6 @@
 force_boundary_names = (:WING, :FUSELAGE, :WING_UP, :WING_LO)
 
 A = 191.8 # m^2 = 297360.0 inch^2
-<<<<<<< HEAD
-=======
-
->>>>>>> b163ecc7
-aoa() = 0.0
 lift_coefficient = AnalysisSurfaceIntegral(force_boundary_names,
                                            LiftCoefficientPressure3D(aoa(), rho(),
                                                                      U(), A))
