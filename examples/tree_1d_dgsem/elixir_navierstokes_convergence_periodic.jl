using OrdinaryDiffEqSSPRK, OrdinaryDiffEqLowStorageRK
using Trixi

###############################################################################
# semidiscretization of the compressible Navier-Stokes equations

prandtl_number() = 0.72
mu() = 6.25e-4 # equivalent to Re = 1600

equations = CompressibleEulerEquations1D(1.4)
equations_parabolic = CompressibleNavierStokesDiffusion1D(equations, mu = mu(),
                                                          Prandtl = prandtl_number())

# This convergence test setup was originally derived by Andrew Winters (@andrewwinters5000)
# (Simplified version of the 2D)
function initial_condition_navier_stokes_convergence_test(x, t, equations)
    # Amplitude and shift
    RealT = eltype(x)
    A = 0.5f0
    c = 2

    # convenience values for trig. functions
    pi_x = convert(RealT, pi) * x[1]
    pi_t = convert(RealT, pi) * t

    rho = c + A * sin(pi_x) * cos(pi_t)
    v1 = sin(pi_x) * cos(pi_t)
    p = rho^2

    return prim2cons(SVector(rho, v1, p), equations)
end
initial_condition = initial_condition_navier_stokes_convergence_test

@inline function source_terms_navier_stokes_convergence_test(u, x, t, equations)
    # we currently need to hardcode these parameters until we fix the "combined equation" issue
    # see also https://github.com/trixi-framework/Trixi.jl/pull/1160
    RealT = eltype(x)
    inv_gamma_minus_one = inv(equations.gamma - 1)
    Pr = prandtl_number()
    mu_ = mu()

    # Same settings as in `initial_condition`
    # Amplitude and shift
    A = 0.5f0
    c = 2

    # convenience values for trig. functions
    pi_x = convert(RealT, pi) * x[1]
    pi_t = convert(RealT, pi) * t

    # compute the manufactured solution and all necessary derivatives
    rho = c + A * sin(pi_x) * cos(pi_t)
    rho_t = -convert(RealT, pi) * A * sin(pi_x) * sin(pi_t)
    rho_x = convert(RealT, pi) * A * cos(pi_x) * cos(pi_t)
    rho_xx = -convert(RealT, pi) * convert(RealT, pi) * A * sin(pi_x) * cos(pi_t)

    v1 = sin(pi_x) * cos(pi_t)
    v1_t = -convert(RealT, pi) * sin(pi_x) * sin(pi_t)
    v1_x = convert(RealT, pi) * cos(pi_x) * cos(pi_t)
    v1_xx = -convert(RealT, pi) * convert(RealT, pi) * sin(pi_x) * cos(pi_t)

    p = rho * rho
    p_t = 2 * rho * rho_t
    p_x = 2 * rho * rho_x
    p_xx = 2 * rho * rho_xx + 2 * rho_x * rho_x

    E = p * inv_gamma_minus_one + 0.5f0 * rho * v1^2
    E_t = p_t * inv_gamma_minus_one + 0.5f0 * rho_t * v1^2 + rho * v1 * v1_t
    E_x = p_x * inv_gamma_minus_one + 0.5f0 * rho_x * v1^2 + rho * v1 * v1_x

    # Some convenience constants
    T_const = equations.gamma * inv_gamma_minus_one / Pr
    inv_rho_cubed = 1 / (rho^3)

    # compute the source terms
    # density equation
    du1 = rho_t + rho_x * v1 + rho * v1_x

    # x-momentum equation
    du2 = (rho_t * v1 + rho * v1_t
           + p_x + rho_x * v1^2 + 2 * rho * v1 * v1_x -
           # stress tensor from x-direction
           v1_xx * mu_)

    # total energy equation
    du3 = (E_t + v1_x * (E + p) + v1 * (E_x + p_x) -
           # stress tensor and temperature gradient terms from x-direction
           v1_xx * v1 * mu_ -
           v1_x * v1_x * mu_ -
           T_const * inv_rho_cubed *
           (p_xx * rho * rho -
            2 * p_x * rho * rho_x +
            2 * p * rho_x * rho_x -
            p * rho * rho_xx) * mu_)

    return SVector(du1, du2, du3)
end

volume_flux = flux_ranocha
solver = DGSEM(polydeg = 3, surface_flux = flux_hllc,
               volume_integral = VolumeIntegralFluxDifferencing(volume_flux))

coordinates_min = -1.0
coordinates_max = 1.0

refinement_patches = ((type = "box", coordinates_min = (-0.5,),
                       coordinates_max = (0.5,)),)

mesh = TreeMesh(coordinates_min, coordinates_max,
                initial_refinement_level = 4,
                refinement_patches = refinement_patches,
                n_cells_max = 100_000)

semi = SemidiscretizationHyperbolicParabolic(mesh, (equations, equations_parabolic),
                                             initial_condition, solver,
                                             source_terms = source_terms_navier_stokes_convergence_test)

###############################################################################
# ODE solvers, callbacks etc.

tspan = (0.0, 1.0)

ode = semidiscretize(semi, tspan)
# For multirate schemes
ode = semidiscretize(semi, tspan; split_problem = false)

summary_callback = SummaryCallback()

analysis_interval = 10000
analysis_callback = AnalysisCallback(semi, interval = analysis_interval)

alive_callback = AliveCallback(analysis_interval = analysis_interval)

callbacks = CallbackSet(summary_callback,
                        analysis_callback,
                        alive_callback)

###############################################################################
# run the simulation

dtRatios = [1, 0.5]

Stages = [12, 7]

path = "/home/daniel/git/MA/EigenspectraGeneration/PERK4/SD7003/"

#ode_algorithm = Trixi.PairedExplicitRK4(12, path)
#ode_algorithm = Trixi.PairedExplicitRelaxationRK4(12, path)

#ode_algorithm = Trixi.PairedExplicitRK4Multi(Stages, path, dtRatios)
ode_algorithm = Trixi.PairedExplicitRelaxationRK4Multi(Stages, path, dtRatios)

max_level = Trixi.maximum_level(mesh.tree)

dtRef = 2e-2 # Single
dtRef = 1e-2 # Multi
dt = dtRef / 4^(max_level - 5) # Divide by four for diffusion-dominated case

sol = Trixi.solve(ode, ode_algorithm,
                  dt = dt,
                  save_everystep = false, callback = callbacks);

#=                  
time_int_tol = 1e-9
sol = solve(ode, RDPK3SpFSAL49(); abstol = time_int_tol, reltol = time_int_tol,
<<<<<<< HEAD
            ode_default_options()..., callback = callbacks)
=#

summary_callback() # print the timer summary
=======
            ode_default_options()..., callback = callbacks)
>>>>>>> f5d7a79a
<|MERGE_RESOLUTION|>--- conflicted
+++ resolved
@@ -163,11 +163,7 @@
 #=                  
 time_int_tol = 1e-9
 sol = solve(ode, RDPK3SpFSAL49(); abstol = time_int_tol, reltol = time_int_tol,
-<<<<<<< HEAD
             ode_default_options()..., callback = callbacks)
 =#
 
-summary_callback() # print the timer summary
-=======
-            ode_default_options()..., callback = callbacks)
->>>>>>> f5d7a79a
+summary_callback() # print the timer summary