
# Convex and ECOS are imported because they are used for finding the optimal time step and optimal 
# monomial coefficients in the stability polynomial of P-ERK time integrators.
using Convex, ECOS

using OrdinaryDiffEq
using Trixi

###############################################################################
# semidiscretization of the linear advection equation

advection_velocity = 1.0
equations = LinearScalarAdvectionEquation1D(advection_velocity)

# Create DG solver with polynomial degree = 3 and (local) Lax-Friedrichs/Rusanov flux as surface flux
solver = DGSEM(polydeg = 3, surface_flux = flux_lax_friedrichs)

coordinates_min = -1.0 # minimum coordinate
coordinates_max = 1.0 # maximum coordinate

# Create a uniformly refined mesh with periodic boundaries
mesh = TreeMesh(coordinates_min, coordinates_max,
                initial_refinement_level = 4,
                n_cells_max = 30_000) # set maximum capacity of tree data structure

# A semidiscretization collects data structures and functions for the spatial discretization
semi = SemidiscretizationHyperbolic(mesh, equations, initial_condition_convergence_test,
                                    solver)

###############################################################################
# ODE solvers, callbacks etc.

# Create ODE problem with time span from 0.0 to 20.0
tspan = (0.0, 20.0)
ode = semidiscretize(semi, tspan);

# At the beginning of the main loop, the SummaryCallback prints a summary of the simulation setup
# and resets the timers
summary_callback = SummaryCallback()

# The AnalysisCallback allows to analyse the solution in regular intervals and prints the results
analysis_interval = 100
analysis_callback = AnalysisCallback(semi, interval = analysis_interval)

# The StepsizeCallback handles the re-calculation of the maximum Δt after each time step

alive_callback = AliveCallback(alive_interval = analysis_interval)

save_solution = SaveSolutionCallback(dt = 0.1,
                                     save_initial_solution = true,
                                     save_final_solution = true,
                                     solution_variables = cons2prim)

# Create a CallbackSet to collect all callbacks such that they can be passed to the ODE solver

# Construct embedded order paired explicit Runge-Kutta method with 10 stages and 7 evaluation stages for given simulation setup.
# Pass `tspan` to calculate maximum time step allowed for the bisection algorithm used 
# in calculating the polynomial coefficients in the ODE algorithm.
<<<<<<< HEAD
ode_algorithm = Trixi.EmbeddedPairedRK3(16, 11, tspan, semi)
=======
ode_algorithm = Trixi.EmbeddedPairedRK3(10, 9, tspan, semi)
>>>>>>> 6360b8d6

# Calculate the CFL number for the given ODE algorithm and ODE problem (cfl_number calculate from dt_opt of the optimization of
# b values in the Butcher tableau of the ODE algorithm).
#cfl_number = Trixi.calculate_cfl(ode_algorithm, ode)
stepsize_callback = StepsizeCallback()

callbacks = CallbackSet(summary_callback,
                        alive_callback,
                        save_solution,
                        analysis_callback,
                        stepsize_callback)

###############################################################################
# run the simulation
sol = Trixi.solve(ode, ode_algorithm,
                  dt = 1.0, # Manual time step value, will be overwritten by the stepsize_callback when it is specified.
                  save_everystep = false, callback = callbacks);

# Print the timer summary
summary_callback()<|MERGE_RESOLUTION|>--- conflicted
+++ resolved
@@ -56,11 +56,7 @@
 # Construct embedded order paired explicit Runge-Kutta method with 10 stages and 7 evaluation stages for given simulation setup.
 # Pass `tspan` to calculate maximum time step allowed for the bisection algorithm used 
 # in calculating the polynomial coefficients in the ODE algorithm.
-<<<<<<< HEAD
-ode_algorithm = Trixi.EmbeddedPairedRK3(16, 11, tspan, semi)
-=======
-ode_algorithm = Trixi.EmbeddedPairedRK3(10, 9, tspan, semi)
->>>>>>> 6360b8d6
+ode_algorithm = Trixi.EmbeddedPairedRK3(16, 5, tspan, semi)
 
 # Calculate the CFL number for the given ODE algorithm and ODE problem (cfl_number calculate from dt_opt of the optimization of
 # b values in the Butcher tableau of the ODE algorithm).
