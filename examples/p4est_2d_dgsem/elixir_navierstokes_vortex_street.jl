using OrdinaryDiffEqSSPRK, OrdinaryDiffEqLowStorageRK
using Trixi

###############################################################################
# Semidiscretization of the compressible Euler equations

# Fluid parameters
const gamma = 5 / 3
const prandtl_number = 0.72

# Parameters for compressible von-Karman vortex street
const Re = 500
const Ma = 0.5f0
const D = 1.0 # Diameter of the cylinder as in the mesh file

# Parameters that can be freely chosen
const v_in = 1.0
const p_in = 1.0

# Parameters that follow from Reynolds and Mach number + adiabatic index gamma
const mu = v_in * D / Re

const c = v_in / Ma
const p_over_rho = c^2 / gamma
const rho_in = p_in / p_over_rho

# Equations for this configuration
equations = CompressibleEulerEquations2D(gamma)
equations_parabolic = CompressibleNavierStokesDiffusion2D(equations, mu = mu,
                                                          Prandtl = prandtl_number,
                                                          gradient_variables = GradientVariablesPrimitive())

# TODO: Ramp up to avoid the need for adaptive timestepping
# Freestream configuration
@inline function initial_condition(x, t, equations::CompressibleEulerEquations2D)
    rho = rho_in
    v1 = v_in
    v2 = 0.0
    p = p_in

    prim = SVector(rho, v1, v2, p)
    return prim2cons(prim, equations)
end

# Symmetric mesh which is refined around the cylinder and in the wake region
mesh_file = Trixi.download("https://gist.githubusercontent.com/DanielDoehring/7312faba9a50ef506b13f01716b4ec26/raw/f08b4610491637d80947f1f2df483c81bd2cb071/cylinder_vortex_street.inp",
                           joinpath(@__DIR__, "cylinder_vortex_street.inp"))
mesh = P4estMesh{2}(mesh_file)

bc_freestream = BoundaryConditionDirichlet(initial_condition)

# Boundary names follow from the mesh file.
# Since this mesh is been generated using the symmetry feature of
# HOHQMesh.jl (https://trixi-framework.github.io/HOHQMesh.jl/stable/tutorials/symmetric_mesh/)
# the mirrored boundaries are named with a "_R" suffix.
boundary_conditions = Dict(:Circle => boundary_condition_slip_wall, # top half of the cylinder
                           :Circle_R => boundary_condition_slip_wall, # bottom half of the cylinder
                           :Top => bc_freestream,
                           :Top_R => bc_freestream, # aka bottom
                           :Right => bc_freestream,
                           :Right_R => bc_freestream, 
                           :Left => bc_freestream,
                           :Left_R => bc_freestream)

# Parabolic boundary conditions
velocity_bc_free = NoSlip((x, t, equations) -> SVector(v_in, 0))
# Use adiabatic also on the boundaries to "copy" temperature from the domain
heat_bc_free = Adiabatic((x, t, equations) -> 0.0)
boundary_condition_free = BoundaryConditionNavierStokesWall(velocity_bc_free, heat_bc_free)

velocity_bc_cylinder = NoSlip((x, t, equations) -> SVector(0.0, 0.0))
heat_bc_cylinder = Adiabatic((x, t, equations) -> 0.0)
boundary_condition_cylinder = BoundaryConditionNavierStokesWall(velocity_bc_cylinder,
                                                                heat_bc_cylinder)

@inline function boundary_condition_copy(flux_inner,
                                         u_inner,
                                         normal::AbstractVector,
                                         x, t,
                                         operator_type::Trixi.Gradient,
                                         equations::CompressibleNavierStokesDiffusion2D{GradientVariablesPrimitive})
    return u_inner
end
@inline function boundary_condition_copy(flux_inner,
                                         u_inner,
                                         normal::AbstractVector,
                                         x, t,
                                         operator_type::Trixi.Divergence,
                                         equations::CompressibleNavierStokesDiffusion2D{GradientVariablesPrimitive})
    return flux_inner
end

boundary_conditions_para = Dict(:Circle => boundary_condition_cylinder, # top half of the cylinder
                                :Circle_R => boundary_condition_cylinder, # bottom half of the cylinder

                                :Top => boundary_condition_copy, 
                                :Top_R => boundary_condition_copy, # aka bottom

                                :Right => boundary_condition_copy,
                                :Right_R => boundary_condition_copy,

                                :Left => boundary_condition_free,
                                :Left_R => boundary_condition_free)

polydeg = 3
surface_flux = flux_hll
volume_flux = flux_ranocha
solver = DGSEM(polydeg = polydeg, surface_flux = flux_hll)

# NOTE: EC Setup. Gives somewhat oscillatory results, though.
#=
surface_flux = flux_ranocha
volume_integral = VolumeIntegralFluxDifferencing(volume_flux)

solver = DGSEM(polydeg = polydeg, surface_flux = surface_flux,
               volume_integral = volume_integral)
=#

#=
# Run also once with SC to compare results
basis = LobattoLegendreBasis(polydeg)
indicator_sc = IndicatorHennemannGassner(equations, basis,
                                         alpha_max = 0.5,
                                         alpha_min = 0.001,
                                         alpha_smooth = true,
                                         variable = density_pressure)
volume_integral = VolumeIntegralShockCapturingHG(indicator_sc;
                                                 volume_flux_dg = volume_flux,
                                                 volume_flux_fv = surface_flux)

solver = DGSEM(basis, surface_flux, volume_integral)
=#

semi = SemidiscretizationHyperbolicParabolic(mesh, (equations, equations_parabolic),
                                             initial_condition, solver,
                                             boundary_conditions = (boundary_conditions,
                                                                    boundary_conditions_para))

###############################################################################
# Setup an ODE problem
tspan = (0.0, 120.0) # For restart file
#ode = semidiscretize(semi, tspan)
ode = semidiscretize(semi, tspan; split_problem = false)

# Callbacks
summary_callback = SummaryCallback()

analysis_interval = 10_000
analysis_callback = AnalysisCallback(semi, interval = analysis_interval)

alive_callback = AliveCallback(alive_interval = 200)

save_solution = SaveSolutionCallback(interval = analysis_interval,
                                     save_initial_solution = false,
                                     save_final_solution = true,
                                     solution_variables = cons2prim)

#cfl = 12.0 # Restarted PERK4 Single 16
#cfl = 7.4 # Restarted PERK4 Multi 16, 10, 7, 6, 5

#cfl = 1.5 # Non-restarted PERK4 Multi 16, 10, 7, 6, 5

# CFL Ramp-up
t_ramp_up() = 4.55 # PE Relaxation RK 4

cfl(t) = min(7.4, 1.5 + t/t_ramp_up() * 5.9)

stepsize_callback = StepsizeCallback(cfl = cfl)

callbacks = CallbackSet(summary_callback,
                        analysis_callback,
                        alive_callback,
                        stepsize_callback,
                        save_solution
                        )

###############################################################################
# run the simulation


path = "/home/daniel/git/Paper_PERRK/Data/Cylinder_VortexStreet/NavierStokes/"

dtRatios = [0.0571712958370335, # 16
            0.0279811935336329, # 10
            0.0140505529940128, #  7
            0.00972885200753808,#  6
            0.00620427457615733] / 0.0571712958370335 # 5
Stages = [16, 10, 7, 6, 5]

#ode_algorithm = Trixi.PairedExplicitRK4(Stages[1], path)
ode_algorithm = Trixi.PairedExplicitRK4Multi(Stages, path, dtRatios)


relaxation_solver = Trixi.RelaxationSolverNewton(max_iterations = 3)
#ode_algorithm = Trixi.PairedExplicitRelaxationRK4Multi(Stages, path, dtRatios; relaxation_solver = relaxation_solver)


sol = Trixi.solve(ode, ode_algorithm,
                  dt = 42.0,
                  save_everystep = false, callback = callbacks);

#=             
time_int_tol = 1e-7
sol = solve(ode,
            # Moderate number of threads (e.g. 4) advisable to speed things up
            RDPK3SpFSAL49(thread = Trixi.True());
            abstol = time_int_tol, reltol = time_int_tol,
<<<<<<< HEAD
            ode_default_options()..., callback = callbacks);
=#

summary_callback() # print the timer summary

using Plots
pd = PlotData2D(sol);
=======
            ode_default_options()..., callback = callbacks)
>>>>>>> f5d7a79a
<|MERGE_RESOLUTION|>--- conflicted
+++ resolved
@@ -205,14 +205,10 @@
             # Moderate number of threads (e.g. 4) advisable to speed things up
             RDPK3SpFSAL49(thread = Trixi.True());
             abstol = time_int_tol, reltol = time_int_tol,
-<<<<<<< HEAD
             ode_default_options()..., callback = callbacks);
 =#
 
 summary_callback() # print the timer summary
 
 using Plots
-pd = PlotData2D(sol);
-=======
-            ode_default_options()..., callback = callbacks)
->>>>>>> f5d7a79a
+pd = PlotData2D(sol);