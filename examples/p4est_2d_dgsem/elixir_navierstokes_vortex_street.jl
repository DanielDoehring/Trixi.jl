--- conflicted
+++ resolved
@@ -62,13 +62,8 @@
                            :Left => bc_freestream,
                            :Left_R => bc_freestream)
 
-<<<<<<< HEAD
-# Parabolic boundary conditions                            
-velocity_bc_free = NoSlip((x, t, equations) -> SVector(v_in, 0.0))
-=======
 # Parabolic boundary conditions
 velocity_bc_free = NoSlip((x, t, equations) -> SVector(v_in, 0))
->>>>>>> 567cf220
 # Use adiabatic also on the boundaries to "copy" temperature from the domain
 heat_bc_free = Adiabatic((x, t, equations) -> 0.0)
 boundary_condition_free = BoundaryConditionNavierStokesWall(velocity_bc_free, heat_bc_free)
