--- conflicted
+++ resolved
@@ -151,10 +151,6 @@
 
 alive_callback = AliveCallback(alive_interval = 200)
 
-<<<<<<< HEAD
-save_solution = SaveSolutionCallback(interval = analysis_interval,
-                                     save_initial_solution = false,
-=======
 # Add `:vorticity` to `extra_node_variables` tuple ...
 extra_node_variables = (:vorticity,)
 
@@ -198,7 +194,6 @@
 
 save_solution = SaveSolutionCallback(dt = 1.0,
                                      save_initial_solution = true,
->>>>>>> f03b6bb4
                                      save_final_solution = true,
                                      solution_variables = cons2prim,
                                      extra_node_variables = extra_node_variables) # Supply the additional `extra_node_variables` here
