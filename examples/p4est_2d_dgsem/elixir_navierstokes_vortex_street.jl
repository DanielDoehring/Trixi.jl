--- conflicted
+++ resolved
@@ -228,7 +228,6 @@
 ###############################################################################
 # run the simulation
 
-<<<<<<< HEAD
 
 path = "/home/daniel/git/Paper_PERRK/Data/Cylinder_VortexStreet/NavierStokes/"
 
@@ -255,14 +254,4 @@
 using Plots
 pd = PlotData2D(sol);
 plot(getmesh(pd))
-=#
-=======
-# Moderate number of threads (e.g. 4) advisable to speed things up
-ode_alg = RDPK3SpFSAL49(thread = Trixi.True())
-time_int_tol = 1e-7
-sol = solve(ode, ode_alg;
-            # not necessary, added for overwriting in tests
-            adaptive = true, dt = 1.4e-3,
-            abstol = time_int_tol, reltol = time_int_tol,
-            ode_default_options()..., callback = callbacks)
->>>>>>> 1c5ed240
+=#